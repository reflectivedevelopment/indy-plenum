# Plenum Byzantine Fault Tolerant Protocol

Plenum makes extensive use of coroutines and the async/await keywords in
Python, and as such, requires Python version 3.5.0 or later. Plenum also
depends on libsodium, an awesome crypto library. These need to be installed
separately. Read below to see how.

Plenum has other dependencies, including the impressive
[RAET](https://github.com/saltstack/raet) for secure reliable communication
over UDP, but this and other dependencies are installed automatically with
Plenum.

### Installing Plenum

```
pip install plenum
```

From here, you can play with the command-line interface (see the [tutorial](https://github.com/evernym/plenum/wiki))...

Note: For Windows, we recommended using either [cmder](http://cmder.net/) or [conemu](https://conemu.github.io/).

```
plenum
```

...or run the tests.

```
git clone https://github.com/evernym/plenum.git
cd plenum
python -m plenum.test
```

**Details about the protocol, including a great tutorial, can be found on the [wiki](https://github.com/evernym/plenum/wiki).**

### Installing python 3.5 and libsodium:

**Ubuntu:**

Add a repository for python 3.5
```
sudo apt-get install software-properties-common
sudo add-apt-repository ppa:fkrull/deadsnakes
sudo apt-get update
```

Install python 3.5
```
sudo apt-get install python3.5
```

Install libsodium
```
sudo apt-get install libsodium13
```

If you get the error `E: Unable to locate package libsodium13` then add the following lines to your `/etc/apt/sources.list`

```
deb http://ppa.launchpad.net/chris-lea/libsodium/ubuntu trusty main
deb-src http://ppa.launchpad.net/chris-lea/libsodium/ubuntu trusty main
```

Now run
 
```
sudo apt-get update
sudo apt-get install libsodium13
```

While doing the above steps if you get the error

```
W: GPG error: http://ppa.launchpad.net trusty Release: The following signatures couldn't be verified because the public key is not available: NO_PUBKEY B9316A7BC7917B12
```

Then you need to download the pubkey from the [OpenPGP Public Key Server](http://keyserver.ubuntu.com) and add it to your system. Steps to do that

1. Go to the [OpenPGP Public Key Server](http://keyserver.ubuntu.com)
2. Search for `0xB9316A7BC7917B12`
3. Click on the link provided in the pub section. This should take you to page containing the key.
4. Copy everything starting from `-----BEGIN PGP PUBLIC KEY` and save it in a file say `libsodium.key`:
5. Now run `sudo apt-key add libsodium.key`

[Courtesy: Askubuntu](http://askubuntu.com/a/358424)

Now run

```
sudo apt-get update
sudo apt-get install libsodium13
```

8. If you still get the error ```E: Unable to locate package libsodium13``` then add ```deb http://ppa.launchpad.net/chris-lea/libsodium/ubuntu trusty main``` and ```deb-src http://ppa.launchpad.net/chris-lea/libsodium/ubuntu trusty main``` to your ```/etc/apt/sources.list```. 
Now run ```sudo apt-get update``` and then ```sudo apt-get install libsodium13``` 

**CentOS/Redhat:**

1. Run ```sudo yum install python3.5```

2. Run ```sudo yum install libsodium-devel```


**Mac:**

1. Go to [python.org](https://www.python.org) and from the "Downloads" menu, download the Python 3.5.0 package (python-3.5.0-macosx10.6.pkg) or later.

2. Open the downloaded file to install it.

3. If you are a homebrew fan, you can install it using this brew command: ```brew install python3```

4. To install homebrew package manager, see: [brew.sh](http://brew.sh/)

5. Once you have homebrew installed, run ```brew install libsodium``` to install libsodium.


**Windows:**

1. Go to https://download.libsodium.org/libsodium/releases/ and download the latest libsodium package (libsodium-1.0.8-mingw.tar.gz is the latest version as of this writing)

2. When you extract the contents of the downloaded tar file, you will see 2 folders with the names libsodium-win32 and libsodium-win64.

3. As the name suggests, use the libsodium-win32 if you are using 32-bit machine or libsodium-win64 if you are using a 64-bit operating system.

4. Copy the libsodium-x.dll from libsodium-win32\bin or libsodium-win64\bin to C:\Windows\System or System32 and rename it to libsodium.dll.

5. Download the latest build (pywin32-220.win-amd64-py3.5.exe is the latest build as of this writing) from  [here](https://sourceforge.net/projects/pywin32/files/pywin32/Build%20220/) and run the downloaded executable.


### Using a virtual environment (recommended)
We recommend creating a new Python virtual environment for trying out Plenum.
A virtual environment is a Python environment which is isolated from the
system's default Python environment (you can change that) and any other
virtual environment you create. You can create a new virtual environment by:
```
virtualenv -p python3.5 <name of virtual environment>
```

And activate it by:

```
source <name of virtual environment>/bin/activate
```


### Initializing Keep
<<<<<<< HEAD
```
init_plenum_raet_keep --name Alpha --seeds 000000000000000000000000000Alpha Alpha000000000000000000000000000 --force
```

```
init_plenum_raet_keep --name Beta --seeds 0000000000000000000000000000Beta Beta0000000000000000000000000000 --force
```

```
init_plenum_raet_keep --name Gamma --seeds 000000000000000000000000000Gamma Gamma000000000000000000000000000 --force
```

```
init_plenum_raet_keep --name Delta --seeds 000000000000000000000000000Delta Delta000000000000000000000000000 --force
```
Note: Seed can be any randomly chosen 32 byte value. It does not have to be in the format `00..<name of the node>`.


### Seeds used for generating clients
1. Seed used for steward Bob's signing key pair ```11111111111111111111111111111111```
2. Seed used for steward Bob's public private key pair ```33333333333333333333333333333333```
3. Seed used for client Alice's signing key pair ```22222222222222222222222222222222```
4. Seed used for client Alice's public private key pair ```44444444444444444444444444444444```


### Running Node

```
start_plenum_node Alpha
=======
To run a node you need to generate its keys. The keys are stored on disk in files in the location called `keep`. 
The  following generates keys for 4 nodes named `Alpha`, `Beta`, `Gamma` and `Delta` in the keep. 
The keep for node `Alpha` is located at `~/.plenum/Alpha`. 
```
init_plenum_raet_keep --name Alpha [--seed 000000000000000000000000000Alpha] [--force]
```

```
init_plenum_raet_keep --name Beta [--seed 0000000000000000000000000000Beta] [--force]
```

```
init_plenum_raet_keep --name Gamma [--seed 000000000000000000000000000Gamma] [--force]
```

```
init_plenum_raet_keep --name Delta [--seed 000000000000000000000000000Delta] [--force]
```
Note: `seed` is optional. Seed can be any randomly chosen 32 byte value. It does not have to be in the format `00..<name of the node>`.
`force` is optional too. If you use this `--force` then the existing keys will be overwritten.
To see the public keys of the node with name say `Alpha`, use the command
```
get_keys Alpha
```


### Running Node

```
start_plenum_node Alpha 9601 9602
```
The node uses a separate UDP channels for communicating with nodes and clients. 
The first port number is for the node-to-node communication channel and the second is for node-to-client communication channel.


## Running a Plenum test cluster.
If you want to try out a Plenum cluster of a few nodes with the nodes running on your local machine or different remote machines, 
then you can use the script called, `generate_plenum_pool_transactions`. Eg. If you want to run 4 nodes on you local machine and have 
5 clients bootstrapped so they can make write requests to the nodes, this is what you do.

```
~$ generate_plenum_pool_transactions --nodes 4 --clients 5 --nodeNum 1
This node with name Node1 will use ports 9601 and 9602 for nodestack and clientstack respectively
~$ generate_plenum_pool_transactions --nodes 4 --clients 5 --nodeNum 2
This node with name Node2 will use ports 9603 and 9604 for nodestack and clientstack respectively
~$ generate_plenum_pool_transactions --nodes 4 --clients 5 --nodeNum 3
This node with name Node3 will use ports 9605 and 9606 for nodestack and clientstack respectively
~$ generate_plenum_pool_transactions --nodes 4 --clients 5 --nodeNum 4
his node with name Node4 will use ports 9607 and 9608 for nodestack and clientstack respectively
```

Now you can run the 4 nodes as 
```
start_plenum_node Node1 9601 9602
```
```
start_plenum_node Node2 9603 9604
```
```
start_plenum_node Node3 9605 9606
```
```
start_plenum_node Node4 9607 9608
```

These 4 commands created keys for 4 nodes `Node1`, `Node2`, `Node3` and `Node4`
The `nodes` argument specifies the number of nodes and the `clients` argument specifies the number of client. 
The `nodeNum` argument specifies the node number for which you intend to create the private keys locally. 
Since you run on the machine where you run this command. Since you are running all 4 nodes on same machine you create private keys for all nodes locally.
 
Now lets say you want to 4 nodes on 4 different machines as
1. Node1 running on 191.177.76.26
2. Node2 running on 22.185.194.102
3. Node3 running on 247.81.153.79
4. Node4 running on 93.125.199.45

For this
On machine with IP 191.177.76.26 you will run
```
~$ generate_plenum_pool_transactions --nodes 4 --clients 5 --nodeNum 1 --ips '191.177.76.26,22.185.194.102,247.81.153.79,93.125.199.45'
This node with name Node1 will use ports 9601 and 9602 for nodestack and clientstack respectively
```

On machine with IP 22.185.194.102 you will run
```
~$ generate_plenum_pool_transactions --nodes 4 --clients 5 --nodeNum 2 --ips '191.177.76.26,22.185.194.102,247.81.153.79,93.125.199.45'
This node with name Node2 will use ports 9603 and 9604 for nodestack and clientstack respectively
```

On machine with IP 247.81.153.79 you will run
```
~$ generate_plenum_pool_transactions --nodes 4 --clients 5 --nodeNum 3 --ips '191.177.76.26,22.185.194.102,247.81.153.79,93.125.199.45'
This node with name Node3 will use ports 9605 and 9606 for nodestack and clientstack respectively
```

On machine with IP 93.125.199.45 you will run
```
~$ generate_plenum_pool_transactions --nodes 4 --clients 5 --nodeNum 4 --ips '191.177.76.26,22.185.194.102,247.81.153.79,93.125.199.45'
This node with name Node4 will use ports 9607 and 9608 for nodestack and clientstack respectively
>>>>>>> 33ab75b1
```


### Updating configuration
<<<<<<< HEAD
To update any configuration parameters, you need to update the `plenum_config.py` in `.plenum` directory inside your home directory. 
eg. To update the node registry to use `127.0.0.1` as host put these in your `plenum_config.py`.

```python
from collections import OrderedDict

nodeReg = OrderedDict([
    ('Alpha', (('127.0.0.1', 9701), '0490a246940fa636235c664b8e767f2a79e48899324c607d73241e11e558bbd7', 'ea95ae1c913b59b7470443d79a6578c1b0d6e1cad0471d10cee783dbf9fda655')),
    ('Beta', (('127.0.0.1', 9703), 'b628de8ac1198031bd1dba3ab38077690ca9a65aa18aec615865578af309b3fb', '18833482f6625d9bc788310fe390d44dd268427003f9fd91534e7c382501cd3c')),
    ('Gamma', (('127.0.0.1', 9705), '92d820f5eb394cfaa8d6e462f14708ddecbd4dbe0a388fbc7b5da1d85ce1c25a', 'b7e161743144814552e90dc3e1c11d37ee5a488f9b669de9b8617c4af69d566c')),
    ('Delta', (('127.0.0.1', 9707), '3af81a541097e3e042cacbe8761c0f9e54326049e1ceda38017c95c432312f6f', '8b112025d525c47e9df81a6de2966e1b4ee1ac239766e769f19d831175a04264'))
])

cliNodeReg = OrderedDict([
    ('AlphaC', (('127.0.0.1', 9702), '0490a246940fa636235c664b8e767f2a79e48899324c607d73241e11e558bbd7', 'ea95ae1c913b59b7470443d79a6578c1b0d6e1cad0471d10cee783dbf9fda655')),
    ('BetaC', (('127.0.0.1', 9704), 'b628de8ac1198031bd1dba3ab38077690ca9a65aa18aec615865578af309b3fb', '18833482f6625d9bc788310fe390d44dd268427003f9fd91534e7c382501cd3c')),
    ('GammaC', (('127.0.0.1', 9706), '92d820f5eb394cfaa8d6e462f14708ddecbd4dbe0a388fbc7b5da1d85ce1c25a', 'b7e161743144814552e90dc3e1c11d37ee5a488f9b669de9b8617c4af69d566c')),
    ('DeltaC', (('127.0.0.1', 9708), '3af81a541097e3e042cacbe8761c0f9e54326049e1ceda38017c95c432312f6f', '8b112025d525c47e9df81a6de2966e1b4ee1ac239766e769f19d831175a04264'))
])
```
=======
To update any configuration parameters, you need to update the `plenum_config.py` in `.plenum` directory inside your home directory. 
>>>>>>> 33ab75b1
<|MERGE_RESOLUTION|>--- conflicted
+++ resolved
@@ -38,59 +38,20 @@
 
 **Ubuntu:**
 
-Add a repository for python 3.5
-```
-sudo apt-get install software-properties-common
-sudo add-apt-repository ppa:fkrull/deadsnakes
-sudo apt-get update
-```
-
-Install python 3.5
-```
-sudo apt-get install python3.5
-```
-
-Install libsodium
-```
-sudo apt-get install libsodium13
-```
-
-If you get the error `E: Unable to locate package libsodium13` then add the following lines to your `/etc/apt/sources.list`
-
-```
-deb http://ppa.launchpad.net/chris-lea/libsodium/ubuntu trusty main
-deb-src http://ppa.launchpad.net/chris-lea/libsodium/ubuntu trusty main
-```
-
-Now run
- 
-```
-sudo apt-get update
-sudo apt-get install libsodium13
-```
-
-While doing the above steps if you get the error
-
-```
-W: GPG error: http://ppa.launchpad.net trusty Release: The following signatures couldn't be verified because the public key is not available: NO_PUBKEY B9316A7BC7917B12
-```
-
-Then you need to download the pubkey from the [OpenPGP Public Key Server](http://keyserver.ubuntu.com) and add it to your system. Steps to do that
-
-1. Go to the [OpenPGP Public Key Server](http://keyserver.ubuntu.com)
-2. Search for `0xB9316A7BC7917B12`
-3. Click on the link provided in the pub section. This should take you to page containing the key.
-4. Copy everything starting from `-----BEGIN PGP PUBLIC KEY` and save it in a file say `libsodium.key`:
-5. Now run `sudo apt-key add libsodium.key`
-
-[Courtesy: Askubuntu](http://askubuntu.com/a/358424)
-
-Now run
-
-```
-sudo apt-get update
-sudo apt-get install libsodium13
-```
+1. Run ```sudo add-apt-repository ppa:fkrull/deadsnakes```
+
+2. Run ```sudo apt-get update```
+
+3. Run ```sudo apt-get install python3.5```
+
+4. First, check that the universe repository is enabled by inspecting ```/etc/apt/sources.list``` file with your favorite editor.
+
+5. You will need to use sudo to ensure that you have permissions to edit the file. If universe is not included then modify the file so that it does include the following line:
+```deb http://us.archive.ubuntu.com/ubuntu vivid main universe```
+
+6. Run ```sudo apt-get update```
+
+7. Run ```sudo apt-get install libsodium13```
 
 8. If you still get the error ```E: Unable to locate package libsodium13``` then add ```deb http://ppa.launchpad.net/chris-lea/libsodium/ubuntu trusty main``` and ```deb-src http://ppa.launchpad.net/chris-lea/libsodium/ubuntu trusty main``` to your ```/etc/apt/sources.list```. 
 Now run ```sudo apt-get update``` and then ```sudo apt-get install libsodium13``` 
@@ -145,37 +106,6 @@
 
 
 ### Initializing Keep
-<<<<<<< HEAD
-```
-init_plenum_raet_keep --name Alpha --seeds 000000000000000000000000000Alpha Alpha000000000000000000000000000 --force
-```
-
-```
-init_plenum_raet_keep --name Beta --seeds 0000000000000000000000000000Beta Beta0000000000000000000000000000 --force
-```
-
-```
-init_plenum_raet_keep --name Gamma --seeds 000000000000000000000000000Gamma Gamma000000000000000000000000000 --force
-```
-
-```
-init_plenum_raet_keep --name Delta --seeds 000000000000000000000000000Delta Delta000000000000000000000000000 --force
-```
-Note: Seed can be any randomly chosen 32 byte value. It does not have to be in the format `00..<name of the node>`.
-
-
-### Seeds used for generating clients
-1. Seed used for steward Bob's signing key pair ```11111111111111111111111111111111```
-2. Seed used for steward Bob's public private key pair ```33333333333333333333333333333333```
-3. Seed used for client Alice's signing key pair ```22222222222222222222222222222222```
-4. Seed used for client Alice's public private key pair ```44444444444444444444444444444444```
-
-
-### Running Node
-
-```
-start_plenum_node Alpha
-=======
 To run a node you need to generate its keys. The keys are stored on disk in files in the location called `keep`. 
 The  following generates keys for 4 nodes named `Alpha`, `Beta`, `Gamma` and `Delta` in the keep. 
 The keep for node `Alpha` is located at `~/.plenum/Alpha`. 
@@ -275,32 +205,8 @@
 ```
 ~$ generate_plenum_pool_transactions --nodes 4 --clients 5 --nodeNum 4 --ips '191.177.76.26,22.185.194.102,247.81.153.79,93.125.199.45'
 This node with name Node4 will use ports 9607 and 9608 for nodestack and clientstack respectively
->>>>>>> 33ab75b1
 ```
 
 
 ### Updating configuration
-<<<<<<< HEAD
-To update any configuration parameters, you need to update the `plenum_config.py` in `.plenum` directory inside your home directory. 
-eg. To update the node registry to use `127.0.0.1` as host put these in your `plenum_config.py`.
-
-```python
-from collections import OrderedDict
-
-nodeReg = OrderedDict([
-    ('Alpha', (('127.0.0.1', 9701), '0490a246940fa636235c664b8e767f2a79e48899324c607d73241e11e558bbd7', 'ea95ae1c913b59b7470443d79a6578c1b0d6e1cad0471d10cee783dbf9fda655')),
-    ('Beta', (('127.0.0.1', 9703), 'b628de8ac1198031bd1dba3ab38077690ca9a65aa18aec615865578af309b3fb', '18833482f6625d9bc788310fe390d44dd268427003f9fd91534e7c382501cd3c')),
-    ('Gamma', (('127.0.0.1', 9705), '92d820f5eb394cfaa8d6e462f14708ddecbd4dbe0a388fbc7b5da1d85ce1c25a', 'b7e161743144814552e90dc3e1c11d37ee5a488f9b669de9b8617c4af69d566c')),
-    ('Delta', (('127.0.0.1', 9707), '3af81a541097e3e042cacbe8761c0f9e54326049e1ceda38017c95c432312f6f', '8b112025d525c47e9df81a6de2966e1b4ee1ac239766e769f19d831175a04264'))
-])
-
-cliNodeReg = OrderedDict([
-    ('AlphaC', (('127.0.0.1', 9702), '0490a246940fa636235c664b8e767f2a79e48899324c607d73241e11e558bbd7', 'ea95ae1c913b59b7470443d79a6578c1b0d6e1cad0471d10cee783dbf9fda655')),
-    ('BetaC', (('127.0.0.1', 9704), 'b628de8ac1198031bd1dba3ab38077690ca9a65aa18aec615865578af309b3fb', '18833482f6625d9bc788310fe390d44dd268427003f9fd91534e7c382501cd3c')),
-    ('GammaC', (('127.0.0.1', 9706), '92d820f5eb394cfaa8d6e462f14708ddecbd4dbe0a388fbc7b5da1d85ce1c25a', 'b7e161743144814552e90dc3e1c11d37ee5a488f9b669de9b8617c4af69d566c')),
-    ('DeltaC', (('127.0.0.1', 9708), '3af81a541097e3e042cacbe8761c0f9e54326049e1ceda38017c95c432312f6f', '8b112025d525c47e9df81a6de2966e1b4ee1ac239766e769f19d831175a04264'))
-])
-```
-=======
-To update any configuration parameters, you need to update the `plenum_config.py` in `.plenum` directory inside your home directory. 
->>>>>>> 33ab75b1
+To update any configuration parameters, you need to update the `plenum_config.py` in `.plenum` directory inside your home directory. 