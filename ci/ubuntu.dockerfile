--- conflicted
+++ resolved
@@ -10,11 +10,7 @@
 RUN apt-get update -y && apt-get install -y \
     python3-nacl \
     libindy-crypto=0.4.5 \
-<<<<<<< HEAD
-    libindy=1.8.3~1070 \
-=======
     libindy=1.8.3~1086 \
->>>>>>> 43756c8c
 # rocksdb python wrapper
     libbz2-dev \
     zlib1g-dev \
