FROM hyperledger/indy-core-baseci:0.0.3-master
LABEL maintainer="Hyperledger <hyperledger-indy@lists.hyperledger.org>"

ARG uid=1000
ARG user=indy
ARG venv=venv

RUN echo "To invalidate cache"


 RUN apt-key adv --keyserver keyserver.ubuntu.com --recv-keys CE7709D068DB5E88
 RUN add-apt-repository "deb https://repo.sovrin.org/ursa/deb xenial master"

RUN apt-get update -y && apt-get install -y \
    python3-nacl \
<<<<<<< HEAD
    cmake \
    autoconf \
    libtool \
    pkg-config \
    libssl-dev \
    libindy=1.10.1~1220 \
=======
    libindy-crypto=0.4.5 \
    libindy=1.11.1~1343 \
>>>>>>> 5493909f
# rocksdb python wrapper
    libbz2-dev \
    zlib1g-dev \
    liblz4-dev \
    libsnappy-dev \
    ursa \
    rocksdb=5.8.8



RUN curl -fsSL https://github.com/jedisct1/libsodium/releases/download/1.0.14/libsodium-1.0.14.tar.gz | tar -xz

WORKDIR libsodium-1.0.14

RUN ./autogen.sh && ./configure && make && sudo make install

ENV SODIUM_LIB_DIR=/usr/local/lib \
    LD_LIBRARY_PATH=/usr/local/lib

WORKDIR /home/
<|MERGE_RESOLUTION|>--- conflicted
+++ resolved
@@ -13,17 +13,13 @@
 
 RUN apt-get update -y && apt-get install -y \
     python3-nacl \
-<<<<<<< HEAD
+
     cmake \
     autoconf \
     libtool \
     pkg-config \
     libssl-dev \
-    libindy=1.10.1~1220 \
-=======
-    libindy-crypto=0.4.5 \
     libindy=1.11.1~1343 \
->>>>>>> 5493909f
 # rocksdb python wrapper
     libbz2-dev \
     zlib1g-dev \
