--- conflicted
+++ resolved
@@ -9,13 +9,8 @@
 
 RUN apt-get update -y && apt-get install -y \
     python3-nacl \
-<<<<<<< HEAD
-    libindy-crypto=0.4.0 \
-    libindy=1.3.1~469 \
-=======
     libindy-crypto=0.4.1~46 \
     libindy=1.4.0~586 \
->>>>>>> d0e3274e
 # rocksdb python wrapper
     libbz2-dev \
     zlib1g-dev \
