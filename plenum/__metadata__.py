--- conflicted
+++ resolved
@@ -1,11 +1,7 @@
 """
 plenum package metadata
 """
-<<<<<<< HEAD
-__version_info__ = (0, 1, 130)
-=======
-__version_info__ = (0, 1, 136)
->>>>>>> b83808e6
+__version_info__ = (0, 1, 137)
 __version__ = '{}.{}.{}'.format(*__version_info__)
 __author__ = "Evernym, Inc."
 __license__ = "Apache 2.0"
