--- conflicted
+++ resolved
@@ -1,11 +1,7 @@
 """
 plenum package metadata
 """
-<<<<<<< HEAD
-__version_info__ = (0, 4)
-=======
 __version_info__ = (1, 0)
->>>>>>> 56779bb5
 __version__ = '.'.join(map(str, __version_info__))
 __author__ = "Hyperledger"
 __license__ = "Apache 2.0"
