from typing import Optional

from common.serializers.serialization import state_roots_serializer
from crypto.bls.bls_bft import BlsBft
from crypto.bls.bls_bft_replica import BlsBftReplica
from crypto.bls.bls_multi_signature import MultiSignature, MultiSignatureValue
from plenum.common.constants import DOMAIN_LEDGER_ID, BLS_PREFIX, POOL_LEDGER_ID
from plenum.common.messages.node_messages import PrePrepare, Prepare, Commit
from plenum.common.metrics_collector import MetricsCollector, NullMetricsCollector, measure_time, MetricsName
from plenum.common.types import f
from plenum.common.util import compare_3PC_keys
from stp_core.common.log import getlogger

logger = getlogger()


class BlsBftReplicaPlenum(BlsBftReplica):
    def __init__(self,
                 node_id,
                 bls_bft: BlsBft,
                 is_master,
                 metrics: MetricsCollector = NullMetricsCollector()):
        super().__init__(bls_bft, is_master)
        self.node_id = node_id
        self._signatures = {}
        self._bls_latest_multi_sig = None  # MultiSignature
        self.state_root_serializer = state_roots_serializer
        self.metrics = metrics

    def _can_process_ledger(self, ledger_id):
        return ledger_id != POOL_LEDGER_ID

    # ----VALIDATE----

    @measure_time(MetricsName.BLS_VALIDATE_PREPREPARE_TIME)
    def validate_pre_prepare(self, pre_prepare: PrePrepare, sender):
        if f.BLS_MULTI_SIG.nm not in pre_prepare or \
                pre_prepare.blsMultiSig is None:
            return

        multi_sig = MultiSignature.from_list(*pre_prepare.blsMultiSig)
        if not self._validate_multi_sig(multi_sig):
            return BlsBftReplica.PPR_BLS_MULTISIG_WRONG

    def validate_prepare(self, prepare: Prepare, sender):
        pass

    @measure_time(MetricsName.BLS_VALIDATE_COMMIT_TIME)
    def validate_commit(self, commit: Commit, sender, pre_prepare: PrePrepare):
        if f.BLS_SIG.nm not in commit:
            # TODO: It's optional for now
            return

        if not self._validate_signature(sender, commit.blsSig, pre_prepare):
            return BlsBftReplica.CM_BLS_SIG_WRONG

    # ----CREATE/UPDATE----

    @measure_time(MetricsName.BLS_UPDATE_PREPREPARE_TIME)
    def update_pre_prepare(self, pre_prepare_params, ledger_id):
        if not self._can_process_ledger(ledger_id):
            return pre_prepare_params

        if not self._bls_latest_multi_sig:
            return pre_prepare_params

        pre_prepare_params.append(self._bls_latest_multi_sig.as_list())
        self._bls_latest_multi_sig = None
        # Send signature in COMMITs only

        return pre_prepare_params

    def update_prepare(self, prepare_params, ledger_id):
        # Send BLS signature in COMMITs only
        return prepare_params

    @measure_time(MetricsName.BLS_UPDATE_COMMIT_TIME)
    def update_commit(self, commit_params, pre_prepare: PrePrepare):
        ledger_id = pre_prepare.ledgerId
        state_root_hash = pre_prepare.stateRootHash

        if not self._can_process_ledger(ledger_id):
            return commit_params

        if not self._bls_bft.can_sign_bls():
            logger.debug("{}{} can not sign COMMIT {} for state {}: No BLS keys"
                         .format(BLS_PREFIX, self, commit_params, state_root_hash))
            return commit_params

        bls_signature = self._sign_state(pre_prepare)
        logger.debug("{}{} signed COMMIT {} for state {} with sig {}"
                     .format(BLS_PREFIX, self, commit_params, state_root_hash, bls_signature))
        commit_params.append(bls_signature)
        return commit_params

    # ----PROCESS----

    def process_pre_prepare(self, pre_prepare: PrePrepare, sender):
        # does not matter which ledger id is current PPR for
        # mult-sig is for domain ledger anyway
        self._save_multi_sig_shared(pre_prepare)

    def process_prepare(self, prepare: Prepare, sender):
        pass

    def process_commit(self, commit: Commit, sender):
        if f.BLS_SIG.nm not in commit:
            return
        if commit.blsSig is None:
            return

        key_3PC = (commit.viewNo, commit.ppSeqNo)
        if key_3PC not in self._signatures:
            self._signatures[key_3PC] = {}
        self._signatures[key_3PC][self.get_node_name(sender)] = commit.blsSig

    def process_order(self, key, quorums, pre_prepare):
        if not self._can_process_ledger(pre_prepare.ledgerId):
            return

        if not self._can_calculate_multi_sig(key, quorums):
            return

        # calculate signature always to keep master and non-master in sync
        # but save on master only
        bls_multi_sig = self._calculate_multi_sig(key, pre_prepare)

        if not self._is_master:
            return

        self._save_multi_sig_local(bls_multi_sig)

        self._bls_latest_multi_sig = bls_multi_sig

    # ----GC----

    def gc(self, key_3PC):
        keys_to_remove = []
        for key in self._signatures.keys():
            if compare_3PC_keys(key, key_3PC) >= 0:
                keys_to_remove.append(key)
        for key in keys_to_remove:
            self._signatures.pop(key, None)

    # ----MULT_SIG----

    def _create_multi_sig_value_for_pre_prepare(self, pre_prepare: PrePrepare, pool_state_root_hash):
        multi_sig_value = MultiSignatureValue(ledger_id=pre_prepare.ledgerId,
                                              state_root_hash=pre_prepare.stateRootHash,
                                              pool_state_root_hash=pool_state_root_hash,
                                              txn_root_hash=pre_prepare.txnRootHash,
                                              timestamp=pre_prepare.ppTime)
        return multi_sig_value

    def validate_key_proof_of_possession(self, key_proof, pk):
        return self._bls_bft.bls_crypto_verifier\
            .verify_key_proof_of_possession(key_proof, pk)

    def _validate_signature(self, sender, bls_sig, pre_prepare: PrePrepare):
        pool_root_hash = self._get_pool_root_hash(pre_prepare, serialize=False)
        sender_node = self.get_node_name(sender)
        pk = self._bls_bft.bls_key_register.get_key_by_name(sender_node, pool_root_hash)
        if not pk:
            return False
        pool_root_hash_ser = self._get_pool_root_hash(pre_prepare)
        message = self._create_multi_sig_value_for_pre_prepare(pre_prepare,
<<<<<<< HEAD
                                                               pool_root_hash_ser).as_single_value()
        return self._bls_bft.bls_crypto_verifier.verify_sig(bls_sig, message, pk)
=======
                                                               pool_root_hash_ser)
        result = self._bls_bft.bls_crypto_verifier.verify_sig(bls_sig, message.as_single_value(), pk)
        if not result:
            logger.info("Incorrect bls signature {} in commit for "
                        "{} public key: '{}' and message: '{}' from "
                        "pre-prepare: {}".format(bls_sig, sender, pk,
                                                 message, pre_prepare))
        return result
>>>>>>> 5ac944a8

    def _validate_multi_sig(self, multi_sig: MultiSignature):
        public_keys = []
        pool_root_hash = self.state_root_serializer.deserialize(
            multi_sig.value.pool_state_root_hash)
        for node_name in multi_sig.participants:
            bls_key = self._bls_bft.bls_key_register.get_key_by_name(node_name,
                                                                     pool_root_hash)
            # TODO: It's optional for now
            if bls_key:
                public_keys.append(bls_key)
        value = multi_sig.value.as_single_value()
        return self._bls_bft.bls_crypto_verifier.verify_multi_sig(multi_sig.signature,
                                                                  value,
                                                                  public_keys)

    def _sign_state(self, pre_prepare: PrePrepare):
        pool_root_hash = self._get_pool_root_hash(pre_prepare)
        message = self._create_multi_sig_value_for_pre_prepare(pre_prepare,
                                                               pool_root_hash).as_single_value()
        return self._bls_bft.bls_crypto_signer.sign(message)

    def _can_calculate_multi_sig(self,
                                 key_3PC,
                                 quorums) -> bool:
        if key_3PC not in self._signatures:
            return False

        sigs_for_request = self._signatures[key_3PC]
        bls_signatures = list(sigs_for_request.values())
        if not quorums.bls_signatures.is_reached(len(bls_signatures)):
            logger.debug(
                '{}Can not create bls signature for batch {}: '
                'There are only {} signatures, while {} required'.format(BLS_PREFIX,
                                                                         key_3PC,
                                                                         len(bls_signatures),
                                                                         quorums.bls_signatures.value))
            return False

        return True

    def _calculate_multi_sig(self, key_3PC, pre_prepare) -> Optional[MultiSignature]:
        sigs_for_request = self._signatures[key_3PC]
        bls_signatures = list(sigs_for_request.values())
        participants = list(sigs_for_request.keys())

        sig = self._bls_bft.bls_crypto_verifier.create_multi_sig(bls_signatures)
        pool_root_hash_ser = self._get_pool_root_hash(pre_prepare)
        multi_sig_value = self._create_multi_sig_value_for_pre_prepare(pre_prepare,
                                                                       pool_root_hash_ser)
        return MultiSignature(signature=sig,
                              participants=participants,
                              value=multi_sig_value)

    def _get_pool_root_hash(self, pre_prepare, serialize=True):
        if f.POOL_STATE_ROOT_HASH.nm in pre_prepare:
            pool_root_hash = self.state_root_serializer.deserialize(pre_prepare.poolStateRootHash)
            pool_root_hash_ser = pre_prepare.poolStateRootHash
        else:
            pool_root_hash = self._bls_bft.bls_key_register.get_pool_root_hash_committed()
            pool_root_hash_ser = self.state_root_serializer.serialize(bytes(pool_root_hash))
        return pool_root_hash_ser if serialize else pool_root_hash

    def _save_multi_sig_local(self,
                              multi_sig: MultiSignature):
        self._bls_bft.bls_store.put(multi_sig)
        logger.debug("{}{} saved multi signature {} for root {} (locally calculated)"
                     .format(BLS_PREFIX, self, multi_sig,
                             multi_sig.value.state_root_hash))

    def _save_multi_sig_shared(self, pre_prepare: PrePrepare):

        if f.BLS_MULTI_SIG.nm not in pre_prepare:
            return
        if pre_prepare.blsMultiSig is None:
            return

        multi_sig = MultiSignature.from_list(*pre_prepare.blsMultiSig)
        self._bls_bft.bls_store.put(multi_sig)
        logger.debug("{}{} saved multi signature {} for root {} (calculated by Primary)"
                     .format(BLS_PREFIX, self, multi_sig,
                             multi_sig.value.state_root_hash))
        # TODO: support multiple multi-sigs for multiple previous batches

    @staticmethod
    def get_node_name(replica_name: str):
        # TODO: there is the same method in Replica
        # It should be moved to some util class
        return replica_name.split(":")[0]

    def __str__(self, *args, **kwargs):
        return self.node_id<|MERGE_RESOLUTION|>--- conflicted
+++ resolved
@@ -164,10 +164,6 @@
             return False
         pool_root_hash_ser = self._get_pool_root_hash(pre_prepare)
         message = self._create_multi_sig_value_for_pre_prepare(pre_prepare,
-<<<<<<< HEAD
-                                                               pool_root_hash_ser).as_single_value()
-        return self._bls_bft.bls_crypto_verifier.verify_sig(bls_sig, message, pk)
-=======
                                                                pool_root_hash_ser)
         result = self._bls_bft.bls_crypto_verifier.verify_sig(bls_sig, message.as_single_value(), pk)
         if not result:
@@ -176,7 +172,6 @@
                         "pre-prepare: {}".format(bls_sig, sender, pk,
                                                  message, pre_prepare))
         return result
->>>>>>> 5ac944a8
 
     def _validate_multi_sig(self, multi_sig: MultiSignature):
         public_keys = []
