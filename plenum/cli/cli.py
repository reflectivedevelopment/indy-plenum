--- conflicted
+++ resolved
@@ -1,13 +1,6 @@
 from __future__ import unicode_literals
 
 # noinspection PyUnresolvedReferences
-<<<<<<< HEAD
-import plenum.cli.ensure_logging_not_setup
-
-from typing import Dict
-
-import re
-=======
 import base64
 import random
 from hashlib import sha256
@@ -17,7 +10,6 @@
 
 from jsonpickle import json
 
->>>>>>> 33ab75b1
 from prompt_toolkit.utils import is_windows, is_conemu_ansi
 import pyorient
 from ledger.compact_merkle_tree import CompactMerkleTree
@@ -67,19 +59,12 @@
 from prompt_toolkit.terminal.vt100_output import Vt100_Output
 from pygments.token import Token
 from plenum.client.client import Client
-<<<<<<< HEAD
-from plenum.common.util import setupLogging, getlogger, CliHandler, \
-    TRACE_LOG_LEVEL, getMaxFailures, checkPortAvailable
-from plenum.server.node import Node
-from plenum.common.types import CLIENT_STACK_SUFFIX
-=======
 from plenum.common.util import getMaxFailures, \
     checkPortAvailable, firstValue, randomString, cleanSeed, bootstrapClientKeys
 from plenum.common.log import CliHandler, getlogger, setupLogging, \
     getRAETLogLevelFromConfig, getRAETLogFilePath, TRACE_LOG_LEVEL
 from plenum.server.node import Node
 from plenum.common.types import CLIENT_STACK_SUFFIX, NodeDetail, HA
->>>>>>> 33ab75b1
 from plenum.server.plugin_loader import PluginLoader
 from plenum.server.replica import Replica
 from plenum.common.util import getConfig
@@ -108,12 +93,6 @@
 
     NodeClass = Node
     ClientClass = Client
-<<<<<<< HEAD
-
-    # noinspection PyPep8
-    def __init__(self, looper, basedirpath, nodeReg, cliNodeReg, output=None, debug=False,
-                 logFileName=None):
-=======
     defaultWalletName = 'Default'
 
     _genesisTransactions = []
@@ -121,13 +100,9 @@
     # noinspection PyPep8
     def __init__(self, looper, basedirpath, nodeReg=None, cliNodeReg=None,
                  output=None, debug=False, logFileName=None, config=None):
->>>>>>> 33ab75b1
         self.curClientPort = None
         logging.root.addHandler(CliHandler(self.out))
         self.looper = looper
-<<<<<<< HEAD
-        self.basedirpath = basedirpath
-=======
         self.basedirpath = os.path.expanduser(basedirpath)
         self.nodeRegLoadedFromFile = False
         self.config = config or getConfig(self.basedirpath)
@@ -154,7 +129,6 @@
                         nodeReg[nodeName] = HA(*nHa)
                     if cHa:
                         cliNodeReg[nodeName + CLIENT_STACK_SUFFIX] = HA(*cHa)
->>>>>>> 33ab75b1
         self.nodeReg = nodeReg
         self.cliNodeReg = cliNodeReg
         self.nodeRegistry = {}
@@ -182,8 +156,6 @@
         self.nodeNames = list(self.nodeReg.keys()) + ["all"]
         self.debug = debug
         self.plugins = {}
-<<<<<<< HEAD
-=======
         self.pluginPaths = []
         self.defaultClient = None
         self.activeIdentifier = None
@@ -192,7 +164,6 @@
         self._wallets = {}  # type: Dict[str, Wallet]
         self._activeWallet = None  # type: Wallet
         self.keyPairs = {}
->>>>>>> 33ab75b1
         '''
         examples:
         status
@@ -204,87 +175,21 @@
         client Joe show 1
         '''
 
-<<<<<<< HEAD
-        psep = re.escape(os.path.sep)
-
-        self.utilGrams = [
-            "(\s* (?P<simple>{}) \s*) |".format(self.relist(self.simpleCmds)),
-            "(\s* (?P<load>load) \s+ (?P<file_name>[.a-zA-z0-9{}]+) \s*) |".format(psep),
-            "(\s* (?P<command>help) (\s+ (?P<helpable>[a-zA-Z0-9]+) )? (\s+ (?P<node_or_cli>{}) )?\s*) |".format(self.relist(self.node_or_cli)),
-            "(\s* (?P<command>list) \s*)"
-        ]
-
-        self.nodeGrams = [
-            "(\s* (?P<node_command>{}) \s+ (?P<node_or_cli>nodes?)   \s+ (?P<node_name>[a-zA-Z0-9]+)\s*) |".format(self.relist(self.nodeCmds)),
-            "(\s* (?P<load_plugins>load\s+plugins\s+from) \s+ (?P<plugin_dir>[a-zA-Z0-9-:{}]+) \s*)".format(psep),
-        ]
-
-        self.clientGrams = [
-            "(\s* (?P<client_command>{}) \s+ (?P<node_or_cli>clients?)   \s+ (?P<client_name>[a-zA-Z0-9]+) \s*) |".format(self.relist(self.cliCmds)),
-            "(\s* (?P<client>client) \s+ (?P<client_name>[a-zA-Z0-9]+) \s+ (?P<cli_action>send) \s+ (?P<msg>\{\s*.*\})  \s*)  |",
-            "(\s* (?P<client>client) \s+ (?P<client_name>[a-zA-Z0-9]+) \s+ (?P<cli_action>show) \s+ (?P<req_id>[0-9]+)  \s*)  |",
-            "(\s* (?P<add_key>add\s+key) \s+ (?P<verkey>[a-fA-F0-9]+) \s+ (?P<for_client>for\s+client) \s+ (?P<identifier>[a-zA-Z0-9]+) \s*)",
-        ]
-
-        self.lexers = {
-            'node_command': SimpleLexer(Token.Keyword),
-            'command': SimpleLexer(Token.Keyword),
-            'helpable': SimpleLexer(Token.Keyword),
-            'load_plugins': SimpleLexer(Token.Keyword),
-            'load': SimpleLexer(Token.Keyword),
-            'node_or_cli': SimpleLexer(Token.Keyword),
-            'arg1': SimpleLexer(Token.Name),
-            'node_name': SimpleLexer(Token.Name),
-            'more_nodes': SimpleLexer(Token.Name),
-            'simple': SimpleLexer(Token.Keyword),
-            'client_command': SimpleLexer(Token.Keyword),
-            'add_key': SimpleLexer(Token.Keyword),
-            'verkey': SimpleLexer(Token.Literal),
-            'for_client': SimpleLexer(Token.Keyword),
-            'identifier': SimpleLexer(Token.Name),
-        }
+        self.utilGrams = getUtilGrams()
+
+        self.nodeGrams = getNodeGrams()
+
+        self.clientGrams = getClientGrams()
+
+        self._allGrams = []
+
+        self._lexers = {}
 
         self.clientWC = WordCompleter([])
 
-        self.completers = {
-            'node_command': WordCompleter(self.nodeCmds),
-            'client_command': WordCompleter(self.cliCmds),
-            'client': WordCompleter(['client']),
-            'command': WordCompleter(self.commands),
-            'node_or_cli': WordCompleter(self.node_or_cli),
-            'node_name': WordCompleter(self.nodeNames),
-            'more_nodes': WordCompleter(self.nodeNames),
-            'helpable': WordCompleter(self.helpablesCommands),
-            'load_plugins': WordCompleter(['load plugins from']),
-            'client_name': self.clientWC,
-            'cli_action': WordCompleter(self.cliActions),
-            'simple': WordCompleter(self.simpleCmds),
-            'add_key': WordCompleter(['add key']),
-            'for_client': WordCompleter(['for client']),
-        }
-
-        self.initializeGrammar()
-
-        self.initializeGrammarLexer()
-
-        self.initializeGrammarCompleter()
-=======
-        self.utilGrams = getUtilGrams()
-
-        self.nodeGrams = getNodeGrams()
-
-        self.clientGrams = getClientGrams()
-
-        self._allGrams = []
-
-        self._lexers = {}
-
-        self.clientWC = WordCompleter([])
-
         self._completers = {}
 
         self.initializeInputParser()
->>>>>>> 33ab75b1
 
         self.style = PygmentsStyle.from_defaults({
             Token.Operator: '#33aa33 bold',
@@ -304,11 +209,7 @@
         # asyncio loop that can be passed into prompt_toolkit.
         eventloop = create_asyncio_eventloop(looper.loop)
 
-<<<<<<< HEAD
-        pers_hist = FileHistory('.{}-cli-history'.format(self.name))
-=======
         self.pers_hist = FileHistory('.{}-cli-history'.format(self.name))
->>>>>>> 33ab75b1
 
         # Create interface.
         app = create_prompt_application('{}> '.format(self.name),
@@ -348,14 +249,9 @@
 
         self.logger = getlogger("cli")
         self.print("\n{}-CLI (c) 2016 Evernym, Inc.".format(self.properName))
-<<<<<<< HEAD
-        self.print("Node registry loaded.")
-        self.print("None of these are created or running yet.")
-=======
         if nodeReg:
             self.print("Node registry loaded.")
             self.print("None of these are created or running yet.")
->>>>>>> 33ab75b1
 
             self.showNodeRegistry()
         self.print("Type 'help' for more information.")
@@ -621,22 +517,6 @@
     def initializeGrammarCompleter(self):
         self.grammarCompleter = GrammarCompleter(self.grammar, self.completers)
 
-    @staticmethod
-    def relist(seq):
-        return '(' + '|'.join(seq) + ')'
-
-    def initializeGrammar(self):
-        self.utilGrams[-1] += " |"
-        self.nodeGrams[-1] += " |"
-        self.grams = self.utilGrams + self.nodeGrams + self.clientGrams
-        self.grammar = compile("".join(self.grams))
-
-    def initializeGrammarLexer(self):
-        self.grammarLexer = GrammarLexer(self.grammar, lexers=self.lexers)
-
-    def initializeGrammarCompleter(self):
-        self.grammarCompleter = GrammarCompleter(self.grammar, self.completers)
-
     def createFunctionMappings(self):
 
         def newHelper():
@@ -744,21 +624,6 @@
             self.print(record.msg, Token)
 
     def printHelp(self):
-<<<<<<< HEAD
-        self.print("""{}-CLI, a simple command-line interface for a
-        {} sandbox.
-Commands:
-    help - Shows this help message
-    help <command> - Shows the help message of <command>
-    new - creates one or more new nodes or clients
-    keyshare - manually starts key sharing of a node
-    status - Shows general status of the sandbox
-    status <node_name>|<client_name> - Shows specific status
-    list - Shows the list of commands you can run
-    license - Show the license
-    exit - exit the command-line interface ('quit' also works)""".
-                   format(self.properName, self.fullName))
-=======
         self.print("""{}-CLI, a simple command-line interface for a {} sandbox.
         Commands:
             help - Shows this help message
@@ -771,7 +636,6 @@
             license - Show the license
             exit - exit the command-line interface ('quit' also works)""".
                 format(self.properName, self.fullName))
->>>>>>> 33ab75b1
 
     def printCmdHelper(self, command=None):
         self.functionMappings[command]()
@@ -808,15 +672,7 @@
     def showNodeRegistry(self):
         t = []
         for name in self.nodeReg:
-<<<<<<< HEAD
-            val = self.nodeReg[name]
-            if len(val) == 3:
-                ((ip, port), vk, pk) = val
-            else:
-                (ip, port) = val
-=======
             ip, port = self.nodeReg[name]
->>>>>>> 33ab75b1
             t.append((Token.Name, "    " + name))
             t.append((Token, ": {}:{}\n".format(ip, port)))
         self.cli.print_tokens(t, style=self.style)
@@ -915,18 +771,12 @@
         nodes = []
         for name in names:
             node = self.NodeClass(name,
-<<<<<<< HEAD
-                                  self.nodeReg,
-                                  basedirpath=self.basedirpath,
-                                  opVerifiers=opVerifiers)
-=======
                                   nodeRegistry=None if self.nodeRegLoadedFromFile
                                   else self.nodeRegistry,
                                   basedirpath=self.basedirpath,
                                   pluginPaths=self.pluginPaths)
             from time import sleep
             # sleep(60)
->>>>>>> 33ab75b1
             self.nodes[name] = node
             self.looper.add(node)
             if not self.nodeRegLoadedFromFile:
@@ -978,11 +828,6 @@
                 self.printNames(client.nodestack.conns, newline=True)
             else:
                 self.printVoid()
-<<<<<<< HEAD
-            self.print("    Identifier: {}".format(client.defaultIdentifier))
-            self.print("    Verification key: {}".format(client.getSigner().verkey))
-            self.print("    Submissions: {}".format(client.lastReqId))
-=======
             if self.activeWallet and self.activeWallet.defaultId:
                 wallet = self.activeWallet
                 self.print("    Identifier: {}".format(wallet.defaultId))
@@ -991,7 +836,6 @@
                         format(wallet.getVerKey(wallet.defaultId)))
                 self.print("    Submissions: {}".
                            format(client.reqRepStore.lastReqId))
->>>>>>> 33ab75b1
 
     def statusNode(self, nodeName):
         if nodeName == "all":
@@ -1003,27 +847,11 @@
         else:
             self.print("\n    Name: " + nodeName)
             node = self.nodes[nodeName]  # type: Node
-<<<<<<< HEAD
-            val = self.nodeReg.get(nodeName)
-            if len(val) == 3:
-                ((ip, port), vk, pk) = val
-            else:
-                ip, port = val
-            nha = "{}:{}".format(ip, port)
-            self.print("    Node listener: " + nha)
-            val = self.cliNodeReg.get(nodeName + CLIENT_STACK_SUFFIX)
-            if len(val) == 3:
-                ((ip, port), vk, pk) = val
-            else:
-                ip, port = val
-            cha = "{}:{}".format(ip, port)
-=======
             ip, port = self.nodeReg.get(nodeName)
             nha = "0.0.0.0:{}".format(port)
             self.print("    Node listener: " + nha)
             ip, port = self.cliNodeReg.get(nodeName + CLIENT_STACK_SUFFIX)
             cha = "0.0.0.0:{}".format(port)
->>>>>>> 33ab75b1
             self.print("    Client listener: " + cha)
             self.print("    Status: {}".format(node.status.name))
             self.print('    Connections: ', newline=False)
@@ -1056,24 +884,6 @@
             else:
                 self.printVoid()
 
-<<<<<<< HEAD
-    def newClient(self, clientName, seed=None, identifier=None, signer=None):
-        try:
-            self.ensureValidClientId(clientName)
-            client_addr = self.nextAvailableClientAddr()
-            if not signer:
-                seed = seed.encode("utf-8") if seed else None
-                signer = SimpleSigner(identifier=identifier, seed=seed) \
-                    if (seed or identifier) else None
-            client = self.ClientClass(clientName,
-                                      ha=client_addr,
-                                      nodeReg=self.cliNodeReg,
-                                      signer=signer,
-                                      basedirpath=self.basedirpath)
-            self.looper.add(client)
-            for node in self.nodes.values():
-                self.bootstrapClientKey(client, node)
-=======
     def newClient(self, clientName,
                   config=None):
         try:
@@ -1090,7 +900,6 @@
                                       config=config)
             self.activeClient = client
             self.looper.add(client)
->>>>>>> 33ab75b1
             self.clients[clientName] = client
             self.clientWC.words = list(self.clients.keys())
             return client
@@ -1098,11 +907,6 @@
             self.print(ve.args[0], Token.Error)
 
     @staticmethod
-<<<<<<< HEAD
-    def bootstrapClientKey(client, node):
-        idAndKey = client.getSigner().identifier, client.getSigner().verkey
-        node.clientAuthNr.addClient(*idAndKey)
-=======
     def bootstrapKey(wallet, node, identifier=None):
         identifier = identifier or wallet.defaultId
         # TODO: Should not raise an error but should be able to choose a signer
@@ -1117,7 +921,6 @@
 
     def printMsgForUnknownWallet(self, walletName):
         self.print("No such wallet {}.".format(walletName))
->>>>>>> 33ab75b1
 
     def sendMsg(self, clientName, msg):
         client = self.clients.get(clientName, None)
@@ -1172,14 +975,10 @@
         while interactive:
             try:
                 result = await self.cli.run_async()
-<<<<<<< HEAD
-                self.parse(result.text if result else "")
-=======
                 cmd = result.text if result else ""
                 cmds = cmd.strip().splitlines()
                 for c in cmds:
                     self.parse(c)
->>>>>>> 33ab75b1
             except (EOFError, KeyboardInterrupt, Exit):
                 break
 
@@ -1264,19 +1063,11 @@
                 req_id = matchedVars.get('req_id')
                 self.getReply(client_name, req_id)
                 return True
-<<<<<<< HEAD
-            # else:
-            #     self.printCmdHelper("sendmsg")
-=======
->>>>>>> 33ab75b1
 
     def _loadPluginDirAction(self, matchedVars):
         if matchedVars.get('load_plugins') == 'load plugins from':
             pluginsPath = matchedVars.get('plugin_dir')
             try:
-<<<<<<< HEAD
-                self.plugins = PluginLoader(pluginsPath).plugins
-=======
                 plugins = PluginLoader(
                     pluginsPath).plugins  # type: Dict[str, Set]
                 for pluginSet in plugins.values():
@@ -1312,43 +1103,16 @@
 
                 self.plugins.update(plugins)
                 self.pluginPaths.append(pluginsPath)
->>>>>>> 33ab75b1
             except FileNotFoundError as ex:
                 _, err = ex.args
                 self.print(err, Token.BoldOrange)
             return True
 
-<<<<<<< HEAD
-    def _loadPluginAction(self, matchedVars):
-        if matchedVars.get('load') == 'load':
-            file = matchedVars.get("file_name")
-            if os.path.exists(file):
-                try:
-                    self.loadFromFile(file)
-                    self.print("Node registry loaded.")
-                    self.showNodeRegistry()
-                except configparser.ParsingError:
-                    self.logger.warn("Could not parse file. "
-                                     "Please ensure that the file "
-                                     "has sections node_reg "
-                                     "and client_node_reg.",
-                                     extra={'cli': 'WARNING'})
-            else:
-                self.logger.warn("File {} not found.".format(file),
-                                 extra={"cli": "WARNING"})
-            return True
-
-=======
->>>>>>> 33ab75b1
     def _addKeyAction(self, matchedVars):
         if matchedVars.get('add_key') == 'add key':
             verkey = matchedVars.get('verkey')
             # TODO make verkey case insensitive
             identifier = matchedVars.get('identifier')
-<<<<<<< HEAD
-
-=======
->>>>>>> 33ab75b1
             if identifier in self.externalClientKeys:
                 self.print("identifier already added", Token.Error)
                 return
@@ -1357,14 +1121,6 @@
                 n.clientAuthNr.addClient(identifier, verkey)
             return True
 
-<<<<<<< HEAD
-    def getActionList(self):
-        return [self._simpleAction, self._helpAction, self._listAction,
-                self._newNodeAction, self._newClientAction,
-                self._statusNodeAction, self._statusClientAction,
-                self._keyShareAction, self._loadPluginDirAction,
-                self._clientCommand, self._loadPluginAction, self._addKeyAction]
-=======
     def _addSignerToGivenWallet(self, signer, wallet: Wallet=None,
                                 showMsg: bool=False):
         if not wallet:
@@ -1522,7 +1278,6 @@
         # getTokens = lambda _: [(Token.Prompt, promptText + "> ")]
         # self.cli.application.layout.children[1].children[0]\
         #     .content.content.get_tokens = getTokens
->>>>>>> 33ab75b1
 
     def parse(self, cmdText):
         cmdText = cmdText.strip()
@@ -1532,11 +1287,7 @@
             matchedVars = m.variables()
             self.logger.info("CLI command entered: {}".format(cmdText),
                              extra={"cli": False})
-<<<<<<< HEAD
-            for action in self.getActionList():
-=======
             for action in self.actions:
->>>>>>> 33ab75b1
                 r = action(matchedVars)
                 if r:
                     break
@@ -1570,11 +1321,7 @@
         self.curClientPort += random.randint(1, 200)
         host = "0.0.0.0"
         try:
-<<<<<<< HEAD
-            checkPortAvailable((host,self.curClientPort))
-=======
             checkPortAvailable((host, self.curClientPort))
->>>>>>> 33ab75b1
             return host, self.curClientPort
         except Exception as ex:
             tokens = [(Token.Error, "Cannot bind to port {}: {}, "
