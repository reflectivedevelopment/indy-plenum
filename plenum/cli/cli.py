from __future__ import unicode_literals

# noinspection PyUnresolvedReferences
import plenum.cli.ensure_logging_not_setup

from typing import Dict

import re
from prompt_toolkit.utils import is_windows, is_conemu_ansi
import shutil
import pyorient
from plenum.client.signer import SimpleSigner
from plenum.common.txn import CREDIT, TXN_TYPE, DATA, AMOUNT, GET_BAL, \
    GET_ALL_TXNS
from plenum.common.txn import TARGET_NYM
from plenum.test import helper

if is_windows():
    from prompt_toolkit.terminal.win32_output import Win32Output
    from prompt_toolkit.terminal.conemu_output import ConEmuOutput
else:
    from prompt_toolkit.terminal.vt100_output import Vt100_Output

import configparser
import os
from configparser import ConfigParser

import time
import ast

from functools import reduce, partial
import logging
import sys
from collections import defaultdict

from prompt_toolkit.history import FileHistory
from ioflo.aid.consoling import Console
from prompt_toolkit.contrib.completers import WordCompleter
from prompt_toolkit.contrib.regular_languages.compiler import compile
from prompt_toolkit.contrib.regular_languages.completion import GrammarCompleter
from prompt_toolkit.contrib.regular_languages.lexer import GrammarLexer
from prompt_toolkit.interface import CommandLineInterface
from prompt_toolkit.shortcuts import create_prompt_application, \
    create_asyncio_eventloop
from prompt_toolkit.layout.lexers import SimpleLexer
from prompt_toolkit.styles import PygmentsStyle
from prompt_toolkit.terminal.vt100_output import Vt100_Output
from pygments.token import Token
from plenum.client.client import Client
from plenum.common.util import setupLogging, getlogger, CliHandler, \
    TRACE_LOG_LEVEL, getMaxFailures, checkPortAvailable
from plenum.server.node import Node
from plenum.common.types import CLIENT_STACK_SUFFIX, NodeDetail, HA
from plenum.server.plugin_loader import PluginLoader
from plenum.server.replica import Replica
from collections import OrderedDict


class CustomOutput(Vt100_Output):
    """
    Subclassing Vt100 just to override the `ask_for_cpr` method which prints
    an escape character on the console. Not printing the escape character
    """

    def ask_for_cpr(self):
        """
        Asks for a cursor position report (CPR).
        """
        self.flush()


class Cli:
    isElectionStarted = False
    primariesSelected = 0
    electedPrimaries = set()
    name = 'plenum'
    properName = 'Plenum'
    fullName = 'Plenum protocol'

    NodeClass = Node
    ClientClass = Client

    # noinspection PyPep8
    def __init__(self, looper, basedirpath, nodeReg, cliNodeReg, output=None,
                 debug=False, logFileName=None):
        self.curClientPort = None
        logging.root.addHandler(CliHandler(self.out))
        self.cleanUp()
        # time.sleep(5)
        self.looper = looper
        self.basedirpath = os.path.expanduser(basedirpath)
        self.nodeReg = nodeReg
        self.cliNodeReg = cliNodeReg
        self.nodeRegistry = {}
        for nStkNm, nha in self.nodeReg.items():
            cStkNm = nStkNm + CLIENT_STACK_SUFFIX
<<<<<<< HEAD
            self.nodeRegistry[nStkNm] = NodeDetail(nha, cStkNm,
                                                   self.cliNodeReg[cStkNm])
=======
            self.nodeRegistry[nStkNm] = NodeDetail(HA(*nha), cStkNm,
                                                   HA(*self.cliNodeReg[cStkNm]))
>>>>>>> b1e77bf5
        # Used to store created clients
        self.clients = {}  # clientName -> Client
        # To store the created requests
        self.requests = {}
        # To store the nodes created
        self.nodes = {}
        self.externalClientKeys = {}  # type: Dict[str,str]

        self.cliCmds = {'status', 'new'}
        self.nodeCmds = self.cliCmds | {'keyshare'}
        self.helpablesCommands = self.cliCmds | self.nodeCmds
        self.simpleCmds = {'status', 'exit', 'quit', 'license'}
        self.commands = {'list', 'help'} | self.simpleCmds
        self.cliActions = {'send', 'show', 'credit', 'balance', 'transactions'}
        self.commands.update(self.cliCmds)
        self.commands.update(self.nodeCmds)
        self.node_or_cli = ['node',  'client']
        self.nodeNames = list(self.nodeReg.keys()) + ["all"]
        self.debug = debug
        self.plugins = {}
        self.defaultClient = self.getDefaultClient()
        self.activeSigner = None
        self.keyPairs = {}
        '''
        examples:
        status

        new node Alpha
        new node all
        new client Joe
        client Joe send <msg>
        client Joe show 1
        '''

        psep = re.escape(os.path.sep)

        self.utilGrams = [
            "(\s* (?P<simple>{}) \s*) |".format(self.relist(self.simpleCmds)),
            "(\s* (?P<load>load) \s+ (?P<file_name>[.a-zA-z0-9{}]+) \s*) |".format(psep),
            "(\s* (?P<command>help) (\s+ (?P<helpable>[a-zA-Z0-9]+) )? (\s+ (?P<node_or_cli>{}) )?\s*) |".format(self.relist(self.node_or_cli)),
            "(\s* (?P<command>list) \s*)"
        ]

        self.nodeGrams = [
            "(\s* (?P<node_command>{}) \s+ (?P<node_or_cli>nodes?)   \s+ (?P<node_name>[a-zA-Z0-9]+)\s*) |".format(self.relist(self.nodeCmds)),
            "(\s* (?P<load_plugins>load\s+plugins\s+from) \s+ (?P<plugin_dir>[a-zA-Z0-9-:{}]+) \s*)".format(psep),
        ]

        self.clientGrams = [
            "(\s* (?P<client_command>{}) \s+ (?P<node_or_cli>clients?)   \s+ (?P<client_name>[a-zA-Z0-9]+) \s*) |".format(self.relist(self.cliCmds)),
            "(\s* (?P<client>client) \s+ (?P<client_name>[a-zA-Z0-9]+) \s+ (?P<cli_action>send) \s+ (?P<msg>\{\s*.*\})  \s*)  |",
            "(\s* (?P<client>client) \s+ (?P<client_name>[a-zA-Z0-9]+) \s+ (?P<cli_action>show) \s+ (?P<req_id>[0-9]+)  \s*)  |",
            "(\s* (?P<add_key>add\s+key) \s+ (?P<verkey>[a-fA-F0-9]+) \s+ (?P<for_client>for\s+client) \s+ (?P<identifier>[a-zA-Z0-9]+) \s*) |",
            "(\s* (?P<new_keypair>new_keypair) \s* (?P<alias>[a-zA-Z0-9]+)? \s*) |"
            "(\s* (?P<list_ids>list) \s+ (?P<ids>ids) \s*) |",
            "(\s* (?P<become>become) \s+ (?P<id>[a-zA-Z0-9]+) \s*) |",
            "(\s* (?P<use_keypair>use_keypair) \s+ (?P<keypair>[A-Za-z0-9+=]+) \s*) |",  # TODO Replace with an accurate regex for base64 encoded strings
            "(\s* (?P<client>client) \s+ (?P<client_name>[a-zA-Z0-9]+) \s+ (?P<cli_action>credit) \s+ (?P<amount>[0-9]+) \s+ to \s+(?P<second_client_name>[a-zA-Z0-9]+) \s*)  |",
            "(\s* (?P<client>client) \s+ (?P<client_name>[a-zA-Z0-9]+) \s+ (?P<cli_action>balance) \s*)  |",
            "(\s* (?P<client>client) \s+ (?P<client_name>[a-zA-Z0-9]+) \s+ (?P<cli_action>transactions) \s*)"
        ]

        self.lexers = {
            'node_command': SimpleLexer(Token.Keyword),
            'command': SimpleLexer(Token.Keyword),
            'helpable': SimpleLexer(Token.Keyword),
            'load_plugins': SimpleLexer(Token.Keyword),
            'load': SimpleLexer(Token.Keyword),
            'node_or_cli': SimpleLexer(Token.Keyword),
            'arg1': SimpleLexer(Token.Name),
            'node_name': SimpleLexer(Token.Name),
            'more_nodes': SimpleLexer(Token.Name),
            'simple': SimpleLexer(Token.Keyword),
            'client_command': SimpleLexer(Token.Keyword),
            'add_key': SimpleLexer(Token.Keyword),
            'verkey': SimpleLexer(Token.Literal),
            'for_client': SimpleLexer(Token.Keyword),
            'identifier': SimpleLexer(Token.Name),
            'new_keypair': SimpleLexer(Token.Keyword),
            'list_ids': SimpleLexer(Token.Keyword),
            'become': SimpleLexer(Token.Keyword),
            'use_keypair': SimpleLexer(Token.Keyword)
        }

        self.clientWC = WordCompleter([])

        self.completers = {
            'node_command': WordCompleter(self.nodeCmds),
            'client_command': WordCompleter(self.cliCmds),
            'client': WordCompleter(['client']),
            'command': WordCompleter(self.commands),
            'node_or_cli': WordCompleter(self.node_or_cli),
            'node_name': WordCompleter(self.nodeNames),
            'more_nodes': WordCompleter(self.nodeNames),
            'helpable': WordCompleter(self.helpablesCommands),
            'load_plugins': WordCompleter(['load plugins from']),
            'client_name': self.clientWC,
            'second_client_name': self.clientWC,
            'cli_action': WordCompleter(self.cliActions),
            'simple': WordCompleter(self.simpleCmds),
            'add_key': WordCompleter(['add key']),
            'for_client': WordCompleter(['for client']),
            'new_keypair': WordCompleter(['new_keypair']),
            'list_ids': WordCompleter(['list ids']),
            'become': WordCompleter(['become']),
            'use_keypair': WordCompleter(['use_keypair'])
        }

        self.initializeGrammar()

        self.initializeGrammarLexer()

        self.initializeGrammarCompleter()

        self.style = PygmentsStyle.from_defaults({
            Token.Operator: '#33aa33 bold',
            Token.Number: '#aa3333 bold',
            Token.Name: '#ffff00 bold',
            Token.Heading: 'bold',
            Token.TrailingInput: 'bg:#662222 #ffffff',
            Token.BoldGreen: '#33aa33 bold',
            Token.BoldOrange: '#ff4f2f bold',
            Token.BoldBlue: '#095cab bold'})

        self.functionMappings = self.createFunctionMappings()

        self.voidMsg = "<none>"

        # Create an asyncio `EventLoop` object. This is a wrapper around the
        # asyncio loop that can be passed into prompt_toolkit.
        eventloop = create_asyncio_eventloop(looper.loop)

        pers_hist = FileHistory('.{}-cli-history'.format(self.name))

        # Create interface.
        app = create_prompt_application('{}> '.format(self.name),
                                        lexer=self.grammarLexer,
                                        completer=self.grammarCompleter,
                                        style=self.style,
                                        history=pers_hist)

        if output:
            out = output
        else:
            if is_windows():
                if is_conemu_ansi():
                    out = ConEmuOutput(sys.__stdout__)
                else:
                    out = Win32Output(sys.__stdout__)
            else:
                out = CustomOutput.from_pty(sys.__stdout__, true_color=True)

        self.cli = CommandLineInterface(
            application=app,
            eventloop=eventloop,
            output=out)

        # Patch stdout in something that will always print *above* the prompt
        # when something is written to stdout.
        sys.stdout = self.cli.stdout_proxy()
        setupLogging(TRACE_LOG_LEVEL,
                     Console.Wordage.mute,
                     filename=logFileName)

        self.logger = getlogger("cli")
        self.print("\n{}-CLI (c) 2016 Evernym, Inc.".format(self.properName))
        self.print("Node registry loaded.")
        self.print("None of these are created or running yet.")

        self.showNodeRegistry()
        self.print("Type 'help' for more information.")

    @staticmethod
    def relist(seq):
        return '(' + '|'.join(seq) + ')'

    def initializeGrammar(self):
        self.utilGrams[-1] += " |"
        self.nodeGrams[-1] += " |"
        self.grams = self.utilGrams + self.nodeGrams + self.clientGrams
        self.grammar = compile("".join(self.grams))

    def initializeGrammarLexer(self):
        self.grammarLexer = GrammarLexer(self.grammar, lexers=self.lexers)

    def initializeGrammarCompleter(self):
        self.grammarCompleter = GrammarCompleter(self.grammar, self.completers)

    def createFunctionMappings(self):

        def newHelper():
            self.print("""Is used to create a new node or a client.
                     Usage: new <node/client> <nodeName/clientName>""")

        def statusHelper():
            self.print("status command helper")

        def nodeHelper():
            self.print("It is used to create a new node")

        def clientHelper():
            self.print("It is used to create a new client")

        def statusNodeHelper():
            self.print("It is used to check status of a created node")

        def statusClientHelper():
            self.print("It is used to check status of a created client")

        def listHelper():
            self.print("List all the commands, you can use in this CLI.")

        def exitHelper():
            self.print("Exits the CLI")

        def licenseHelper():
            self.print("""
                        Copyright 2016 Evernym, Inc.
        Licensed under the Apache License, Version 2.0 (the "License");
        you may not use this file except in compliance with the License.
        You may obtain a copy of the License at

            http://www.apache.org/licenses/LICENSE-2.0

        Unless required by applicable law or agreed to in writing, software
        distributed under the License is distributed on an "AS IS" BASIS,
        WITHOUT WARRANTIES OR CONDITIONS OF ANY KIND, either express or implied.
        See the License for the specific language governing permissions and
        limitations under the License.
            """)

        def sendHelper():
            self.print("""Used to send a message from a client to nodes"
                     Usage: client <clientName> send <{Message}>""")

        def showHelper():
            self.print("""Used to show status of request sent by the client"
                     Usage: client <clientName> show <reqID>""")

        def defaultHelper():
            self.printHelp()

        def pluginHelper():
            self.print("""Used to load a plugin from a given directory
                        Usage: load plugins from <dir>""")

        mappings = {
            'new': newHelper,
            'status': statusHelper,
            'list': listHelper,
            'newnode': nodeHelper,
            'newclient': clientHelper,
            'statusnode': statusNodeHelper,
            'statusclient': statusClientHelper,
            'license': licenseHelper,
            'send': sendHelper,
            'show': showHelper,
            'exit': exitHelper,
            'plugins': pluginHelper
        }

        return defaultdict(lambda: defaultHelper, **mappings)

    def print(self, msg, token=None, newline=True):
        if newline:
            msg += "\n"
        part = partial(self.cli.print_tokens, [(token, msg)])
        if self.debug:
            part()
        else:
            self.cli.run_in_terminal(part)

    def printVoid(self):
        self.print(self.voidMsg)

    def out(self, record, extra_cli_value=None):
        """
        Callback so that this cli can manage colors

        :param record: a log record served up from a custom handler
        :param extra_cli_value: the "cli" value in the extra dictionary
        :return:
        """
        if extra_cli_value in ("IMPORTANT", "ANNOUNCE"):
            self.print(record.msg, Token.BoldGreen)  # green
        elif extra_cli_value in ("WARNING",):
            self.print(record.msg, Token.BoldOrange)  # orange
        elif extra_cli_value in ("STATUS",):
            self.print(record.msg, Token.BoldBlue)  # blue
        elif extra_cli_value in ("PLAIN", "LOW_STATUS"):
            self.print(record.msg, Token)  # white
        else:
            self.print(record.msg, Token)

    def printHelp(self):
        self.print("""{}-CLI, a simple command-line interface for a
        {} sandbox.
Commands:
    help - Shows this help message
    help <command> - Shows the help message of <command>
    new - creates one or more new nodes or clients
    keyshare - manually starts key sharing of a node
    status - Shows general status of the sandbox
    status <node_name>|<client_name> - Shows specific status
    list - Shows the list of commands you can run
    license - Show the license
    exit - exit the command-line interface ('quit' also works)""".
                   format(self.properName, self.fullName))

    def printCmdHelper(self, command=None):
        self.functionMappings[command]()

    @staticmethod
    def joinTokens(tokens, separator=None, begin=None, end=None):
        if separator is None:
            separator = (Token, ', ')
        elif isinstance(separator, str):
            separator = (Token, separator)
        r = reduce(lambda x, y: x + [separator, y] if x else [y], tokens, [])
        if begin is not None:
            b = (Token, begin) if isinstance(begin, str) else begin
            r = [b] + r
        if end:
            if isinstance(end, str):
                r.append((Token, end))
        return r

    def printTokens(self, tokens, separator=None, begin=None, end=None):
        x = self.joinTokens(tokens, separator, begin, end)
        self.cli.print_tokens(x, style=self.style)

    def printNames(self, names, newline=False):
        tokens = [(Token.Name, n) for n in names]
        self.printTokens(tokens)
        if newline:
            self.printTokens([(Token, "\n")])

    def showValidNodes(self):
        self.printTokens([(Token, "Valid node names are: ")])
        self.printNames(self.nodeReg.keys(), newline=True)

    def showNodeRegistry(self):
        t = []
        for name in self.nodeReg:
            val = self.nodeReg[name]
            if len(val) == 3:
                ((ip, port), vk, pk) = val
            else:
                (ip, port) = val
            t.append((Token.Name, "    " + name))
            t.append((Token, ": {}:{}\n".format(ip, port)))
        self.cli.print_tokens(t, style=self.style)

    def loadFromFile(self, file: str) -> None:
        cfg = ConfigParser()
        cfg.read(file)
        self.nodeReg = Cli.loadNodeReg(cfg)
        self.cliNodeReg = Cli.loadCliNodeReg(cfg)

    @classmethod
    def loadNodeReg(cls, cfg: ConfigParser) -> OrderedDict:
        return cls._loadRegistry(cfg, 'node_reg')

    @classmethod
    def loadCliNodeReg(cls, cfg: ConfigParser) -> OrderedDict:
        try:
            return cls._loadRegistry(cfg, 'client_node_reg')
        except configparser.NoSectionError:
            return OrderedDict()

    @classmethod
    def _loadRegistry(cls, cfg: ConfigParser, reg: str):
        registry = OrderedDict()
        for n in cfg.items(reg):
            host, port = n[1].split()
            registry.update({n[0]: (host, int(port))})
        return registry

    def getStatus(self):
        self.print('Nodes: ', newline=False)
        if not self.nodes:
            self.print("No nodes are running. Try typing 'new node <name>'.")
        else:
            self.printNames(self.nodes, newline=True)
        if not self.clients:
            clients = "No clients are running. Try typing 'new client <name>'."
        else:
            clients = ",".join(self.clients.keys())
        self.print("Clients: " + clients)
        f = getMaxFailures(len(self.nodes))
        self.print("f-value (number of possible faulty nodes): {}".format(f))
        if f != 0 and len(self.nodes) >= 2 * f + 1:
            node = list(self.nodes.values())[0]
            mPrimary = node.replicas[node.instances.masterId].primaryName
            bPrimary = node.replicas[node.instances.backupIds[0]].primaryName
            self.print("Instances: {}".format(f + 1))
            self.print("   Master (primary is on {})".
                       format(Replica.getNodeName(mPrimary)))
            self.print("   Backup (primary is on {})".
                       format(Replica.getNodeName(bPrimary)))
        else:
            self.print("Instances: "
                       "Not enough nodes to create protocol instances")

    def keyshare(self, nodeName):
        node = self.nodes.get(nodeName, None)
        if node is not None:
            node = self.nodes[nodeName]
            node.startKeySharing()
        elif nodeName not in self.nodeReg:
            tokens = [(Token.Error, "Invalid node name '{}'.".format(nodeName))]
            self.printTokens(tokens)
            self.showValidNodes()
            return
        else:
            tokens = [(Token.Error, "Node '{}' not started.".format(nodeName))]
            self.printTokens(tokens)
            self.showStartedNodes()
            return

    def showStartedNodes(self):
        self.printTokens([(Token, "Started nodes are: ")])
        startedNodes = self.nodes.keys()
        if startedNodes:
            self.printNames(self.nodes.keys(), newline=True)
        else:
            self.print("None", newline=True)

    def newNode(self, nodeName: str):
        opVerifiers = self.plugins['VERIFICATION'] if self.plugins else []
        if nodeName in self.nodes:
            self.print("Node {} already exists.".format(nodeName))
            return

        if nodeName == "all":
            names = set(self.nodeReg.keys()) - set(self.nodes.keys())
        elif nodeName not in self.nodeReg:
            tokens = [
                (Token.Error, "Invalid node name '{}'. ".format(nodeName))]
            self.printTokens(tokens)
            self.showValidNodes()
            return
        else:
            names = [nodeName]

        nodes = []
        for name in names:
            node = self.NodeClass(name,
                                  self.nodeRegistry,
                                  basedirpath=self.basedirpath,
                                  opVerifiers=opVerifiers)
            self.nodes[name] = node
            self.looper.add(node)
            node.startKeySharing()
            for client in self.clients.values():
                self.bootstrapClientKey(client, node)
            for identifier, verkey in self.externalClientKeys.items():
                node.clientAuthNr.addClient(identifier, verkey)
            nodes.append(node)
        return nodes

    def ensureValidClientId(self, clientName):
        """
        Ensures client id is not already used or is not starting with node
        names.

        :param clientName:
        :return:
        """
        if clientName in self.clients:
            raise ValueError("Client {} already exists.".format(clientName))

        if any([clientName.startswith(nm) for nm in self.nodeNames]):
            raise ValueError("Client name cannot start with node names, "
                             "which are {}."
                             .format(', '.join(self.nodeReg.keys())))

    def statusClient(self, clientName):
        if clientName == "all":
            for nm in self.clients:
                self.statusClient(nm)
            return
        if clientName not in self.clients:
            self.print("client not found", Token.Error)
        else:
            self.print("    Name: " + clientName)
            client = self.clients[clientName]  # type: Client

            self.printTokens([(Token.Heading, 'Status for client:'),
                              (Token.Name, client.name)],
                             separator=' ', end='\n')
            self.print("    age (seconds): {:.0f}".format(
                time.perf_counter() - client.created))
            self.print("    status: {}".format(client.status.name))
            self.print("    connected to: ", newline=False)
            if client.nodestack.conns:
                self.printNames(client.nodestack.conns, newline=True)
            else:
                self.printVoid()
            self.print("    Identifier: {}".format(client.defaultIdentifier))
            self.print("    Verification key: {}".format(client.getSigner().verkey))
            self.print("    Submissions: {}".format(client.lastReqId))

    def statusNode(self, nodeName):
        if nodeName == "all":
            for nm in self.nodes:
                self.statusNode(nm)
            return
        if nodeName not in self.nodes:
            self.print("Node {} not found".format(nodeName), Token.Error)
        else:
            self.print("\n    Name: " + nodeName)
            node = self.nodes[nodeName]  # type: Node
            val = self.nodeReg.get(nodeName)
            if len(val) == 3:
                ((ip, port), vk, pk) = val
            else:
                ip, port = val
            nha = "{}:{}".format(ip, port)
            self.print("    Node listener: " + nha)
            val = self.cliNodeReg.get(nodeName + CLIENT_STACK_SUFFIX)
            if len(val) == 3:
                ((ip, port), vk, pk) = val
            else:
                ip, port = val
            cha = "{}:{}".format(ip, port)
            self.print("    Client listener: " + cha)
            self.print("    Status: {}".format(node.status.name))
            self.print('    Connections: ', newline=False)
            connecteds = node.nodestack.connecteds
            if connecteds:
                self.printNames(connecteds, newline=True)
            else:
                self.printVoid()
            notConnecteds = list({r for r in self.nodes.keys()
                                  if r not in connecteds
                                  and r != nodeName})
            if notConnecteds:
                self.print('    Not connected: ', newline=False)
                self.printNames(notConnecteds, newline=True)
            self.print("    Replicas: {}".format(len(node.replicas)),
                       newline=False)
            if node.hasPrimary:
                if node.primaryReplicaNo == 0:
                    self.print("  (primary of Master)")
                else:
                    self.print("  (primary of Backup)")
            else:
                self.print("   (no primary replicas)")
            self.print("    Up time (seconds): {:.0f}".
                       format(time.perf_counter() - node.created))
            self.print("    Clients: ", newline=False)
            clients = node.clientstack.connecteds
            if clients:
                self.printNames(clients, newline=True)
            else:
                self.printVoid()

    def newClient(self, clientName, seed=None, identifier=None, signer=None):
        try:
            self.ensureValidClientId(clientName)
            client_addr = self.nextAvailableClientAddr()
            if not signer:
                seed = seed.encode("utf-8") if seed else None
                signer = SimpleSigner(identifier=identifier, seed=seed) \
                    if (seed or identifier) else None
            # reg = {}
            # for k, v in self.cliNodeReg.items():
            #     reg[k] = v if len(v) == 2 else v[0]
            client = self.ClientClass(clientName,
                                      ha=client_addr,
                                      nodeReg=self.cliNodeReg,
                                      signer=signer,
                                      basedirpath=self.basedirpath)
            self.looper.add(client)
            for node in self.nodes.values():
                self.bootstrapClientKey(client, node)
            self.clients[clientName] = client
            self.clientWC.words = list(self.clients.keys())
            return client
        except ValueError as ve:
            self.print(ve.args[0], Token.Error)

    @staticmethod
    def bootstrapClientKey(client, node):
        idAndKey = client.getSigner().identifier, client.getSigner().verkey
        node.clientAuthNr.addClient(*idAndKey)

    def sendMsg(self, clientName, msg):
        client = self.clients.get(clientName, None)
        if client:
            request, = client.submit(msg)
            self.requests[str(request.reqId)] = request.reqId
        else:
            self.print("No such client. See: 'help new' for more details")

    def getReply(self, clientName, reqId):
        client = self.clients.get(clientName, None)
        requestID = self.requests.get(reqId, None)
        if client and requestID:
            reply, status = client.getReply(requestID)
            self.print("Reply for the request: {}".format(reply))
            self.print("Status: {}".format(status))
        elif not client:
            self.print("No such client. See: 'help new' for more details")
        else:
            self.print("No such request. See: 'help new' for more details")

    def showDetails(self, clientName, reqId):
        client = self.clients.get(clientName, None)
        requestID = self.requests.get(reqId, None)
        if client and requestID:
            client.showReplyDetails(requestID)
        else:
            self.print("No such client. See: 'help new' for more details")

    async def shell(self, *commands, interactive=True):
        """
        Coroutine that runs command, including those from an interactive
        command line.

        :param commands: an iterable of commands to run first
        :param interactive: when True, this coroutine will process commands
            entered on the command line.
        :return:
        """
        # First handle any commands passed in
        for command in commands:
            self.print("\nRunning command: '{}'...\n".format(command))
            self.parse(command)

        # then handle commands from the prompt
        while interactive:
            try:
                result = await self.cli.run_async()
                self.parse(result.text if result else "")
            except (EOFError, KeyboardInterrupt, Exit):
                break

        self.print('Goodbye.')

    def _simpleAction(self, matchedVars):
        if matchedVars.get('simple'):
            cmd = matchedVars.get('simple')
            if cmd == 'status':
                self.getStatus()
            elif cmd == 'license':
                self.printCmdHelper('license')
            elif cmd in ['exit', 'quit']:
                raise Exit
            return True

    def _helpAction(self, matchedVars):
        if matchedVars.get('command') == 'help':
            helpable = matchedVars.get('helpable')
            node_or_cli = matchedVars.get('node_or_cli')
            if helpable:
                if node_or_cli:
                    self.printCmdHelper(command="{}{}".
                                        format(helpable, node_or_cli))
                else:
                    self.printCmdHelper(command=helpable)
            else:
                self.printHelp()
            return True

    def _listAction(self, matchedVars):
        if matchedVars.get('command') == 'list':
            for cmd in self.commands:
                self.print(cmd)
            return True

    def _newNodeAction(self, matchedVars):
        if matchedVars.get('node_command') == 'new':
            self.createEntities('node_name', 'more_nodes',
                                matchedVars, self.newNode)
            return True

    def _newClientAction(self, matchedVars):
        if matchedVars.get('client_command') == 'new':
            self.createEntities('client_name', 'more_clients',
                                matchedVars, self.newClient)
            return True

    def _statusNodeAction(self, matchedVars):
        if matchedVars.get('node_command') == 'status':
            node = matchedVars.get('node_name')
            self.statusNode(node)
            return True

    def _statusClientAction(self, matchedVars):
        if matchedVars.get('client_command') == 'status':
            client = matchedVars.get('client_name')
            self.statusClient(client)
            return True

    def _keyShareAction(self, matchedVars):
        if matchedVars.get('node_command') == 'keyshare':
            name = matchedVars.get('node_name')
            self.keyshare(name)
            return True

    def _clientCommand(self, matchedVars):
        if matchedVars.get('client') == 'client':
            client_name = matchedVars.get('client_name')
            client_action = matchedVars.get('cli_action')
            if client_action == 'send':
                msg = matchedVars.get('msg')
                try:
                    actualMsgRepr = ast.literal_eval(msg)
                except Exception as ex:
                    self.print("error evaluating msg expression: {}".
                               format(ex), Token.BoldOrange)
                    return True
                self.sendMsg(client_name, actualMsgRepr)
                return True
            elif client_action == 'show':
                req_id = matchedVars.get('req_id')
                self.getReply(client_name, req_id)
                return True
            elif client_action == "credit":
                frm = matchedVars.get('client_name')
                to = matchedVars.get('second_client_name')
                toClient = self.clients.get(to, None)
                amount = int(matchedVars.get('amount'))
                txn = {
                    TXN_TYPE: CREDIT,
                    TARGET_NYM: toClient.defaultIdentifier,
                    DATA: {
                        AMOUNT: amount
                    }}
                self.sendMsg(frm, txn)
                return True
            elif client_action == "balance":
                frm = matchedVars.get('client_name')
                frmClient = self.clients.get(frm, None)
                txn = {
                    TXN_TYPE: GET_BAL,
                    TARGET_NYM: frmClient.defaultIdentifier
                }
                self.sendMsg(frm, txn)
                return True
            elif client_action == "transactions":
                frm = matchedVars.get('client_name')
                frmClient = self.clients.get(frm, None)
                txn = {
                    TXN_TYPE: GET_ALL_TXNS,
                    TARGET_NYM: frmClient.defaultIdentifier
                }
                self.sendMsg(frm, txn)
                return True
            # else:
            #     self.printCmdHelper("sendmsg")

    def _loadPluginDirAction(self, matchedVars):
        if matchedVars.get('load_plugins') == 'load plugins from':
            pluginsPath = matchedVars.get('plugin_dir')
            try:
                self.plugins = PluginLoader(pluginsPath).plugins
            except FileNotFoundError as ex:
                _, err = ex.args
                self.print(err, Token.BoldOrange)
            return True

    def _loadPluginAction(self, matchedVars):
        if matchedVars.get('load') == 'load':
            file = matchedVars.get("file_name")
            if os.path.exists(file):
                try:
                    self.loadFromFile(file)
                    self.print("Node registry loaded.")
                    self.showNodeRegistry()
                except configparser.ParsingError:
                    self.logger.warn("Could not parse file. "
                                     "Please ensure that the file "
                                     "has sections node_reg "
                                     "and client_node_reg.",
                                     extra={'cli': 'WARNING'})
            else:
                self.logger.warn("File {} not found.".format(file),
                                 extra={"cli": "WARNING"})
            return True

    def _addKeyAction(self, matchedVars):
        if matchedVars.get('add_key') == 'add key':
            verkey = matchedVars.get('verkey')
            # TODO make verkey case insensitive
            identifier = matchedVars.get('identifier')
            if identifier in self.externalClientKeys:
                self.print("identifier already added", Token.Error)
                return
            self.externalClientKeys[identifier] = verkey
            for n in self.nodes.values():
                n.clientAuthNr.addClient(identifier, verkey)
            return True

    def _newKeypairAction(self, matchedVars):
        if matchedVars.get('new_keypair') == 'new_keypair':
            alias = matchedVars.get('alias')
            signer = SimpleSigner()
            if not self.defaultClient:
                self.createDefaultClient()
            self.defaultClient.wallet.addSigner(signer, alias)
            privateKeyPath = os.path.join(
                self.basedirpath, "data", "clients", self.defaultClient.name)
            publicKey = signer.verstr
            self.print("Private key is stored in path {}".format(privateKeyPath))
            self.print("Public key is {}".format(publicKey))
            return True

    def createDefaultClient(self):
        name = 'default'
        self.defaultClient = Client(name,
                                    ha=helper.genHa(),
                                    nodeReg=self.nodeReg,
                                    signer=None,
                                    basedirpath=self.basedirpath)
        self.clients[name] = self.defaultClient

    def _listIdsAction(self, matchedVars):
        if matchedVars.get('list_ids') == 'list':
            ids = [s for s in
                   self.defaultClient.wallet.listIds(exclude=['default'])]
            self.print('\n'.join(ids))
            return True

    def _becomeAction(self, matchedVars):
        if matchedVars.get('become') == 'become':
            keypair = matchedVars.get('id')
            self._updateActiveSigner(keypair)
            return True

    def _useKeypairAction(self, matchedVars):
        if matchedVars.get('use_keypair') == 'use_keypair':
            keypair = matchedVars.get('keypair')
            wallet = self.defaultClient.wallet
            if wallet.signers.get(keypair):
                self._updateActiveKeyPair(keypair, wallet)
            else:
                self.print("keypair {} doesn't exist on client".format(keypair))
            return True

    def _updateActiveSigner(self, key):
        wallet = self.defaultClient.wallet
        if wallet.aliases.get(key):
            self.activeSigner = wallet.signers[wallet.aliases[key]]
            self.print("{} is now active".format(key))
        elif wallet.signers.get(key):
            self._updateActiveKeyPair(key, wallet)
        else:
            self.print("alias or keypair {} doesn't exist on this "
                       "client".format(key))

    def _updateActiveKeyPair(self, key, wallet):
        self.activeSigner = wallet.signers[key]
        self.print("active keypair updated to {}".format(key))

    def getActionList(self):
        return [self._simpleAction, self._helpAction, self._listAction,
                self._newNodeAction, self._newClientAction,
                self._statusNodeAction, self._statusClientAction,
                self._keyShareAction, self._loadPluginDirAction,
                self._clientCommand, self._loadPluginAction, self._addKeyAction,
                self._newKeypairAction, self._listIdsAction,
                self._becomeAction, self._useKeypairAction]

    def parse(self, cmdText):
        m = self.grammar.match(cmdText)
        if m:
            matchedVars = m.variables()
            self.logger.info("CLI command entered: {}".format(cmdText),
                             extra={"cli": False})
            for action in self.getActionList():
                r = action(matchedVars)
                if r:
                    break
            else:
                self.invalidCmd(cmdText)
        else:
            if cmdText != "":
                self.invalidCmd(cmdText)

    @staticmethod
    def createEntities(name: str, moreNames: str, matchedVars, initializer):
        entity = matchedVars.get(name)
        more = matchedVars.get(moreNames)
        more = more.split(',') if more is not None and len(more) > 0 else []
        names = [n for n in [entity] + more if len(n) != 0]
        seed = matchedVars.get("seed")
        identifier = matchedVars.get("nym")
        if len(names) == 1 and (seed or identifier):
            initializer(names[0].strip(), seed=seed, identifier=identifier)
        else:
            for name in names:
                initializer(name.strip())

    def invalidCmd(self, cmdText):
        self.print("Invalid command: '{}'\n".format(cmdText))
        self.printCmdHelper(command=None)

    def nextAvailableClientAddr(self, curClientPort=8100):
        self.curClientPort = self.curClientPort or curClientPort
        self.curClientPort += 1
        host = "127.0.0.1"
        try:
            checkPortAvailable((host,self.curClientPort))
            return host, self.curClientPort
        except Exception as ex:
            tokens = [(Token.Error, "Cannot bind to port {}: {}, "
                                    "trying another port.".format(
                self.curClientPort, ex))]
            self.printTokens(tokens)
            return self.nextAvailableClientAddr(self.curClientPort)

<<<<<<< HEAD
    def getDefaultClient(self):
        # TODO Fetch default client info from data dir and create Client object
        return None

=======
    # TODO: DO we keep this? What happens when we allow the CLI ot connect
    # to remote nodes?
    def cleanUp(self):
        # TODO: Use config data here
        path = os.path.expanduser("~/.plenum")
        dataPath = os.path.join(path, "data")
        try:
            shutil.rmtree(dataPath)
        except FileNotFoundError:
            pass

        client = pyorient.OrientDB("localhost", 2424)
        user = "root"
        password = "password"
        client.connect(user, password)

        def dropdbs():
            i = 0
            names = [n for n in
                     client.db_list().oRecordData['databases'].keys()]
            for nm in names:
                try:
                    client.db_drop(nm)
                    i += 1
                except:
                    continue
            return i
>>>>>>> b1e77bf5

        dropdbs()


class Exit(Exception):
    pass<|MERGE_RESOLUTION|>--- conflicted
+++ resolved
@@ -94,13 +94,8 @@
         self.nodeRegistry = {}
         for nStkNm, nha in self.nodeReg.items():
             cStkNm = nStkNm + CLIENT_STACK_SUFFIX
-<<<<<<< HEAD
-            self.nodeRegistry[nStkNm] = NodeDetail(nha, cStkNm,
-                                                   self.cliNodeReg[cStkNm])
-=======
             self.nodeRegistry[nStkNm] = NodeDetail(HA(*nha), cStkNm,
                                                    HA(*self.cliNodeReg[cStkNm]))
->>>>>>> b1e77bf5
         # Used to store created clients
         self.clients = {}  # clientName -> Client
         # To store the created requests
@@ -547,6 +542,12 @@
             names = [nodeName]
 
         nodes = []
+        # reg = OrderedDict()
+        # for k, v in self.nodeRegistry.items():
+        #     if len(v) == 3:
+        #         reg[k] = v[0]
+        #     else:
+        #         reg[k] = v
         for name in names:
             node = self.NodeClass(name,
                                   self.nodeRegistry,
@@ -667,12 +668,12 @@
                 seed = seed.encode("utf-8") if seed else None
                 signer = SimpleSigner(identifier=identifier, seed=seed) \
                     if (seed or identifier) else None
-            # reg = {}
-            # for k, v in self.cliNodeReg.items():
-            #     reg[k] = v if len(v) == 2 else v[0]
+            reg = {}
+            for k, v in self.cliNodeReg.items():
+                reg[k] = v if len(v) == 2 else v[0]
             client = self.ClientClass(clientName,
                                       ha=client_addr,
-                                      nodeReg=self.cliNodeReg,
+                                      nodeReg=reg,
                                       signer=signer,
                                       basedirpath=self.basedirpath)
             self.looper.add(client)
@@ -1015,12 +1016,10 @@
             self.printTokens(tokens)
             return self.nextAvailableClientAddr(self.curClientPort)
 
-<<<<<<< HEAD
     def getDefaultClient(self):
         # TODO Fetch default client info from data dir and create Client object
         return None
 
-=======
     # TODO: DO we keep this? What happens when we allow the CLI ot connect
     # to remote nodes?
     def cleanUp(self):
@@ -1048,7 +1047,6 @@
                 except:
                     continue
             return i
->>>>>>> b1e77bf5
 
         dropdbs()
 
