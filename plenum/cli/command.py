from plenum.common.roles import Roles
from plenum.common.transactions import PlenumTransactions


class Command:
    def __init__(self, id, title, usage, note=None, examples=None):
        self.id = id  # unique command identifier
        self.title = title  # brief explanation about the command
        self.usage = usage  # syntax with all available clauses
        self.note = note  # any additional description/note
        self.examples = examples if isinstance(examples, list) else [examples] \
            if examples else examples

    def __str__(self):
        detailIndent = "    "
        header = "\n{}\n{}\n".format(self.id, '-' * (len(self.id)))
        note = "{} note: {}\n\n".format(detailIndent, self.note) if self.note else ""
        examplesStr = '\n{}{}'.format(detailIndent, detailIndent).join(
            self.examples) if self.examples else ""
        examples = "{} example(s):\n{}    {}\n".format(
            detailIndent, detailIndent, examplesStr) \
            if len(examplesStr) else ""

        helpInfo = "{} title: {}\n\n" \
                   "{} usage: {}\n\n" \
                   "{}" \
                   "{}".format(detailIndent, self.title,
                               detailIndent, self.usage, note, examples)
        return header + helpInfo


helpCmd = Command(
    id="help",
    title="Shows this or specific help message for given command",
    usage="help [<command name>]",
    examples=["help", "help list ids"])

statusCmd = Command(
    id="status",
    title="Shows general status of the sandbox",
    usage="status")

licenseCmd = Command(
    id="license",
    title="Shows the license",
    usage="license")

exitCmd = Command(
    id="exit",
    title="Exit the command-line interface ('quit' also works)",
    usage="exit")

quitCmd = Command(
    id="quit",
    title="Exit the command-line interface ('exit' also works)",
    usage="quit")

newNodeCmd = Command(
    id="new node",
    title="Starts new node",
    usage="new node <name>",
    examples=["new node Alpha", "new node all"])

newClientCmd = Command(
    id="new client",
    title="Starts new client",
    usage="new client <name>",
    examples="new client Alice")

statusNodeCmd = Command(
    id="status node",
    title="Shows status for given node",
    usage="status node <name>",
    examples="status node Alpha")

statusClientCmd = Command(
    id="status client",
    title="Shows status for given client",
    usage="status client <name>",
    examples="status client Alice")

# TODO: Obsolete, Needs to be removed
# keyShareCmd = Command(
#     id="keyshare",
#     title="Manually starts key sharing of a node",
#     usage="keyshare node <name>",
#     examples="keyshare node Alpha")

loadPluginsCmd = Command(
    id="load plugins",
    title="load plugins from given directory",
    usage="load plugins from <dir path>",
    examples="load plugins from /home/ubuntu/plenum/plenum/test/plugin/stats_consumer")

clientSendCmd = Command(
    id="client send",
    title="Client sends a message to pool",
    usage="client <client-name> send {<json request data>}",
    examples="client Alice send {'type':'GET_NYM', 'dest':'4QxzWk3ajdnEA37NdNU5Kt'}")

clientShowCmd = Command(
    id="client show request status",
    title="Shows status of a sent request",
    usage="client <client-name> show <req-id>",
    note="This will only show status for the request sent by 'client send' command",
    examples="client Alice show 1486651494426621")

newKeyCmd = Command(
    id="new key",
    title="Adds new key to active wallet",
    usage="new key [with seed <32 character seed>] [[as] <alias>]",
    examples=[
        "new key",
        "new key with seed aaaaaaaaaaaaaaaaaaaaaaaaaaaaaaaa",
        "new key with seed aaaaaaaaaaaaaaaaaaaaaaaaaaaaaaaa myalias",
        "new key with seed aaaaaaaaaaaaaaaaaaaaaaaaaaaaaaaa as myalias"])

listIdsCmd = Command(
    id="list ids",
    title="Lists all DIDs of active wallet",
    usage="list ids [with verkeys]",
    examples=["list ids", "list ids with verkeys"])

useIdCmd = Command(
<<<<<<< HEAD
    id="use identifier",
    title="Marks given identifier active/default",
    usage="use identifier <identifier>",
    note="Note: To see all identifiers in active keyring, use 'list ids' command",
    examples="use identifier 5pJcAEAQqW7B8aGSxDArGaeXvb1G1MQwwqLMLmG2fAy9")
=======
    id="use DID",
    title="Marks given DID active/default",
    usage="use DID <identifier>",
    note="Note: To see all DIDs in active wallet, use 'list ids' command",
    examples="use DID 5pJcAEAQqW7B8aGSxDArGaeXvb1G1MQwwqLMLmG2fAy9")
>>>>>>> 56779bb5

addGenesisTxnCmd = Command(
    id="add genesis transaction",
    title="Adds given genesis transaction",
    usage="add genesis transaction <type> for <dest-identifier> [by <identifier>] [with data {<json data>}] [role=<role>]",
    examples=[
        'add genesis transaction {nym} for 2ru5PcgeQzxF7QZYwQgDkG2K13PRqyigVw99zMYg8eML role={role}'.format(
            nym=PlenumTransactions.NYM.name, role=Roles.STEWARD.name),
        'add genesis transaction {nym} for 2ru5PcgeQzxF7QZYwQgDkG2K13PRqyigVw99zMYg8eML with data {{"alias": "Alice"}} role={role}'.format(
            nym=PlenumTransactions.NYM.name, role=Roles.STEWARD.name),
        'add genesis transaction {node} for 2ru5PcgeQzxF7QZYwQgDkG2K13PRqyigVw99zMYg8eML by FvDi9xQZd1CZitbK15BNKFbA7izCdXZjvxf91u3rQVzW '
        'with data {{"node_ip": "localhost", "node_port": "9701", "client_ip": "localhost", "client_port": "9702", "alias": "AliceNode"}}'.format(node=PlenumTransactions.NODE.name)])

createGenesisTxnFileCmd = Command(
    id="create genesis transaction file",
    title="Creates genesis transaction file with in memory genesis transaction data",
    usage="create genesis transaction file",
    examples="create genesis transaction file")

changePromptCmd = Command(
    id="prompt",
    title="Changes the prompt to given principal (a person like Alice, an organization like Faber College, or an IoT-style thing)",
    usage="prompt <principal-name>",
    examples="prompt Alice")

newWalletCmd = Command(
    id="new wallet",
    title="Creates new wallet",
    usage="new wallet <name>",
    examples="new wallet mywallet")

useWalletCmd = Command(
    id="use wallet",
    title="Loads given wallet and marks it active/default",
    usage="use wallet <name|absolute-wallet-file-path>",
    examples=["use wallet mywallet", "use wallet /home/ubuntu/.sovrin/wallets/test/mywallet.wallet"])

saveWalletCmd = Command(
    id="save wallet",
    title="Saves active wallet",
    usage="save wallet [<active-wallet-name>]",
    examples=["save wallet", "save wallet mywallet"])

renameWalletCmd = Command(
    id="rename wallet",
    title="Renames given wallet",
    usage="rename wallet <old-name> to <new-name>",
    examples="rename wallet mywallet to yourwallet")

listWalletCmd = Command(
    id="list wallets",
    title="Lists all wallets",
    usage="list wallets")<|MERGE_RESOLUTION|>--- conflicted
+++ resolved
@@ -122,19 +122,11 @@
     examples=["list ids", "list ids with verkeys"])
 
 useIdCmd = Command(
-<<<<<<< HEAD
-    id="use identifier",
-    title="Marks given identifier active/default",
-    usage="use identifier <identifier>",
-    note="Note: To see all identifiers in active keyring, use 'list ids' command",
-    examples="use identifier 5pJcAEAQqW7B8aGSxDArGaeXvb1G1MQwwqLMLmG2fAy9")
-=======
     id="use DID",
     title="Marks given DID active/default",
     usage="use DID <identifier>",
     note="Note: To see all DIDs in active wallet, use 'list ids' command",
     examples="use DID 5pJcAEAQqW7B8aGSxDArGaeXvb1G1MQwwqLMLmG2fAy9")
->>>>>>> 56779bb5
 
 addGenesisTxnCmd = Command(
     id="add genesis transaction",
