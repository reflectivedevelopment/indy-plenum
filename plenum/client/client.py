--- conflicted
+++ resolved
@@ -25,10 +25,6 @@
 from ledger.util import F, STH
 from plenum.client.pool_manager import HasPoolManager
 from plenum.common.config_util import getConfig
-<<<<<<< HEAD
-from plenum.common.exceptions import MissingNodeOp
-=======
->>>>>>> 56779bb5
 from stp_core.network.exceptions import RemoteNotFound
 from plenum.common.has_file_storage import HasFileStorage
 from plenum.common.ledger_manager import LedgerManager
@@ -38,13 +34,8 @@
 from plenum.common.request import Request
 from plenum.common.startable import Status, Mode
 from plenum.common.constants import REPLY, POOL_LEDGER_TXNS, \
-<<<<<<< HEAD
-    LEDGER_STATUS, CONSISTENCY_PROOF, CATCHUP_REP, REQACK, REQNACK, REJECT, OP_FIELD_NAME, \
-    POOL_LEDGER_ID, TXN_TIME, LedgerState
-=======
     LEDGER_STATUS, CONSISTENCY_PROOF, CATCHUP_REP, REQACK, REQNACK, REJECT, \
     OP_FIELD_NAME, POOL_LEDGER_ID, LedgerState
->>>>>>> 56779bb5
 from plenum.common.txn_util import getTxnOrderedFields
 from plenum.common.types import f
 from plenum.common.messages.node_messages import Reply, LedgerStatus
