"""
A client in an RBFT system.
Client sends requests to each of the nodes,
and receives result of the request execution from nodes.
"""

import copy
import os
import random
import time
import uuid
from collections import deque, OrderedDict
from functools import partial
from typing import List, Union, Dict, Optional, Tuple, Set, Any, \
    Iterable, Callable

from common.serializers.serialization import ledger_txn_serializer, \
    state_roots_serializer, proof_nodes_serializer
from crypto.bls.bls_crypto import BlsCryptoVerifier
from crypto.bls.bls_multi_signature import MultiSignatureValue
from ledger.merkle_verifier import MerkleVerifier
from ledger.util import F, STH
from plenum.bls.bls_crypto_factory import create_default_bls_crypto_factory
from plenum.bls.bls_key_register_pool_ledger import \
    BlsKeyRegisterPoolLedger
from plenum.client.pool_manager import HasPoolManager
from plenum.common.config_util import getConfig
from plenum.common.has_file_storage import HasFileStorage
from plenum.common.ledger import Ledger
from plenum.common.ledger_manager import LedgerManager
from plenum.common.message_processor import MessageProcessor
from plenum.common.messages.node_message_factory import node_message_factory
from plenum.common.messages.node_messages import Reply, LedgerStatus
from plenum.common.motor import Motor
from plenum.common.plugin_helper import loadPlugins
from plenum.common.request import Request
from plenum.common.stacks import nodeStackClass
from plenum.common.startable import Status, Mode
from plenum.common.constants import REPLY, POOL_LEDGER_TXNS, \
    LEDGER_STATUS, CONSISTENCY_PROOF, CATCHUP_REP, REQACK, REQNACK, REJECT, \
    OP_FIELD_NAME, POOL_LEDGER_ID, LedgerState, MULTI_SIGNATURE, MULTI_SIGNATURE_PARTICIPANTS, \
    MULTI_SIGNATURE_SIGNATURE, MULTI_SIGNATURE_VALUE
from plenum.common.txn_util import idr_from_req_data
from plenum.common.types import f
from plenum.common.util import getMaxFailures, rawToFriendly, mostCommonElement
from plenum.persistence.client_req_rep_store_file import ClientReqRepStoreFile
from plenum.persistence.client_txn_log import ClientTxnLog
from plenum.server.has_action_queue import HasActionQueue
from plenum.server.quorums import Quorums
from state.pruning_state import PruningState
from stp_core.common.constants import CONNECTION_PREFIX
from stp_core.common.log import getlogger
from stp_core.crypto.nacl_wrappers import Signer
from stp_core.network.auth_mode import AuthMode
from stp_core.network.exceptions import RemoteNotFound
from stp_core.network.network_interface import NetworkInterface
from stp_core.types import HA
from plenum.common.constants import STATE_PROOF
from plenum.common.tools import lazy_field

logger = getlogger()


class Client(Motor,
             MessageProcessor,
             HasFileStorage,
             HasPoolManager,
             HasActionQueue):
    def __init__(self,
                 name: str,
                 nodeReg: Dict[str, HA] = None,
                 ha: Union[HA, Tuple[str, int]] = None,
                 basedirpath: str = None,
                 genesis_dir: str = None,
                 ledger_dir: str = None,
                 keys_dir: str = None,
                 plugins_dir: str = None,
                 config=None,
                 sighex: str = None):
        """
        Creates a new client.

        :param name: unique identifier for the client
        :param nodeReg: names and host addresses of all nodes in the pool
        :param ha: tuple of host and port
        """
        self.config = config or getConfig()
<<<<<<< HEAD
        self.basedirpath = basedirpath or os.path.join(self.config.CLI_NETWORK_DIR, self.config.NETWORK_NAME)
=======

        dataDir = self.config.clientDataDir or "data/clients"
        self.basedirpath = basedirpath or self.config.CLI_BASE_DIR
>>>>>>> c308d39a
        self.basedirpath = os.path.expanduser(self.basedirpath)

        signer = Signer(sighex)
        sighex = signer.keyraw
        verkey = rawToFriendly(signer.verraw)

        self.stackName = verkey
        # TODO: Have a way for a client to have a user friendly name. Does it
        # matter now, it used to matter in some CLI exampples in the past.
        # self.name = name
        self.name = self.stackName or 'Client~' + str(id(self))

        self.genesis_dir = genesis_dir or self.basedirpath
        self.ledger_dir = ledger_dir or os.path.join(self.basedirpath, dataDir, self.name)
        self.plugins_dir = plugins_dir or self.basedirpath
        _keys_dir = keys_dir or self.basedirpath
        self.keys_dir = os.path.join(_keys_dir, "keys")

        cha = None
        # If client information already exists is RAET then use that
        if self.exists(self.stackName, self.keys_dir):
            cha = self.nodeStackClass.getHaFromLocal(
                self.stackName, self.keys_dir)
            if cha:
                cha = HA(*cha)
                logger.debug("Client {} ignoring given ha {} and using {}".
                             format(self.name, ha, cha))
        if not cha:
            cha = ha if isinstance(ha, HA) else HA(*ha)

        self.reqRepStore = self.getReqRepStore()
        self.txnLog = self.getTxnLogStore()

        HasFileStorage.__init__(self, self.ledger_dir)

        # TODO: Find a proper name
        self.alias = name

        if not nodeReg:
            self.mode = None
            HasPoolManager.__init__(self)
            self.ledgerManager = LedgerManager(self, ownedByNode=False)
            self.ledgerManager.addLedger(
                POOL_LEDGER_ID,
                self.ledger,
                postCatchupCompleteClbk=self.postPoolLedgerCaughtUp,
                postTxnAddedToLedgerClbk=self.postTxnFromCatchupAddedToLedger)
        else:
            cliNodeReg = OrderedDict()
            for nm, (ip, port) in nodeReg.items():
                cliNodeReg[nm] = HA(ip, port)
            self.nodeReg = cliNodeReg
            self.mode = Mode.discovered

        HasActionQueue.__init__(self)

        self.setPoolParams()

        stackargs = dict(name=self.stackName,
                         ha=cha,
                         main=False,  # stops incoming vacuous joins
                         auth_mode=AuthMode.ALLOW_ANY.value)
<<<<<<< HEAD
        stackargs['basedirpath'] = self.basedirpath
=======
        stackargs['basedirpath'] = self.keys_dir
>>>>>>> c308d39a
        self.created = time.perf_counter()

        # noinspection PyCallingNonCallable
        # TODO I think this is a bug here, sighex is getting passed in the seed
        # parameter
        self.nodestack = self.nodeStackClass(stackargs,
                                             self.handleOneNodeMsg,
                                             self.nodeReg,
                                             sighex)
        self.nodestack.onConnsChanged = self.onConnsChanged

        if self.nodeReg:
            logger.info(
                "Client {} initialized with the following node registry:".format(
                    self.alias))
            lengths = [max(x) for x in zip(*[
                (len(name), len(host), len(str(port)))
                for name, (host, port) in self.nodeReg.items()])]
            fmt = "    {{:<{}}} listens at {{:<{}}} on port {{:>{}}}".format(
                *lengths)
            for name, (host, port) in self.nodeReg.items():
                logger.info(fmt.format(name, host, port))
        else:
            logger.info(
                "Client {} found an empty node registry:".format(self.alias))

        Motor.__init__(self)

        self.inBox = deque()

        self.nodestack.connectNicelyUntil = 0  # don't need to connect
        # nicely as a client

        # TODO: Need to have couple of tests around `reqsPendingConnection`
        # where we check with and without pool ledger

        # Stores the requests that need to be sent to the nodes when the client
        # has made sufficient connections to the nodes.
        self.reqsPendingConnection = deque()

        # Tuple of identifier and reqId as key and value as tuple of set of
        # nodes which are expected to send REQACK
        self.expectingAcksFor = {}

        # Tuple of identifier and reqId as key and value as tuple of set of
        # nodes which are expected to send REPLY
        self.expectingRepliesFor = {}

        self._observers = {}  # type Dict[str, Callable]
        self._observerSet = set()  # makes it easier to guard against duplicates

        plugins_to_load = self.config.PluginsToLoad if hasattr(self.config, "PluginsToLoad") else None
        tp = loadPlugins(self.plugins_dir, plugins_to_load)

        logger.debug("total plugins loaded in client: {}".format(tp))

        self._multi_sig_verifier = self._create_multi_sig_verifier()
        self._read_only_requests = set()

    @lazy_field
    def _bls_register(self):
        return BlsKeyRegisterPoolLedger(self.ledger)

    def _create_multi_sig_verifier(self) -> BlsCryptoVerifier:
        verifier = create_default_bls_crypto_factory() \
            .create_bls_crypto_verifier()
        return verifier

    def getReqRepStore(self):
        return ClientReqRepStoreFile(self.ledger_dir)

    def getTxnLogStore(self):
        return ClientTxnLog(self.ledger_dir)

    def __repr__(self):
        return self.name

    def postPoolLedgerCaughtUp(self):
        self.mode = Mode.discovered
        # For the scenario where client has already connected to nodes reading
        #  the genesis pool transactions and that is enough
        self.flushMsgsPendingConnection()

    def postTxnFromCatchupAddedToLedger(self, ledgerType: int, txn: Any):
        if ledgerType != 0:
            logger.error("{} got unknown ledger type {}".
                         format(self, ledgerType))
            return
        self.processPoolTxn(txn)

    # noinspection PyAttributeOutsideInit
    def setPoolParams(self):
        nodeCount = len(self.nodeReg)
        self.f = getMaxFailures(nodeCount)
        self.minNodesToConnect = self.f + 1
        self.totalNodes = nodeCount
        self.quorums = Quorums(nodeCount)
        logger.info(
            "{} updated its pool parameters: f {}, totalNodes {},"
            "minNodesToConnect {}, quorums {}".format(
                self.alias,
                self.f, self.totalNodes,
                self.minNodesToConnect, self.quorums))

    @staticmethod
    def exists(name, base_dir):
        return os.path.exists(base_dir) and \
            os.path.exists(os.path.join(base_dir, name))

    @property
    def nodeStackClass(self) -> NetworkInterface:
        return nodeStackClass

    def start(self, loop):
        oldstatus = self.status
        if oldstatus in Status.going():
            logger.info("{} is already {}, so start has no effect".
                        format(self.alias, self.status.name))
        else:
            super().start(loop)
            self.nodestack.start()
            self.nodestack.maintainConnections(force=True)
            if self.ledger:
                self.ledgerManager.setLedgerCanSync(POOL_LEDGER_ID, True)
                self.mode = Mode.starting

    async def prod(self, limit) -> int:
        """
        async function that returns the number of events

        :param limit: The number of messages to be processed
        :return: The number of events up to a prescribed `limit`
        """
        s = 0
        if self.isGoing():
            s = await self.nodestack.service(limit)
            self.nodestack.serviceLifecycle()
        self.nodestack.flushOutBoxes()
        s += self._serviceActions()
        # TODO: This if condition has to be removed. `_ledger` if once set wont
        # be reset ever so in `__init__` the `prod` method should be patched.
        if self.ledger:
            s += self.ledgerManager._serviceActions()
        return s

    def submitReqs(self, *reqs: Request) -> Tuple[List[Request], List[str]]:
        requests = []
        errs = []

        for request in reqs:
            is_read_only = request.txn_type in self._read_only_requests
            if self.can_send_request(request):
                recipients = self._connected_node_names
                if is_read_only and len(recipients) > 1:
                    recipients = random.sample(list(recipients), 1)

                logger.debug('Client {} sending request {} to recipients {}'
                             .format(self, request, recipients))

                stat, err_msg = self.sendToNodes(request, names=recipients)

                if stat:
                    self._expect_replies(request, recipients)
                else:
                    errs.append(err_msg)
                    logger.debug(
                        'Client {} request failed {}'.format(self, err_msg))
                    continue
            else:
                logger.debug(
                    "{} pending request since in mode {} and "
                    "connected to {} nodes".format(
                        self, self.mode, self.nodestack.connecteds))
                self.pendReqsTillConnection(request)
            requests.append(request)
        for r in requests:
            self.reqRepStore.addRequest(r)
        return requests, errs

    def handleOneNodeMsg(self, wrappedMsg, excludeFromCli=None) -> None:
        """
        Handles single message from a node, and appends it to a queue
        :param wrappedMsg: Reply received by the client from the node
        """
        self.inBox.append(wrappedMsg)
        msg, frm = wrappedMsg
        # Do not print result of transaction type `POOL_LEDGER_TXNS` on the CLI
        ledgerTxnTypes = (POOL_LEDGER_TXNS, LEDGER_STATUS, CONSISTENCY_PROOF,
                          CATCHUP_REP)
        printOnCli = not excludeFromCli and msg.get(OP_FIELD_NAME) not \
            in ledgerTxnTypes
        logger.info("Client {} got msg from node {}: {}".
                    format(self.name, frm, msg),
                    extra={"cli": printOnCli})
        if OP_FIELD_NAME in msg:
            if msg[OP_FIELD_NAME] in ledgerTxnTypes and self.ledger:
                cMsg = node_message_factory.get_instance(**msg)
                if msg[OP_FIELD_NAME] == POOL_LEDGER_TXNS:
                    self.poolTxnReceived(cMsg, frm)
                if msg[OP_FIELD_NAME] == LEDGER_STATUS:
                    self.ledgerManager.processLedgerStatus(cMsg, frm)
                if msg[OP_FIELD_NAME] == CONSISTENCY_PROOF:
                    self.ledgerManager.processConsistencyProof(cMsg, frm)
                if msg[OP_FIELD_NAME] == CATCHUP_REP:
                    self.ledgerManager.processCatchupRep(cMsg, frm)
            elif msg[OP_FIELD_NAME] == REQACK:
                self.reqRepStore.addAck(msg, frm)
                self._got_expected(msg, frm)
            elif msg[OP_FIELD_NAME] == REQNACK:
                self.reqRepStore.addNack(msg, frm)
                self._got_expected(msg, frm)
            elif msg[OP_FIELD_NAME] == REJECT:
                self.reqRepStore.addReject(msg, frm)
                self._got_expected(msg, frm)
            elif msg[OP_FIELD_NAME] == REPLY:
                result = msg[f.RESULT.nm]
                identifier = idr_from_req_data(msg[f.RESULT.nm])
                reqId = msg[f.RESULT.nm][f.REQ_ID.nm]
                numReplies = self.reqRepStore.addReply(identifier,
                                                       reqId,
                                                       frm,
                                                       result)

                self._got_expected(msg, frm)
                self.postReplyRecvd(identifier, reqId, frm, result, numReplies)

    def postReplyRecvd(self, identifier, reqId, frm, result, numReplies):
        if not self.txnLog.hasTxn(identifier, reqId):
            reply, _ = self.getReply(identifier, reqId)
            if reply:
                self.txnLog.append(identifier, reqId, reply)
                for name in self._observers:
                    try:
                        self._observers[name](name, reqId, frm, result,
                                              numReplies)
                    except Exception as ex:
                        # TODO: All errors should not be shown on CLI, or maybe we
                        # show errors with different color according to the
                        # severity. Like an error occurring due to node sending
                        # a malformed message should not result in an error message
                        # being shown on the cli since the clients would anyway
                        # collect enough replies from other nodes.
                        logger.debug("Observer threw an exception", exc_info=ex)
                return reply
            # Reply is not verified
            key = (identifier, reqId)
            if key not in self.expectingRepliesFor and numReplies == 1:
                # only one node was asked, but its reply cannot be confirmed,
                # so ask other nodes
                recipients = self._connected_node_names.difference({frm})
                self.resendRequests({
                    (identifier, reqId): recipients
                }, force_expect=True)

    def _statusChanged(self, old, new):
        # do nothing for now
        pass

    def onStopping(self, *args, **kwargs):
        logger.debug('Stopping client {}'.format(self))
        self.nodestack.nextCheck = 0
        self.nodestack.stop()
        if self.ledger:
            self.ledgerManager.setLedgerState(
                POOL_LEDGER_ID, LedgerState.not_synced)
            self.mode = None
            self.ledger.stop()
            if self.hashStore and not self.hashStore.closed:
                self.hashStore.close()
        self.txnLog.close()

    def getReply(self, identifier: str, reqId: int) -> Optional:
        """
        Accepts reply message from node if the reply is matching

        :param identifier: identifier of the entity making the request
        :param reqId: Request Id
        :return: Reply message only when valid and matching
        (None, NOT_FOUND)
        (None, UNCONFIRMED) f+1 not reached
        (reply, CONFIRMED) f+1 reached
        """
        try:
            cons = self.hasConsensus(identifier, reqId)
        except KeyError:
            return None, "NOT_FOUND"
        if cons:
            return cons, "CONFIRMED"
        return None, "UNCONFIRMED"

    def getRepliesFromAllNodes(self, identifier: str, reqId: int):
        """
        Accepts a request ID and return a list of results from all the nodes
        for that request

        :param identifier: identifier of the entity making the request
        :param reqId: Request ID
        :return: list of request results from all nodes
        """
        return {frm: msg for msg, frm in self.inBox
                if msg[OP_FIELD_NAME] == REPLY and
                msg[f.RESULT.nm][f.REQ_ID.nm] == reqId and
                idr_from_req_data(msg[f.RESULT.nm]) == identifier}

    def hasConsensus(self, identifier: str, reqId: int) -> Optional[Reply]:
        """
        Accepts a request ID and returns reply for it if quorum achieved or
        there is a state proof for it.

        :param identifier: identifier of the entity making the request
        :param reqId: Request ID
        """
        full_req_id = '({}:{})'.format(identifier, reqId)
        replies = self.getRepliesFromAllNodes(identifier, reqId)
        if not replies:
            raise KeyError(full_req_id)
        proved_reply = self.take_one_proved(replies, full_req_id)
        if proved_reply:
            logger.debug("Found proved reply for {}".format(full_req_id))
            return proved_reply
        quorumed_reply = self.take_one_quorumed(replies, full_req_id)
        if quorumed_reply:
            logger.debug("Reply quorum for {} achieved"
                         .format(full_req_id))
            return quorumed_reply

    def take_one_quorumed(self, replies, full_req_id):
        """
        Checks whether there is sufficint number of equal replies from
        different nodes. It uses following logic:

        1. Check that there are sufficient replies received at all.
           If not - return None.
        2. Check that all these replies are equal.
           If yes - return one of them.
        3. Check that there is a group of equal replies which is large enough.
           If yes - return one reply from this group.
        4. Return None

        """
        if not self.quorums.reply.is_reached(len(replies)):
            return None

        # excluding state proofs from check since they can be different
        def without_state_proof(result):
            if STATE_PROOF in result:
                result.pop(STATE_PROOF)
            return result

        results = [without_state_proof(reply["result"])
                   for reply in replies.values()]

        first = results[0]
        if all(result == first for result in results):
            return first
        logger.debug("Received a different result from "
                     "at least one node for {}"
                     .format(full_req_id))

        result, freq = mostCommonElement(results)
        if not self.quorums.reply.is_reached(freq):
            return None
        return result

    def take_one_proved(self, replies, full_req_id):
        """
        Returns one reply with valid state proof
        """
        for sender, reply in replies.items():
            result = reply['result']
            if STATE_PROOF not in result or result[STATE_PROOF] is None:
                logger.debug("There is no state proof in "
                             "reply for {} from {}"
                             .format(full_req_id, sender))
                continue
            if not self.validate_multi_signature(result[STATE_PROOF]):
                logger.debug("{} got reply for {} with bad "
                             "multi signature from {}"
                             .format(self.name, full_req_id, sender))
                # TODO: do something with this node
                continue
            if not self.validate_proof(result):
                logger.debug("{} got reply for {} with invalid "
                             "state proof from {}"
                             .format(self.name, full_req_id, sender))
                # TODO: do something with this node
                continue
            return result

    def validate_multi_signature(self, state_proof):
        """
        Validates multi signature
        """
        multi_signature = state_proof[MULTI_SIGNATURE]
        if not multi_signature:
            logger.debug("There is a state proof, but no multi signature")
            return False

        participants = multi_signature[MULTI_SIGNATURE_PARTICIPANTS]
        signature = multi_signature[MULTI_SIGNATURE_SIGNATURE]
        value = MultiSignatureValue(
            **(multi_signature[MULTI_SIGNATURE_VALUE])
        ).as_single_value()
        if not self.quorums.bls_signatures.is_reached(len(participants)):
            logger.debug("There is not enough participants of "
                         "multi-signature")
            return False
        public_keys = []
        for node_name in participants:
            key = self._bls_register.get_key_by_name(node_name)
            if key is None:
                logger.debug("There is no bls key for node {}"
                             .format(node_name))
                return False
            public_keys.append(key)
        return self._multi_sig_verifier.verify_multi_sig(signature,
                                                         value,
                                                         public_keys)

    def validate_proof(self, result):
        """
        Validates state proof
        """
        state_root_hash = result[STATE_PROOF]['root_hash']
        state_root_hash = state_roots_serializer.deserialize(state_root_hash)
        proof_nodes = result[STATE_PROOF]['proof_nodes']
        if isinstance(proof_nodes, str):
            proof_nodes = proof_nodes.encode()
        proof_nodes = proof_nodes_serializer.deserialize(proof_nodes)
        key, value = self.prepare_for_state(result)
        valid = PruningState.verify_state_proof(state_root_hash,
                                                key,
                                                value,
                                                proof_nodes,
                                                serialized=True)
        return valid

    def prepare_for_state(self, result) -> tuple:
        # this should be overridden
        pass

    def showReplyDetails(self, identifier: str, reqId: int):
        """
        Accepts a request ID and prints the reply details

        :param identifier: Client's identifier
        :param reqId: Request ID
        """
        replies = self.getRepliesFromAllNodes(identifier, reqId)
        replyInfo = "Node {} replied with result {}"
        if replies:
            for frm, reply in replies.items():
                print(replyInfo.format(frm, reply['result']))
        else:
            print("No replies received from Nodes!")

    def onConnsChanged(self, joined: Set[str], left: Set[str]):
        """
        Modify the current status of the client based on the status of the
        connections changed.
        """
        if self.isGoing():
            if len(self.nodestack.conns) == len(self.nodeReg):
                self.status = Status.started
            elif len(self.nodestack.conns) >= self.minNodesToConnect:
                self.status = Status.started_hungry
            self.flushMsgsPendingConnection()
        if self.ledger:
            for n in joined:
                self.sendLedgerStatus(n)

    @property
    def hasSufficientConnections(self):
        return len(self.nodestack.conns) >= self.minNodesToConnect

    @property
    def hasAnyConnections(self):
        return len(self.nodestack.conns) > 0

    def can_send_write_requests(self):
        if not Mode.is_done_discovering(self.mode):
            return False
        if not self.hasSufficientConnections:
            return False
        return True

    def can_send_read_requests(self):
        if not Mode.is_done_discovering(self.mode):
            return False
        if not self.hasAnyConnections:
            return False
        return True

    def can_send_request(self, request):
        if not Mode.is_done_discovering(self.mode):
            return False
        if self.hasSufficientConnections:
            return True
        if not self.hasAnyConnections:
            return False
        if request.isForced():
            return True
        is_read_only = request.txn_type in self._read_only_requests
        if is_read_only:
            return True
        return False

    def pendReqsTillConnection(self, request, signer=None):
        """
        Enqueue requests that need to be submitted until the client has
        sufficient connections to nodes
        :return:
        """
        self.reqsPendingConnection.append((request, signer))
        logger.debug("{} enqueuing request since not enough connections "
                     "with nodes: {}".format(self, request))

    def flushMsgsPendingConnection(self):
        queueSize = len(self.reqsPendingConnection)
        if queueSize > 0:
            logger.debug("Flushing pending message queue of size {}"
                         .format(queueSize))
            tmp = deque()
            while self.reqsPendingConnection:
                req, signer = self.reqsPendingConnection.popleft()
                if self.can_send_request(req):
                    self.send(req, signer=signer)
                else:
                    tmp.append((req, signer))
            self.reqsPendingConnection.extend(tmp)

    def _expect_replies(self, request: Request,
                        nodes: Optional[Set[str]] = None):
        nodes = nodes if nodes else self._connected_node_names
        now = time.perf_counter()
        self.expectingAcksFor[request.key] = (nodes, now, 0)
        self.expectingRepliesFor[request.key] = (copy.copy(nodes), now, 0)
        self.startRepeating(self._retry_for_expected,
                            self.config.CLIENT_REQACK_TIMEOUT)

    @property
    def _connected_node_names(self):
        return {
            remote.name
            for remote in self.nodestack.remotes.values()
            if self.nodestack.isRemoteConnected(remote)
        }

    def _got_expected(self, msg, sender):

        def drop(req, register):
            key = (req.get(f.IDENTIFIER.nm), req.get(f.REQ_ID.nm))
            if key in register:
                received = register[key][0]
                if sender in received:
                    received.remove(sender)
                if not received:
                    register.pop(key)

        if msg[OP_FIELD_NAME] == REQACK:
            drop(msg, self.expectingAcksFor)
        elif msg[OP_FIELD_NAME] == REPLY:
            drop(msg[f.RESULT.nm], self.expectingAcksFor)
            drop(msg[f.RESULT.nm], self.expectingRepliesFor)
        elif msg[OP_FIELD_NAME] in (REQNACK, REJECT):
            drop(msg, self.expectingAcksFor)
            drop(msg, self.expectingRepliesFor)
        else:
            raise RuntimeError("{} cannot retry {}".format(self, msg))

        if not self.expectingAcksFor and not self.expectingRepliesFor:
            self._stop_expecting()

    def _stop_expecting(self):
        self.stopRepeating(self._retry_for_expected, strict=False)

    def _filter_expected(self, now, queue, retry_timeout, max_retry):
        dead_requests = []
        alive_requests = {}
        not_answered_nodes = set()
        for requestKey, (expected_from, last_tried, retries) in queue.items():
            if now < last_tried + retry_timeout:
                continue
            if retries >= max_retry:
                dead_requests.append(requestKey)
                continue
            if requestKey not in alive_requests:
                alive_requests[requestKey] = set()
            alive_requests[requestKey].update(expected_from)
            not_answered_nodes.update(expected_from)
        return dead_requests, alive_requests, not_answered_nodes

    def _retry_for_expected(self):
        now = time.perf_counter()

        requests_with_no_ack, alive_requests, not_acked_nodes = \
            self._filter_expected(now,
                                  self.expectingAcksFor,
                                  self.config.CLIENT_REQACK_TIMEOUT,
                                  self.config.CLIENT_MAX_RETRY_ACK)

        requests_with_no_reply, alive_requests, not_replied_nodes = \
            self._filter_expected(now,
                                  self.expectingRepliesFor,
                                  self.config.CLIENT_REPLY_TIMEOUT,
                                  self.config.CLIENT_MAX_RETRY_REPLY)

        for request_key in requests_with_no_ack:
            logger.debug('{} have got no ACKs for {} and will not try again'
                         .format(self, request_key))
            self.expectingAcksFor.pop(request_key)

        for request_key in requests_with_no_reply:
            logger.debug('{} have got no REPLYs for {} and will not try again'
                         .format(self, request_key))
            self.expectingRepliesFor.pop(request_key)

        if not_acked_nodes:
            logger.debug('{} going to retry for {}'
                         .format(self, self.expectingAcksFor.keys()))

        for node_name in not_acked_nodes:
            try:
                remote = self.nodestack.getRemote(node_name)
            except RemoteNotFound:
                logger.warning('{}{} could not find remote {}'
                               .format(CONNECTION_PREFIX, self, node_name))
                continue
            logger.debug('Remote {} of {} being joined since REQACK for not '
                         'received for request'.format(remote, self))

            # This makes client to reconnect
            # even if pool is just busy and cannot answer quickly,
            # that's why using maintainConnections instead
            # self.nodestack.connect(name=remote.name)
            self.nodestack.maintainConnections(force=True)

        if alive_requests:
            # Need a delay in case connection has to be established with some
            # nodes, a better way is not to assume the delay value but only
            # send requests once the connection is established. Also it is
            # assumed that connection is not established if a node not sending
            # REQACK/REQNACK/REJECT/REPLY, but a little better way is to compare
            # the value in stats of the stack and look for changes in count of
            # `message_reject_rx` but that is not very helpful either since
            # it does not record which node rejected
            delay = 3 if not_acked_nodes else 0
            self._schedule(partial(self.resendRequests, alive_requests), delay)

    def resendRequests(self, keys, force_expect=False):
        for key, nodes in keys.items():
            if not nodes:
                continue
            request = self.reqRepStore.getRequest(*key)
            logger.debug('{} resending request {} to {}'.
                         format(self, request, nodes))
            self.sendToNodes(request, nodes)
            now = time.perf_counter()
            for queue in [self.expectingAcksFor, self.expectingRepliesFor]:
                if key in queue:
                    _, _, retries = queue[key]
                    queue[key] = (nodes, now, retries + 1)
                elif force_expect:
                    queue[key] = (nodes, now, 1)

    def sendLedgerStatus(self, nodeName: str):
        ledgerStatus = LedgerStatus(
            POOL_LEDGER_ID,
            self.ledger.size,
            None,
            None,
            self.ledger.root_hash)
        rid = self.nodestack.getRemote(nodeName).uid
        self.send(ledgerStatus, rid)

    def send(self, msg: Any, *rids: Iterable[int], signer: Signer = None):
        return self.nodestack.send(msg, *rids, signer=signer)

    def sendToNodes(self, msg: Any, names: Iterable[str]):
        rids = [rid for rid, r in self.nodestack.remotes.items()
                if r.name in names]
        return self.send(msg, *rids)

    @staticmethod
    def verifyMerkleProof(*replies: Tuple[Reply]) -> bool:
        """
        Verifies the correctness of the merkle proof provided in the reply from
        the node. Returns True if verified to be correct, throws an exception
        otherwise.

        :param replies: One or more replies for which Merkle Proofs have to be
        verified
        :raises ProofError: The proof is invalid
        :return: True
        """
        verifier = MerkleVerifier()
        serializer = ledger_txn_serializer
        ignored = {F.auditPath.name, F.seqNo.name, F.rootHash.name}
        for r in replies:
            seqNo = r[f.RESULT.nm][F.seqNo.name]
            rootHash = Ledger.strToHash(
                r[f.RESULT.nm][F.rootHash.name])
            auditPath = [Ledger.strToHash(a) for a in
                         r[f.RESULT.nm][F.auditPath.name]]
            filtered = dict((k, v) for (k, v) in r[f.RESULT.nm].items()
                            if k not in ignored)
            result = serializer.serialize(filtered)
            verifier.verify_leaf_inclusion(result, seqNo - 1,
                                           auditPath,
                                           STH(tree_size=seqNo,
                                               sha256_root_hash=rootHash))
        return True

    def registerObserver(self, observer: Callable, name=None):
        if not name:
            name = uuid.uuid4()
        if name in self._observers or observer in self._observerSet:
            raise RuntimeError("Observer {} already registered".format(name))
        self._observers[name] = observer
        self._observerSet.add(observer)

    def deregisterObserver(self, name):
        if name not in self._observers:
            raise RuntimeError("Observer {} not registered".format(name))
        self._observerSet.remove(self._observers[name])
        del self._observers[name]

    def hasObserver(self, observer):
        return observer in self._observerSet


class ClientProvider:
    """
    Lazy client provider that takes a callback that returns a Client.
    It also shadows the client and when the client's any attribute is accessed
    the first time, it creates the client object using the callback.
    """

    def __init__(self, clientGenerator=None):
        """
        :param clientGenerator: Client generator
        """
        self.clientGenerator = clientGenerator
        self.client = None

    def __getattr__(self, attr):
        if attr not in ["clientGenerator", "client"]:
            if not self.client:
                self.client = self.clientGenerator()
            if hasattr(self.client, attr):
                return getattr(self.client, attr)
            raise AttributeError(
                "Client has no attribute named {}".format(attr))<|MERGE_RESOLUTION|>--- conflicted
+++ resolved
@@ -85,13 +85,9 @@
         :param ha: tuple of host and port
         """
         self.config = config or getConfig()
-<<<<<<< HEAD
-        self.basedirpath = basedirpath or os.path.join(self.config.CLI_NETWORK_DIR, self.config.NETWORK_NAME)
-=======
 
         dataDir = self.config.clientDataDir or "data/clients"
         self.basedirpath = basedirpath or self.config.CLI_BASE_DIR
->>>>>>> c308d39a
         self.basedirpath = os.path.expanduser(self.basedirpath)
 
         signer = Signer(sighex)
@@ -154,11 +150,7 @@
                          ha=cha,
                          main=False,  # stops incoming vacuous joins
                          auth_mode=AuthMode.ALLOW_ANY.value)
-<<<<<<< HEAD
-        stackargs['basedirpath'] = self.basedirpath
-=======
         stackargs['basedirpath'] = self.keys_dir
->>>>>>> c308d39a
         self.created = time.perf_counter()
 
         # noinspection PyCallingNonCallable
