import heapq
import operator
from base64 import b64encode, b64decode
from collections import Callable
from functools import partial
from random import shuffle
from typing import Any, List, Dict, Tuple
import math
from typing import Optional

import time
from ledger.ledger import Ledger
from ledger.merkle_verifier import MerkleVerifier
from ledger.util import F

from plenum.common.startable import LedgerState
from plenum.common.types import LedgerStatus, CatchupRep, \
    ConsistencyProof, f, CatchupReq, ConsProofRequest
from plenum.common.constants import POOL_LEDGER_ID
from plenum.common.util import getMaxFailures
from plenum.common.config_util import getConfig
from stp_core.common.log import getlogger
from plenum.server.has_action_queue import HasActionQueue
from plenum.common.ledger_info import LedgerInfo

logger = getlogger()

class LedgerManager(HasActionQueue):

    def __init__(self,
                 owner,
                 ownedByNode: bool=True,
                 postAllLedgersCaughtUp:
                 Optional[Callable]=None):

        self.owner = owner
        self.ownedByNode = ownedByNode
        self.postAllLedgersCaughtUp = postAllLedgersCaughtUp
        self.config = getConfig()
        # Needs to schedule actions. The owner of the manager has the
        # responsibility of calling its `_serviceActions` method periodically
        HasActionQueue.__init__(self)

        # Holds ledgers of different types with
        # their info like callbacks, state, etc
        self.ledgers = {}   # type: Dict[int, LedgerInfo]

        # Largest Pre-Prepare sequence number received during catchup.
        # This field is needed to discard any stashed 3PC messages or
        # ordered messages since the transactions part of those messages
        # will be applied when they are received through the catchup process
        self.lastCaughtUpPpSeqNo = -1

    def __repr__(self):
        return self.owner.name

    def service(self):
        return self._serviceActions()

    def addLedger(self, iD: int, ledger: Ledger,
                  preCatchupStartClbk: Callable=None,
                  postCatchupStartClbk: Callable=None,
                  preCatchupCompleteClbk: Callable=None,
                  postCatchupCompleteClbk: Callable=None,
                  postTxnAddedToLedgerClbk: Callable=None):

        if iD in self.ledgers:
            logger.error("{} already present in ledgers "
                         "so cannot replace that ledger".format(iD))
            return

        self.ledgers[iD] = LedgerInfo(
            ledger=ledger,
            state=LedgerState.not_synced,
            canSync=False,
            preCatchupStartClbk=preCatchupStartClbk,
            postCatchupStartClbk=postCatchupStartClbk,
            preCatchupCompleteClbk=preCatchupCompleteClbk,
            postCatchupCompleteClbk=postCatchupCompleteClbk,
            postTxnAddedToLedgerClbk=postTxnAddedToLedgerClbk,
            verifier=MerkleVerifier(ledger.hasher)
        )

    def checkIfCPsNeeded(self, ledgerId):
        # TODO: this one not just checks it also initiates
        # consistency proof exchange process
        # It should be renamed or splat on two different methods

        ledger = self.ledgers.get(ledgerId)
        if ledger.consistencyProofsTimer is None:
            return

        logger.debug("{} requesting consistency "
                     "proofs after timeout".format(self))

        adjustedF = getMaxFailures(self.owner.totalNodes - 1)
        proofs = ledger.recvdConsistencyProofs
        groupedProofs, nullProofs = self._groupConsistencyProofs(proofs)
        if nullProofs > adjustedF:
            return
        result = self._latestReliableProof(groupedProofs, ledger)
        if not result:
            cpReq = self.getConsistencyProofRequest(ledgerId, groupedProofs)
            logger.debug("{} sending consistency proof request: {}".
                         format(self, cpReq))
            self.send(cpReq)
        ledger.recvdConsistencyProofs = {}
        ledger.consistencyProofsTimer = None
        ledger.recvdCatchupRepliesFrm = {}

    def checkIfTxnsNeeded(self, ledgerId):

        ledger = self.ledgers.get(ledgerId)
        if ledger.catchupReplyTimer is None:
            return

        start = getattr(ledger.catchUpTill, f.SEQ_NO_START.nm)
        end = getattr(ledger.catchUpTill, f.SEQ_NO_END.nm)

        catchUpReplies = ledger.receivedCatchUpReplies
        totalMissing = (end - ledger.size) - len(catchUpReplies)

        if totalMissing == 0:
            ledger.catchupReplyTimer = None
            return

        logger.debug("{} requesting {} missing transactions "
                     "after timeout".format(self, totalMissing))
        eligibleNodes = list(self.nodestack.conns -
                             self.blacklistedNodes)

        if not eligibleNodes:
            # TODO: What if all nodes are blacklisted so `eligibleNodes`
            # is empty? It will lead to divide by 0. This should not happen
            #  but its happening.
            # https://www.pivotaltracker.com/story/show/130602115
            logger.error("{} could not find any node to request "
                         "transactions from. Catchup process cannot "
                         "move ahead.".format(self))
            return

        # Shuffling order of nodes so that catchup requests don't go to
        # the same nodes. This is done to avoid scenario where a node
        # does not reply at all.
        # TODO: Need some way to detect nodes that are not responding.
        shuffle(eligibleNodes)
        batchSize = math.ceil(totalMissing/len(eligibleNodes))
        cReqs = []
        lastSeenSeqNo = ledger.size
        leftMissing = totalMissing

        def addReqsForMissing(frm, to):
            # Add Catchup requests for missing transactions.
            # `frm` and `to` are inclusive
            missing = to - frm + 1
            numBatches = int(math.ceil(missing / batchSize))
            for i in range(numBatches):
                s = frm + (i * batchSize)
                e = min(to, frm + ((i + 1) * batchSize) - 1)
                req = CatchupReq(ledgerId, s, e, end)
                logger.debug("{} creating catchup request {} to {} till {}".
                             format(self, s, e, end))
                cReqs.append(req)
            return missing

        for seqNo, txn in catchUpReplies:
            if (seqNo - lastSeenSeqNo) != 1:
                missing = addReqsForMissing(lastSeenSeqNo+1, seqNo-1)
                leftMissing -= missing
            lastSeenSeqNo = seqNo

        # If still missing some transactions from request has not been
        # sent then either `catchUpReplies` was empty or it did not have
        #  transactions till `end`
        if leftMissing > 0:
            logger.debug("{} still missing {} transactions after "
                         "looking at receivedCatchUpReplies".
                         format(self, leftMissing))
            # `catchUpReplies` was empty
            if lastSeenSeqNo == ledger.size:
                missing = addReqsForMissing(ledger.size+1, end)
                leftMissing -= missing
            # did not have transactions till `end`
            elif lastSeenSeqNo != end:
                missing = addReqsForMissing(lastSeenSeqNo + 1, end)
                leftMissing -= missing
            else:
                logger.error("{} still missing {} transactions. "
                             "Something happened which was not thought "
                             "of. {} {} {}"
                             .format(self, leftMissing, start, end,
                                     lastSeenSeqNo))
            if leftMissing:
                logger.error("{} still missing {} transactions. {} {} {}"
                             .format(self, leftMissing,
                                     start, end, lastSeenSeqNo))

        numElgNodes = len(eligibleNodes)
        for i, req in enumerate(cReqs):
            nodeName = eligibleNodes[i%numElgNodes]
            self.send(req, self.nodestack.getRemote(nodeName).uid)

        ledger.catchupReplyTimer = time.perf_counter()
        timeout = int(self._getCatchupTimeout(len(cReqs), batchSize))
        self._schedule(partial(self.checkIfTxnsNeeded, ledgerId), timeout)

    def setLedgerState(self, ledgerType: int, state: LedgerState):
        if ledgerType not in self.ledgers:
            logger.error("ledger type {} not present in ledgers so "
                         "cannot set state".format(ledgerType))
            return
        self.getLedgerInfoByType(ledgerType).state = state

    def setLedgerCanSync(self, ledgerType: int, canSync: bool):
        if ledgerType not in self.ledgers:
            logger.error("ledger type {} not present in ledgers so "
                         "cannot set state".format(ledgerType))
            return
        self.getLedgerInfoByType(ledgerType).canSync = canSync

    def processLedgerStatus(self, status: LedgerStatus, frm: str):
        logger.debug("{} received ledger status: {} from {}".
                     format(self, status, frm))
        # Nodes might not be using pool txn ledger, might be using simple node
        # registries (old approach)
        ledgerStatus = LedgerStatus(*status) if status else None
        if ledgerStatus.txnSeqNo < 0:
            self.discard(status, reason="Received negative sequence number "
                         "from {}".format(frm),
                         logMethod=logger.warn)
        if not status:
            logger.debug("{} found ledger status to be null from {}".
                         format(self, frm))
            return
        ledgerId = getattr(status, f.LEDGER_ID.nm)

        # If this is a node's ledger manager and sender of this ledger status
        #  is a client and its pool ledger is same as this node's pool ledger
        # then send the pool ledger status since client wont be receiving the
        # consistency proof:
        statusFromClient = self.getStack(frm) == self.clientstack
        if self.ownedByNode and statusFromClient:
            if ledgerId != POOL_LEDGER_ID:
                logger.debug("{} received inappropriate "
                             "ledger status {} from client {}"
                             .format(self, status, frm))
                return
            if self.isLedgerSame(ledgerStatus):
                ledgerInfo = self.getLedgerInfoByType(POOL_LEDGER_ID)
                poolLedger = ledgerInfo.ledger
                ledgerStatus = LedgerStatus(POOL_LEDGER_ID,
                                            poolLedger.size,
                                            poolLedger.root_hash)
                self.sendTo(ledgerStatus, frm)

        # If a ledger is yet to sync and cannot sync right now,
        # then stash the ledger status to be processed later
        ledgerInfo = self.getLedgerInfoByType(ledgerId)
        if ledgerInfo.state != LedgerState.synced and not ledgerInfo.canSync:
            self.stashLedgerStatus(ledgerId, status, frm)
            return

        # If this manager is owned by a node and the node's ledger is ahead of
        # the received ledger status
        if self.ownedByNode and self.isLedgerNew(ledgerStatus):
            consistencyProof = self.getConsistencyProof(ledgerStatus)
            self.sendTo(consistencyProof, frm)

        if self.isLedgerOld(ledgerStatus) or statusFromClient:
            return

        # This node's ledger is not older so it will not receive a
        # consistency proof unless the other node processes a transaction
        # post sending this ledger status
        ledgerInfo.recvdConsistencyProofs[frm] = None
        ledgerInfo.ledgerStatusOk.add(frm)
        if len(ledgerInfo.ledgerStatusOk) == 2 * self.owner.f:
            logger.debug("{} found out from {} that its "
                         "ledger of type {} is latest".
                         format(self, ledgerInfo.ledgerStatusOk, ledgerId))
            if ledgerInfo.state != LedgerState.synced:
                self.catchupCompleted(ledgerId)

    def processConsistencyProof(self, proof: ConsistencyProof, frm: str):
        logger.debug("{} received consistency proof: {} from {}".
                     format(self, proof, frm))
        ledgerId = getattr(proof, f.LEDGER_ID.nm)
        if self.canProcessConsistencyProof(proof):
            ledgerInfo = self.getLedgerInfoByType(ledgerId)
            ledgerInfo.recvdConsistencyProofs[frm] = ConsistencyProof(*proof)
            canCatchup, catchUpFrm = self.canStartCatchUpProcess(ledgerId)
            if canCatchup:
                self.startCatchUpProcess(ledgerId, catchUpFrm)

    def canProcessConsistencyProof(self, proof: ConsistencyProof) -> bool:
        ledgerId = getattr(proof, f.LEDGER_ID.nm)
        ledgerInfo = self.getLedgerInfoByType(ledgerId)
        if ledgerInfo.state != LedgerState.not_synced or not ledgerInfo.canSync:
            logger.debug("{} cannot process consistency "
                         "proof since in state {} and canSync is {}"
                         .format(self, ledgerInfo.state, ledgerInfo.canSync))

        start = getattr(proof, f.SEQ_NO_START.nm)
        end = getattr(proof, f.SEQ_NO_END.nm)
        # TODO: Should we discard where start is older than the ledger size
        ledgerSize = ledgerInfo.ledger.size
        if start > ledgerSize:
            self.discard(proof, reason="Start {} is greater than "
                                       "ledger size {}".
                         format(start, ledgerSize),
                         logMethod=logger.warn)
            return False
        if end <= start:
            self.discard(proof, reason="End {} is not greater than "
                                       "start {}".format(end, start),
                         logMethod=logger.warn)
            return False
        return True

    def processCatchupReq(self, req: CatchupReq, frm: str):
        logger.debug("{} received catchup request: {} from {}".
                     format(self, req, frm))

        start = getattr(req, f.SEQ_NO_START.nm)
        end = getattr(req, f.SEQ_NO_END.nm)
        ledger = self.getLedgerForMsg(req)
        if end < start:
            self.discard(req, reason="Invalid range", logMethod=logger.warn)
            return
        if start > ledger.size:
            self.discard(req, reason="{} not able to service since "
                                     "ledger size is {}"
                         .format(self, ledger.size),
                         logMethod=logger.debug)
            return

        # Adjusting for end greater than ledger size
        if end > ledger.size:
            logger.debug("{} does not have transactions till {} "
                         "so sending only till {}"
                         .format(self, end, ledger.size))
            end = ledger.size

        # TODO: This is very inefficient for long ledgers
        txns = ledger.getAllTxn(start, end)

        logger.debug("node {} requested catchup for {} from {} to {}"
                     .format(frm, end - start+1, start, end))

        logger.debug("{} generating consistency proof: {} from {}".
                     format(self, end, req.catchupTill))
        consProof = [b64encode(p).decode() for p in
                     ledger.tree.consistency_proof(end, req.catchupTill)]
        self.sendTo(msg=CatchupRep(getattr(req, f.LEDGER_ID.nm), txns,
                                   consProof), to=frm)

    def processCatchupRep(self, rep: CatchupRep, frm: str):
        logger.debug("{} received catchup reply from {}: {}".
                     format(self, frm, rep))

        txns = self.canProcessCatchupReply(rep)
        txnsNum = len(txns) if txns else 0
        logger.debug("{} found {} transactions in the catchup from {}"
                     .format(self, txnsNum, frm))
        if not txns:
            return

        ledgerId = getattr(rep, f.LEDGER_ID.nm)
        ledger = self.getLedgerInfoByType(ledgerId)

        reallyLedger = self.getLedgerForMsg(rep)

        if frm not in ledger.recvdCatchupRepliesFrm:
            ledger.recvdCatchupRepliesFrm[frm] = []

        ledger.recvdCatchupRepliesFrm[frm].append(rep)

        catchUpReplies = ledger.receivedCatchUpReplies
        # Creating a list of txns sorted on the basis of sequence
        # numbers
        logger.debug("{} merging all received catchups".format(self))
        catchUpReplies = list(heapq.merge(catchUpReplies, txns,
                                          key=operator.itemgetter(0)))
        logger.debug(
            "{} merged catchups, there are {} of them now, from {} to {}"
            .format(self, len(catchUpReplies), catchUpReplies[0][0],
                    catchUpReplies[-1][0]))

        numProcessed = self._processCatchupReplies(ledgerId, reallyLedger,
                                                   catchUpReplies)
        logger.debug(
            "{} processed {} catchup replies with sequence numbers {}"
                .format(self, numProcessed, [seqNo for seqNo, _ in
                                             catchUpReplies[
                                             :numProcessed]]))

        ledger.receivedCatchUpReplies = catchUpReplies[numProcessed:]
        if getattr(ledger.catchUpTill, f.SEQ_NO_END.nm) == reallyLedger.size:
            cp = ledger.catchUpTill
            ledger.catchUpTill = None
            self.catchupCompleted(ledgerId, cp.ppSeqNo)

    def _processCatchupReplies(self, ledgerId, ledger: Ledger,
                               catchUpReplies: List):
        # Removing transactions for sequence numbers are already
        # present in the ledger
        # TODO: Inefficient, should check list in reverse and stop at first
        # match since list is already sorted
        numProcessed = sum(1 for s, _ in catchUpReplies if s <= ledger.size)
        if numProcessed:
            logger.debug("{} found {} already processed transactions in the "
                         "catchup replies".format(self, numProcessed))
        catchUpReplies = catchUpReplies[numProcessed:]
        if catchUpReplies:
            seqNo = catchUpReplies[0][0]
            if seqNo - ledger.seqNo == 1:
                result, nodeName, toBeProcessed = self.hasValidCatchupReplies(
                    ledgerId, ledger, seqNo, catchUpReplies)
                if result:
                    ledgerInfo = self.getLedgerInfoByType(ledgerId)
                    for _, txn in catchUpReplies[:toBeProcessed]:
                        merkleInfo = ledger.add(txn)
                        txn[F.seqNo.name] = merkleInfo[F.seqNo.name]
                        ledgerInfo.postTxnAddedToLedgerClbk(ledgerId, txn)
                    self._removePrcdCatchupReply(ledgerId, nodeName, seqNo)
                    return numProcessed + toBeProcessed + \
                        self._processCatchupReplies(ledgerId, ledger,
                                                    catchUpReplies[toBeProcessed:])
                else:
                    if self.ownedByNode:
                        self.owner.blacklistNode(nodeName,
                                                 reason="Sent transactions "
                                                        "that could not be "
                                                        "verified")
                        self._removePrcdCatchupReply(ledgerId, nodeName,
                                                     seqNo)
                        # Invalid transactions have to be discarded so letting
                        # the caller know how many txns have to removed from
                        # `self.receivedCatchUpReplies`
                        return numProcessed + toBeProcessed
        return numProcessed

    def _removePrcdCatchupReply(self, ledgerId, node, seqNo):
        ledgerInfo = self.getLedgerInfoByType(ledgerId)
        for i, rep in enumerate(ledgerInfo.recvdCatchupRepliesFrm[node]):
            if str(seqNo) in getattr(rep, f.TXNS.nm):
                break
        ledgerInfo.recvdCatchupRepliesFrm[node].pop(i)

    def hasValidCatchupReplies(self, ledgerId, ledger, seqNo, catchUpReplies):
        # Here seqNo has to be the seqNo of first transaction of
        # `catchupReplies`

<<<<<<< HEAD
=======
        # Creating a temporary tree which will be used to verify consistency
        # proof, by inserting transactions. Duplicating a merkle tree is not
        # expensive since we are using a compact merkle tree.
        tempTree = copy(ledger.tree)
>>>>>>> 9035066f
        # Get the batch of transactions in the catchup reply which has sequence
        # number `seqNo`
        nodeName, catchupReply = self._getCatchupReplyForSeqNo(ledgerId,
                                                               seqNo)

        txns = getattr(catchupReply, f.TXNS.nm)
        # Add only those transaction in the temporary tree from the above
        # batch
        # Transfers of odcits in RAET converts integer keys to string
        txns = [txn for s, txn in catchUpReplies[:len(txns)] if str(s) in txns]

        # Creating a temporary tree which will be used to verify consistency
        # proof, by inserting transactions. Duplicating a merkle tree is not
        # expensive since we are using a compact merkle tree.
        tempTree = ledger.treeWithAppliedTxns(txns)

        proof = getattr(catchupReply, f.CONS_PROOF.nm)


        ledgerInfo = self.getLedgerInfoByType(ledgerId)
        verifier = ledgerInfo.verifier
        cp = ledgerInfo.catchUpTill
        finalSize = getattr(cp, f.SEQ_NO_END.nm)
        finalMTH = getattr(cp, f.NEW_MERKLE_ROOT.nm)
        try:
            logger.debug("{} verifying proof for {}, {}, {}, {}, {}".
                         format(self, tempTree.tree_size, finalSize,
                                tempTree.root_hash, b64decode(finalMTH),
                                [b64decode(p) for p in proof]))
            verified = verifier.verify_tree_consistency(tempTree.tree_size,
                                                        finalSize,
                                                        tempTree.root_hash,
                                                        b64decode(finalMTH),
                                                        [b64decode(p) for p in
                                                         proof])
        except Exception as ex:
            logger.info("{} could not verify catchup reply {} since {}".
                        format(self, catchupReply, ex))
            verified = False
        return bool(verified), nodeName, len(txns)

    def _getCatchupReplyForSeqNo(self, ledgerId, seqNo):
        # This is inefficient if we have large number of nodes but since
        # number of node are always between 60-120, this is ok.

        ledgerInfo = self.getLedgerInfoByType(ledgerId)
        for k, catchupReps in ledgerInfo.recvdCatchupRepliesFrm.items():
            for rep in catchupReps:
                txns = getattr(rep, f.TXNS.nm)
                # Transfers of odcits in RAET converts integer keys to string
                if str(seqNo) in txns:
                    return k, rep

    def processConsistencyProofReq(self, req: ConsProofRequest, frm: str):
        logger.debug("{} received consistency proof request: {} from {}".
                     format(self, req, frm))
        if not self.ownedByNode:
            self.discard(req,
                         reason='this ledger manager is not owned by node',
                         logMethod=logger.warning)
            return
        ledgerId = getattr(req, f.LEDGER_ID.nm)
        seqNoStart = getattr(req, f.SEQ_NO_START.nm)
        seqNoEnd = getattr(req, f.SEQ_NO_END.nm)
        consistencyProof = self._buildConsistencyProof(ledgerId,
                                                       seqNoStart,
                                                       seqNoEnd)
        # TODO: Build a test for this scenario where a node cannot service a
        # consistency proof request
        if consistencyProof:
            self.sendTo(consistencyProof, frm)

    def canProcessCatchupReply(self, catchupReply: CatchupRep) -> List[Tuple]:
        ledgerId = getattr(catchupReply, f.LEDGER_ID.nm)
        ledgerState = self.getLedgerInfoByType(ledgerId).state
        if ledgerState != LedgerState.syncing:
            logger.debug("{} cannot process catchup reply {} since ledger "
                         "is in state {}".
                         format(self, catchupReply, ledgerState))
            return []

        ledger = self.getLedgerForMsg(catchupReply)
        # Not relying on a node sending txns in order of sequence no
        txns = sorted([(int(s), t) for (s, t) in
                       getattr(catchupReply, f.TXNS.nm).items()],
                      key=operator.itemgetter(0))
        anyNew = any([s > ledger.size for s, _ in txns])
        # The transactions should be contiguous in terms of sequence numbers
        noGapsOrDups = len(txns) == 0 or \
                (len(txns) == (txns[-1][0] - txns[0][0] + 1))
        if not anyNew:
            self.discard(catchupReply,
                         reason="ledger has size {} and it already contains"
                                " all transactions in the reply".
                         format(ledger.size), logMethod=logger.info)
        if not noGapsOrDups:
            self.discard(catchupReply,
                         reason="contains duplicates or gaps",
                         logMethod=logger.info)
        if anyNew and noGapsOrDups:
            return txns


    # ASSUMING NO MALICIOUS NODES
    # Assuming that all nodes have the same state of the system and no node
    # is lagging behind. So if two new nodes are added in quick succession in a
    # high traffic environment, this logic is faulty
    def canStartCatchUpProcess(self, ledgerId: int):
        ledgerInfo = self.getLedgerInfoByType(ledgerId)
        recvdConsProof = ledgerInfo.recvdConsistencyProofs
        # Consider an f value when this node was not connected
        adjustedF = getMaxFailures(self.owner.totalNodes - 1)
        if len(recvdConsProof) == (adjustedF+1):
            # At least once correct node believes that this node is behind.

            # Start timer that will expire in some time and if till that time
            # enough CPs are not received, then explicitly request CPs
            # from other nodes, see `checkIfCPsNeeded`

            ledgerInfo.consistencyProofsTimer = time.perf_counter()
            self._schedule(partial(self.checkIfCPsNeeded, ledgerId),
                           self.config.ConsistencyProofsTimeout * (
                               self.owner.totalNodes - 1))
        if len(recvdConsProof) > 2 * adjustedF:
            logger.debug("{} deciding on the basis of CPs {} and f {}".
                         format(self, recvdConsProof, adjustedF))
            grpdPrf, nullProofs = self._groupConsistencyProofs(recvdConsProof)
            # If more than f nodes were found to be at the same state then this
            #  node's state is good too
            if nullProofs > adjustedF:
                return True, None
            result = self._latestReliableProof(grpdPrf,
                                               ledgerInfo.ledger)
            cp = ConsistencyProof(ledgerId, *result) if result else None
            return bool(result),cp

        logger.debug("{} cannot start catchup since received only {} "
                     "consistency proofs but need at least {}".
                     format(self, len(recvdConsProof), 2*adjustedF + 1))
        return False, None

    def _groupConsistencyProofs(self, proofs):
        recvdPrf = {}
        # For the case where the other node is at the same state as
        # this node
        nullProofs = 0
        for nodeName, proof in proofs.items():
            if proof:
                start, end = getattr(proof, f.SEQ_NO_START.nm), \
                             getattr(proof, f.SEQ_NO_END.nm)
                if (start, end) not in recvdPrf:
                    recvdPrf[(start, end)] = {}
                key = (getattr(proof, f.PP_SEQ_NO.nm),
                       getattr(proof, f.OLD_MERKLE_ROOT.nm),
                       getattr(proof, f.NEW_MERKLE_ROOT.nm),
                       tuple(getattr(proof, f.HASHES.nm)))
                recvdPrf[(start, end)][key] = recvdPrf[(start, end)]. \
                                                  get(key, 0) + 1
            else:
                logger.debug("{} found proof by {} null".format(self,
                                                                nodeName))
                nullProofs += 1
        return recvdPrf, nullProofs

    def _reliableProofs(self, groupedProofs):
        adjustedF = getMaxFailures(self.owner.totalNodes - 1)
        result = {}
        for (start, end), val in groupedProofs.items():
            for (lastPpSeqNo, oldRoot, newRoot, hashes), count in val.items():
                if count > adjustedF:
                    result[(start, end)] = (lastPpSeqNo, oldRoot, newRoot,
                                            hashes)
                    # There would be only one correct proof for a range of
                    # sequence numbers
                    break
        return result

    def _latestReliableProof(self, groupedProofs, ledger):
        reliableProofs = self._reliableProofs(groupedProofs)
        latest = None
        for (start, end), (lastPpSeqNo, oldRoot, newRoot, hashes) in \
                reliableProofs.items():
            # TODO: Can we do something where consistency proof's start is older
            #  than the current ledger's size and proof's end is larger
            # than the current ledger size.
            # Ignore if proof's start is not the same as the ledger's end
            if start != ledger.size:
                continue
            if latest is None:
                latest = (start, end) + (lastPpSeqNo, oldRoot, newRoot, hashes)
            elif latest[1] < end:
                latest = (start, end) + (lastPpSeqNo, oldRoot, newRoot, hashes)
        return latest

    def getConsistencyProofRequest(self, ledgerId, groupedProofs):
        # Choose the consistency proof which occurs median number of times in
        # grouped proofs. Not choosing the highest since some malicious nodes
        # might be sending non-existent sequence numbers and not choosing the
        # lowest since that might not be enough as some nodes must be lagging
        # behind a lot or some malicious nodes might send low sequence numbers.
        proofs = sorted(groupedProofs.items(), key=lambda t: max(t[1].values()))
        ledger = self.getLedgerInfoByType(ledgerId).ledger
        return ConsProofRequest(ledgerId,
                                ledger.size,
                                proofs[len(proofs) // 2][0][1])

    def startCatchUpProcess(self, ledgerId: int, proof: ConsistencyProof):
        logger.debug("{} started catching up with consistency proof {}".
                     format(self, proof))
        if ledgerId not in self.ledgers:
            self.discard(proof, reason="Unknown ledger type {}".
                         format(ledgerId))
            return

        ledgerInfo = self.getLedgerInfoByType(ledgerId)
        ledgerInfo.state = LedgerState.syncing
        ledgerInfo.consistencyProofsTimer = None
        ledgerInfo.recvdConsistencyProofs = {}

        if proof is None:
            self.catchupCompleted(ledgerId)
            return

        ledgerInfo.state = LedgerState.syncing
        p = ConsistencyProof(*proof)
        rids = [self.nodestack.getRemote(nm).uid for nm in
                self.nodestack.conns]
        reqs = self.getCatchupReqs(p)
        for req in zip(reqs, rids):
            self.send(*req)
        ledgerInfo.catchUpTill = p
        if reqs:
            ledgerInfo.catchupReplyTimer = time.perf_counter()
            batchSize = getattr(reqs[0], f.SEQ_NO_END.nm) - \
                        getattr(reqs[0], f.SEQ_NO_START.nm) + 1
            timeout = self._getCatchupTimeout(len(reqs), batchSize)
            self._schedule(partial(self.checkIfTxnsNeeded, ledgerId),
                           timeout)

    def _getCatchupTimeout(self, numRequest, batchSize):
        return numRequest * (self.config.CatchupTransactionsTimeout +
                             0.1 * batchSize)

    def catchupCompleted(self, ledgerId: int, lastPpSeqNo: int=-1):
        if self.lastCaughtUpPpSeqNo < lastPpSeqNo:
            self.lastCaughtUpPpSeqNo = lastPpSeqNo

        ledgerInfo = self.getLedgerInfoByType(ledgerId)
        ledgerInfo.catchupReplyTimer = None
        logger.debug("{} completed catching up ledger {}"
                     .format(self, ledgerId))
        if ledgerId not in self.ledgers:
            logger.error("{} called catchup completed for ledger {}".
                         format(self, ledgerId))
            return

        ledgerInfo.canSync = False
        ledgerInfo.state = LedgerState.synced
        ledgerInfo.postCatchupCompleteClbk()

        if self.postAllLedgersCaughtUp:
            if all(l.state == LedgerState.synced
                   for l in self.ledgers.values()):
                self.postAllLedgersCaughtUp()

    def getCatchupReqs(self, consProof: ConsistencyProof):
        nodeCount = len(self.nodestack.conns)
        start = getattr(consProof, f.SEQ_NO_START.nm)
        end = getattr(consProof, f.SEQ_NO_END.nm)
        batchLength = math.ceil((end-start)/nodeCount)
        reqs = []
        s = start + 1
        e = min(s + batchLength - 1, end)
        for i in range(nodeCount):
            req = CatchupReq(getattr(consProof, f.LEDGER_ID.nm), s, e, end)
            reqs.append(req)
            s = e + 1
            e = min(s + batchLength - 1, end)
            if s > end:
                break
        return reqs

    def getConsistencyProof(self, status: LedgerStatus):
        ledger = self.getLedgerForMsg(status)    # type: Ledger
        ledgerId = getattr(status, f.LEDGER_ID.nm)
        seqNoStart = getattr(status, f.TXN_SEQ_NO.nm)
        seqNoEnd = ledger.size
        return self._buildConsistencyProof(ledgerId, seqNoStart, seqNoEnd)

    def _buildConsistencyProof(self, ledgerId, seqNoStart, seqNoEnd):

        ledger = self.getLedgerInfoByType(ledgerId).ledger

        ledgerSize = ledger.size
        if seqNoStart > ledgerSize:
            logger.error("{} cannot build consistency proof from {} "
                         "since its ledger size is {}"
                         .format(self, seqNoStart, ledgerSize))
            return
        if seqNoEnd > ledgerSize:
            logger.error("{} cannot build consistency "
                         "proof till {} since its ledger size is {}"
                         .format(self, seqNoEnd, ledgerSize))
            return

        if seqNoStart == 0:
            # Consistency proof for an empty tree cannot exist. Using the root
            # hash now so that the node which is behind can verify that
            # TODO: Make this an empty list
            oldRoot = ledger.tree.root_hash
            proof = [oldRoot, ]
        else:
            proof = ledger.tree.consistency_proof(seqNoStart, seqNoEnd)
            oldRoot = ledger.tree.merkle_tree_hash(0, seqNoStart)

        newRoot = ledger.tree.merkle_tree_hash(0, seqNoEnd)
        ppSeqNo = self.owner.ppSeqNoForTxnSeqNo(ledgerId, seqNoEnd)
        logger.debug('{} found ppSeqNo {} for ledger {} seqNo {}'.
                     format(self, ppSeqNo, ledgerId, seqNoEnd))
        return ConsistencyProof(
            ledgerId,
            seqNoStart,
            seqNoEnd,
            ppSeqNo,
            b64encode(oldRoot).decode(),
            b64encode(newRoot).decode(),
            [b64encode(p).decode() for p in
             proof]
        )

    def _compareLedger(self, status: LedgerStatus):
        ledgerId = getattr(status, f.LEDGER_ID.nm)
        seqNo = getattr(status, f.TXN_SEQ_NO.nm)
        ledger = self.getLedgerForMsg(status)
        logger.debug("{} comparing its ledger {} "
                     "of size {} with {}"
                     .format(self,ledgerId, ledger.seqNo, seqNo))
        return ledger.seqNo - seqNo

    def isLedgerOld(self, status: LedgerStatus):
        return self._compareLedger(status) < 0

    def isLedgerNew(self, status: LedgerStatus):
        return self._compareLedger(status) > 0

    def isLedgerSame(self, status: LedgerStatus):
        return self._compareLedger(status) == 0

    def getLedgerForMsg(self, msg: Any) -> Ledger:
        ledgerType = getattr(msg, f.LEDGER_ID.nm)
        if ledgerType in self.ledgers:
            return self.ledgers[ledgerType].ledger
        self.discard(msg, reason="Invalid ledger msg type")

    def getLedgerInfoByType(self, ledgerType):
        if ledgerType not in self.ledgers:
            raise ValueError("Invalid ledger type: {}".format(ledgerType))
        return self.ledgers[ledgerType]

    def appendToLedger(self, ledgerId: int, txn: Any) -> Dict:
        ledgerInfo = self.getLedgerInfoByType(ledgerId)
        return ledgerInfo.ledger.append(txn)

    def stashLedgerStatus(self, ledgerId: int, status, frm: str):
        logger.debug("{} stashing ledger status {} from {}".
                     format(self, status, frm))
        ledgerInfo = self.getLedgerInfoByType(ledgerId)
        ledgerInfo.stashedLedgerStatuses.append((status, frm))

    def processStashedLedgerStatuses(self, ledgerId: int):
        ledgerInfo = self.getLedgerInfoByType(ledgerId)
        i = 0
        while ledgerInfo.stashedLedgerStatuses:
            msg, frm = ledgerInfo.stashedLedgerStatuses.pop()
            i += 1
            self.processLedgerStatus(msg, frm)
        logger.debug("{} processed {} stashed ledger statuses".format(self, i))
        return i

    def getStack(self, remoteName: str):
        if self.ownedByNode and self.clientstack.hasRemote(remoteName):
            return self.clientstack

        if self.nodestack.hasRemote(remoteName):
            return self.nodestack

        logger.error("{} cannot find remote with name {}"
                     .format(self, remoteName))

    def sendTo(self, msg: Any, to: str):
        stack = self.getStack(to)
        # If the message is being sent by a node
        if self.ownedByNode:
            if stack == self.nodestack:
                rid = self.nodestack.getRemote(to).uid
                self.send(msg, rid)
            if stack == self.clientstack:
                self.owner.transmitToClient(msg, to)
        # If the message is being sent by a client
        else:
            rid = self.nodestack.getRemote(to).uid
            signer = self.owner.fetchSigner(self.owner.defaultIdentifier)
            self.nodestack.send(msg, rid, signer=signer)

    @property
    def nodestack(self):
        return self.owner.nodestack

    @property
    def clientstack(self):
        return self.owner.clientstack if self.ownedByNode else None

    @property
    def send(self):
        return self.owner.send

    @property
    def discard(self):
        return self.owner.discard

    @property
    def blacklistedNodes(self):
        if self.ownedByNode:
            return self.owner.blacklistedNodes
        return set()<|MERGE_RESOLUTION|>--- conflicted
+++ resolved
@@ -24,6 +24,7 @@
 from plenum.common.ledger_info import LedgerInfo
 
 logger = getlogger()
+
 
 class LedgerManager(HasActionQueue):
 
@@ -451,13 +452,6 @@
         # Here seqNo has to be the seqNo of first transaction of
         # `catchupReplies`
 
-<<<<<<< HEAD
-=======
-        # Creating a temporary tree which will be used to verify consistency
-        # proof, by inserting transactions. Duplicating a merkle tree is not
-        # expensive since we are using a compact merkle tree.
-        tempTree = copy(ledger.tree)
->>>>>>> 9035066f
         # Get the batch of transactions in the catchup reply which has sequence
         # number `seqNo`
         nodeName, catchupReply = self._getCatchupReplyForSeqNo(ledgerId,
