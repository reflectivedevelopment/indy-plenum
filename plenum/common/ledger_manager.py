--- conflicted
+++ resolved
@@ -141,7 +141,7 @@
         # their info like callbacks, state, etc
         self.ledgerRegistry = {}  # type: Dict[int, LedgerInfo]
 
-        self._leechers = {}   # type: Dict[int, LedgerManager.LedgerLeecherService]
+        self._leechers = {}  # type: Dict[int, LedgerManager.LedgerLeecherService]
 
         # Largest 3 phase key received during catchup.
         # This field is needed to discard any stashed 3PC messages or
@@ -318,152 +318,6 @@
             except ValueError:
                 return None
 
-<<<<<<< HEAD
-    def getCatchupReqs(self, consProof: ConsistencyProof):
-        # TODO: This needs to be optimised, there needs to be a minimum size
-        # of catchup requests so if a node is trying to catchup only 50 txns
-        # from 10 nodes, each of thise 10 nodes will servce 5 txns and prepare
-        # a consistency proof for other txns. This is bad for the node catching
-        #  up as it involves more network traffic and more computation to verify
-        # so many consistency proofs and for the node serving catchup reqs. But
-        # if the node sent only 2 catchup requests the network traffic greatly
-        # reduces and 25 txns can be read of a single chunk probably
-        # (if txns dont span across multiple chunks). A practical value of this
-        # "minimum size" is some multiple of chunk size of the ledger
-        node_count = len(self.nodes_to_request_txns_from)
-        if node_count == 0:
-            logger.info('{} did not find any connected to nodes to send CatchupReq'.format(self))
-            return
-        # TODO: Consider setting start to `max(ledger.size, consProof.start)`
-        # since ordered requests might have been executed after receiving
-        # sufficient ConsProof in `preCatchupClbk`
-        start = getattr(consProof, f.SEQ_NO_START.nm)
-        end = getattr(consProof, f.SEQ_NO_END.nm)
-        ledger_id = getattr(consProof, f.LEDGER_ID.nm)
-        return self._generate_catchup_reqs(start, end, ledger_id, node_count)
-
-    @staticmethod
-    def _generate_catchup_reqs(start, end, ledger_id, node_count):
-        batch_length = math.ceil((end - start) / node_count)
-        reqs = []
-        s = start + 1
-        e = min(s + batch_length - 1, end)
-        for i in range(node_count):
-            req = CatchupReq(ledger_id, s, e, end)
-            reqs.append(req)
-            s = e + 1
-            e = min(s + batch_length - 1, end)
-            if s > end:
-                break
-        return reqs
-
-    @staticmethod
-    def _get_merged_catchup_txns(existing_txns, new_txns):
-        """
-        Merge any newly received txns during catchup with already received txns
-        :param existing_txns:
-        :param new_txns:
-        :return:
-        """
-        idx_to_remove = []
-        for i, (seq_no, _) in enumerate(existing_txns):
-            if seq_no < new_txns[0][0]:
-                continue
-            if seq_no > new_txns[-1][0]:
-                break
-            idx_to_remove.append(seq_no - new_txns[0][0])
-        for idx in reversed(idx_to_remove):
-            new_txns.pop(idx)
-
-        return list(heapq.merge(existing_txns, new_txns,
-                                key=operator.itemgetter(0)))
-
-    def getConsistencyProof(self, status: LedgerStatus):
-        ledger = self.getLedgerForMsg(status)  # type: Ledger
-        ledgerId = getattr(status, f.LEDGER_ID.nm)
-        seqNoStart = getattr(status, f.TXN_SEQ_NO.nm)
-        seqNoEnd = ledger.size
-        return self._buildConsistencyProof(ledgerId, seqNoStart, seqNoEnd)
-
-    # TODO: Replace with CatchupDataProvider
-    def _buildConsistencyProof(self, ledgerId, seqNoStart, seqNoEnd):
-        ledger = self.getLedgerInfoByType(ledgerId).ledger
-
-        ledgerSize = ledger.size
-        if seqNoStart > ledgerSize:
-            logger.error("{} cannot build consistency proof from {} "
-                         "since its ledger size is {}"
-                         .format(self, seqNoStart, ledgerSize))
-            return
-        if seqNoEnd > ledgerSize:
-            logger.error("{} cannot build consistency "
-                         "proof till {} since its ledger size is {}"
-                         .format(self, seqNoEnd, ledgerSize))
-            return
-        if seqNoEnd < seqNoStart:
-            logger.error(
-                '{} cannot build consistency proof since end {} is '
-                'lesser than start {}'.format(
-                    self, seqNoEnd, seqNoStart))
-            return
-
-        if seqNoStart == 0:
-            # Consistency proof for an empty tree cannot exist. Using the root
-            # hash now so that the node which is behind can verify that
-            # TODO: Make this an empty list
-            oldRoot = ledger.tree.root_hash
-            proof = [oldRoot, ]
-        else:
-            proof = ledger.tree.consistency_proof(seqNoStart, seqNoEnd)
-            oldRoot = ledger.tree.merkle_tree_hash(0, seqNoStart)
-
-        newRoot = ledger.tree.merkle_tree_hash(0, seqNoEnd)
-        key = None
-        logger.info('{} found 3 phase key {} for ledger {} seqNo {}'.format(self, key, ledgerId, seqNoEnd))
-        if key is None:
-            # The node receiving consistency proof should check if it has
-            # received this sentinel 3 phase key (0, 0) in spite of seeing a
-            # non-zero txn seq no
-            key = (0, 0)
-
-        return ConsistencyProof(
-            ledgerId,
-            seqNoStart,
-            seqNoEnd,
-            *key,
-            Ledger.hashToStr(oldRoot),
-            Ledger.hashToStr(newRoot),
-            [Ledger.hashToStr(p) for p in proof]
-        )
-
-    def _compareLedger(self, status: LedgerStatus):
-        ledgerId = getattr(status, f.LEDGER_ID.nm)
-        seqNo = getattr(status, f.TXN_SEQ_NO.nm)
-        ledger = self.getLedgerForMsg(status)
-        logger.info("{} comparing its ledger {} of size {} with {}".
-                    format(self, ledgerId, ledger.seqNo, seqNo))
-        return ledger.seqNo - seqNo
-
-    def isLedgerOld(self, status: LedgerStatus):
-        # Is self ledger older than the `LedgerStatus`
-        return self._compareLedger(status) < 0
-
-    def isLedgerNew(self, status: LedgerStatus):
-        # Is self ledger newer than the `LedgerStatus`
-        return self._compareLedger(status) > 0
-
-    def isLedgerSame(self, status: LedgerStatus):
-        # Is self ledger same as the `LedgerStatus`
-        return self._compareLedger(status) == 0
-
-    def getLedgerForMsg(self, msg: Any) -> Ledger:
-        ledger_id = getattr(msg, f.LEDGER_ID.nm)
-        if ledger_id in self.ledgerRegistry:
-            return self.getLedgerInfoByType(ledger_id).ledger
-        self.discard(msg, reason="Invalid ledger msg type")
-
-=======
->>>>>>> f6b4e8b3
     def getLedgerInfoByType(self, ledgerType) -> LedgerInfo:
         if ledgerType not in self.ledgerRegistry:
             raise KeyError("Invalid ledger type: {}".format(ledgerType))
