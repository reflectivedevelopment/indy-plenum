--- conflicted
+++ resolved
@@ -2,8 +2,6 @@
 
 from plenum.common.exceptions import SuspiciousNode
 
-<<<<<<< HEAD
-=======
 # General recommendation for (naming) internal messages is follows:
 # - internal messages are basically events, not commands
 # - so in most cases from name it should be clear that "something happened"
@@ -11,12 +9,6 @@
 # - avoid names that tell "do something", messages are not commands
 # - avoid names that are just nouns, messages are not "things"
 
-
-HookMessage = NamedTuple('HookMessage',
-                         [('hook', int),
-                          ('args', tuple)])
-
->>>>>>> cea201ce
 RequestPropagates = NamedTuple('RequestPropagates',
                                [('bad_requests', List)])
 
