from typing import TypeVar, NamedTuple

from plenum.common.constants import NOMINATE, BATCH, REELECTION, PRIMARY, \
    BLACKLIST, REQACK, REQNACK, REJECT, \
    POOL_LEDGER_TXNS, ORDERED, PROPAGATE, PREPREPARE, PREPARE, COMMIT, \
    CHECKPOINT, THREE_PC_STATE, CHECKPOINT_STATE, \
    REPLY, INSTANCE_CHANGE, LEDGER_STATUS, CONSISTENCY_PROOF, CATCHUP_REQ, \
    CATCHUP_REP, VIEW_CHANGE_DONE, CURRENT_STATE, \
    MESSAGE_REQUEST, MESSAGE_RESPONSE, OBSERVED_DATA, BATCH_COMMITTED, OPERATION_SCHEMA_IS_STRICT, \
    BACKUP_INSTANCE_FAULTY, VIEW_CHANGE_START, PROPOSED_VIEW_NO, VIEW_CHANGE_CONTINUE
from plenum.common.messages.client_request import ClientMessageValidator
from plenum.common.messages.fields import NonNegativeNumberField, IterableField, \
    SerializedValueField, SignatureField, TieAmongField, AnyValueField, TimestampField, \
    LedgerIdField, MerkleRootField, Base58Field, LedgerInfoField, AnyField, ChooseField, AnyMapField, \
    LimitedLengthStringField, BlsMultiSignatureField, ProtocolVersionField, BooleanField, \
    IntegerField
from plenum.common.messages.message_base import \
    MessageBase
from plenum.common.types import f
from plenum.config import NAME_FIELD_LIMIT, DIGEST_FIELD_LIMIT, SENDER_CLIENT_FIELD_LIMIT, HASH_FIELD_LIMIT, \
    SIGNATURE_FIELD_LIMIT, TIE_IDR_FIELD_LIMIT, BLS_SIG_LIMIT


class Nomination(MessageBase):
    typename = NOMINATE

    schema = (
        (f.NAME.nm, LimitedLengthStringField(max_length=NAME_FIELD_LIMIT)),
        (f.INST_ID.nm, NonNegativeNumberField()),
        (f.VIEW_NO.nm, NonNegativeNumberField()),
        (f.ORD_SEQ_NO.nm, NonNegativeNumberField()),
    )


class Batch(MessageBase):
    typename = BATCH

    schema = (
        (f.MSGS.nm, IterableField(SerializedValueField())),
        (f.SIG.nm, SignatureField(max_length=SIGNATURE_FIELD_LIMIT)),
    )


class Reelection(MessageBase):
    typename = REELECTION

    schema = (
        (f.INST_ID.nm, NonNegativeNumberField()),
        (f.ROUND.nm, NonNegativeNumberField()),
        (f.TIE_AMONG.nm, IterableField(TieAmongField(max_length=TIE_IDR_FIELD_LIMIT))),
        (f.VIEW_NO.nm, NonNegativeNumberField()),
    )


class Primary(MessageBase):
    typename = PRIMARY

    schema = (
        (f.NAME.nm, LimitedLengthStringField(max_length=NAME_FIELD_LIMIT)),
        (f.INST_ID.nm, NonNegativeNumberField()),
        (f.VIEW_NO.nm, NonNegativeNumberField()),
        (f.ORD_SEQ_NO.nm, NonNegativeNumberField()),
    )


# TODO implement actual rules
class BlacklistMsg(MessageBase):
    typename = BLACKLIST
    schema = (
        (f.SUSP_CODE.nm, AnyValueField()),
        (f.NODE_NAME.nm, AnyValueField()),
    )


# TODO implement actual rules
class RequestAck(MessageBase):
    typename = REQACK
    schema = (
        (f.IDENTIFIER.nm, AnyValueField()),
        (f.REQ_ID.nm, AnyValueField())
    )


# TODO implement actual rules
class RequestNack(MessageBase):
    typename = REQNACK
    schema = (
        (f.IDENTIFIER.nm, AnyValueField()),
        (f.REQ_ID.nm, AnyValueField()),
        (f.REASON.nm, AnyValueField()),
    )


# TODO implement actual rules
class Reject(MessageBase):
    typename = REJECT
    schema = (
        (f.IDENTIFIER.nm, AnyValueField()),
        (f.REQ_ID.nm, AnyValueField()),
        (f.REASON.nm, AnyValueField()),
    )


# TODO implement actual rules
class PoolLedgerTxns(MessageBase):
    typename = POOL_LEDGER_TXNS
    schema = (
        (f.TXN.nm, AnyValueField()),
    )


class Ordered(MessageBase):
    typename = ORDERED
    schema = (
        (f.INST_ID.nm, NonNegativeNumberField()),
        (f.VIEW_NO.nm, NonNegativeNumberField()),
        (f.VALID_REQ_IDR.nm, IterableField(LimitedLengthStringField(
            max_length=DIGEST_FIELD_LIMIT))),
        (f.INVALID_REQ_IDR.nm, IterableField(LimitedLengthStringField(
            max_length=DIGEST_FIELD_LIMIT))),
        (f.PP_SEQ_NO.nm, NonNegativeNumberField()),
        (f.PP_TIME.nm, TimestampField()),
        (f.LEDGER_ID.nm, LedgerIdField()),
        (f.STATE_ROOT.nm, MerkleRootField(nullable=True)),
        (f.TXN_ROOT.nm, MerkleRootField(nullable=True)),
        (f.PLUGIN_FIELDS.nm, AnyMapField(optional=True, nullable=True))
    )


class Propagate(MessageBase):
    typename = PROPAGATE
    schema = (
        (f.REQUEST.nm, ClientMessageValidator(
            operation_schema_is_strict=OPERATION_SCHEMA_IS_STRICT)),
        (f.SENDER_CLIENT.nm, LimitedLengthStringField(max_length=SENDER_CLIENT_FIELD_LIMIT, nullable=True)),
    )


class PrePrepare(MessageBase):
    typename = PREPREPARE
    schema = (
        (f.INST_ID.nm, NonNegativeNumberField()),
        (f.VIEW_NO.nm, NonNegativeNumberField()),
        (f.PP_SEQ_NO.nm, NonNegativeNumberField()),
        (f.PP_TIME.nm, TimestampField()),
        (f.REQ_IDR.nm, IterableField(LimitedLengthStringField(
            max_length=DIGEST_FIELD_LIMIT))),
        (f.DISCARDED.nm, SerializedValueField(nullable=True)),
        (f.DIGEST.nm, LimitedLengthStringField(max_length=DIGEST_FIELD_LIMIT)),
        (f.LEDGER_ID.nm, LedgerIdField()),
        (f.STATE_ROOT.nm, MerkleRootField(nullable=True)),
        (f.TXN_ROOT.nm, MerkleRootField(nullable=True)),
        (f.SUB_SEQ_NO.nm, NonNegativeNumberField()),
        (f.FINAL.nm, BooleanField()),
        # TODO: support multiple multi-sigs for multiple previous batches
        (f.BLS_MULTI_SIG.nm, BlsMultiSignatureField(optional=True,
                                                    nullable=True)),
        (f.PLUGIN_FIELDS.nm, AnyMapField(optional=True, nullable=True)),
    )


class Prepare(MessageBase):
    typename = PREPARE
    schema = (
        (f.INST_ID.nm, NonNegativeNumberField()),
        (f.VIEW_NO.nm, NonNegativeNumberField()),
        (f.PP_SEQ_NO.nm, NonNegativeNumberField()),
        (f.PP_TIME.nm, TimestampField()),
        (f.DIGEST.nm, LimitedLengthStringField(max_length=DIGEST_FIELD_LIMIT)),
        (f.STATE_ROOT.nm, MerkleRootField(nullable=True)),
        (f.TXN_ROOT.nm, MerkleRootField(nullable=True)),
        (f.PLUGIN_FIELDS.nm, AnyMapField(optional=True, nullable=True))
    )


class Commit(MessageBase):
    typename = COMMIT
    schema = (
        (f.INST_ID.nm, NonNegativeNumberField()),
        (f.VIEW_NO.nm, NonNegativeNumberField()),
        (f.PP_SEQ_NO.nm, NonNegativeNumberField()),
        (f.BLS_SIG.nm, LimitedLengthStringField(max_length=BLS_SIG_LIMIT,
                                                optional=True)),
        # PLUGIN_FIELDS is not used in Commit as of now but adding for
        # consistency
        (f.PLUGIN_FIELDS.nm, AnyMapField(optional=True, nullable=True))
    )


class Checkpoint(MessageBase):
    typename = CHECKPOINT
    schema = (
        (f.INST_ID.nm, NonNegativeNumberField()),
        (f.VIEW_NO.nm, NonNegativeNumberField()),
        (f.SEQ_NO_START.nm, NonNegativeNumberField()),
        (f.SEQ_NO_END.nm, NonNegativeNumberField()),
        (f.DIGEST.nm, LimitedLengthStringField(max_length=DIGEST_FIELD_LIMIT)),
    )


class ThreePCState(MessageBase):
    typename = THREE_PC_STATE
    schema = (
        (f.INST_ID.nm, NonNegativeNumberField()),
        (f.MSGS.nm, IterableField(ClientMessageValidator(
            operation_schema_is_strict=OPERATION_SCHEMA_IS_STRICT))),
    )


# TODO implement actual rules
class CheckpointState(MessageBase):
    typename = CHECKPOINT_STATE
    schema = (
        (f.SEQ_NO.nm, AnyValueField()),
        (f.DIGESTS.nm, AnyValueField()),
        (f.DIGEST.nm, AnyValueField()),
        (f.RECEIVED_DIGESTS.nm, AnyValueField()),
        (f.IS_STABLE.nm, AnyValueField())
    )


# TODO implement actual rules
class Reply(MessageBase):
    typename = REPLY
    schema = (
        (f.RESULT.nm, AnyValueField()),
    )


class InstanceChange(MessageBase):
    typename = INSTANCE_CHANGE
    schema = (
        (f.VIEW_NO.nm, NonNegativeNumberField()),
        (f.REASON.nm, NonNegativeNumberField())
    )


class BackupInstanceFaulty(MessageBase):
    typename = BACKUP_INSTANCE_FAULTY
    schema = (
        (f.VIEW_NO.nm, NonNegativeNumberField()),
        (f.INSTANCES.nm, IterableField(NonNegativeNumberField())),
        (f.REASON.nm, NonNegativeNumberField())
    )


class LedgerStatus(MessageBase):
    """
    Purpose: spread status of ledger copy on a specific node.
    When node receives this message and see that it has different
    status of ledger it should reply with LedgerStatus that contains its
    status
    """
    typename = LEDGER_STATUS
    schema = (
        (f.LEDGER_ID.nm, LedgerIdField()),
        (f.TXN_SEQ_NO.nm, NonNegativeNumberField()),
        (f.VIEW_NO.nm, NonNegativeNumberField(nullable=True)),
        (f.PP_SEQ_NO.nm, NonNegativeNumberField(nullable=True)),
        (f.MERKLE_ROOT.nm, MerkleRootField()),
        (f.PROTOCOL_VERSION.nm, ProtocolVersionField())
    )


class ConsistencyProof(MessageBase):
    typename = CONSISTENCY_PROOF
    schema = (
        (f.LEDGER_ID.nm, LedgerIdField()),
        (f.SEQ_NO_START.nm, NonNegativeNumberField()),
        (f.SEQ_NO_END.nm, NonNegativeNumberField()),
        (f.VIEW_NO.nm, NonNegativeNumberField()),
        (f.PP_SEQ_NO.nm, NonNegativeNumberField()),
        (f.OLD_MERKLE_ROOT.nm, MerkleRootField()),
        (f.NEW_MERKLE_ROOT.nm, MerkleRootField()),
        (f.HASHES.nm, IterableField(LimitedLengthStringField(max_length=HASH_FIELD_LIMIT))),
    )


class CatchupReq(MessageBase):
    typename = CATCHUP_REQ
    schema = (
        (f.LEDGER_ID.nm, LedgerIdField()),
        (f.SEQ_NO_START.nm, NonNegativeNumberField()),
        (f.SEQ_NO_END.nm, NonNegativeNumberField()),
        (f.CATCHUP_TILL.nm, NonNegativeNumberField()),
    )


class CatchupRep(MessageBase):
    typename = CATCHUP_REP
    schema = (
        (f.LEDGER_ID.nm, LedgerIdField()),
        # TODO: turn on validation, the cause is INDY-388
        # (f.TXNS.nm, MapField(key_field=StringifiedNonNegativeNumberField(),
        #                      value_field=ClientMessageValidator(operation_schema_is_strict=False))),
        (f.TXNS.nm, AnyValueField()),
        (f.CONS_PROOF.nm, IterableField(Base58Field(byte_lengths=(32,)))),
    )


class ViewChangeDone(MessageBase):
    """
    Node sends this kind of message when view change steps done and it is
    ready to switch to the new primary.
    In contrast to 'Primary' message this one does not imply election.
    """
    typename = VIEW_CHANGE_DONE

    schema = (
        # name is nullable because this message can be sent when
        # there were no view changes and instance has no primary yet
        (f.VIEW_NO.nm, NonNegativeNumberField()),
        (f.NAME.nm, LimitedLengthStringField(max_length=NAME_FIELD_LIMIT,
                                             nullable=True)),
        (f.LEDGER_INFO.nm, IterableField(LedgerInfoField()))
    )


class CurrentState(MessageBase):
    """
    Node sends this kind of message for nodes which
    suddenly reconnected (lagged). It contains information about current
    pool state, like view no, primary etc.
    """
    typename = CURRENT_STATE

    schema = (
        (f.VIEW_NO.nm, NonNegativeNumberField()),
        (f.PRIMARY.nm, IterableField(AnyField())),  # ViewChangeDone
    )


"""
The choice to do a generic 'request message' feature instead of a specific
one was debated. It has some pros and some cons. We wrote up the analysis in
http://bit.ly/2uxf6Se. This decision can and should be revisited if we feel a
lot of ongoing dissonance about it. Lovesh, Alex, and Daniel, July 2017
"""


class MessageReq(MessageBase):
    """
    Purpose: ask node for any message
    """
    allowed_types = {LEDGER_STATUS, CONSISTENCY_PROOF, PREPREPARE, PREPARE,
                     COMMIT, PROPAGATE}
    typename = MESSAGE_REQUEST
    schema = (
        (f.MSG_TYPE.nm, ChooseField(values=allowed_types)),
        (f.PARAMS.nm, AnyMapField())
    )


class MessageRep(MessageBase):
    """
    Purpose: respond to a node for any requested message
    """
    # TODO: support a setter for `msg` to create an instance of a type
    # according to `msg_type`
    typename = MESSAGE_RESPONSE
    schema = (
        (f.MSG_TYPE.nm, ChooseField(values=MessageReq.allowed_types)),
        (f.PARAMS.nm, AnyMapField()),
        (f.MSG.nm, AnyField())
    )


ThreePhaseType = (PrePrepare, Prepare, Commit)
ThreePhaseMsg = TypeVar("3PhaseMsg", *ThreePhaseType)

ElectionType = (Nomination, Primary, Reelection)
ElectionMsg = TypeVar("ElectionMsg", *ElectionType)

ThreePhaseKey = NamedTuple("ThreePhaseKey", [
    f.VIEW_NO,
    f.PP_SEQ_NO
])


class BatchCommitted(MessageBase):
    """
    Purpose: pass to Observable after each batch is committed
    (so that Observable can propagate the data to Observers using ObservedData msg)
    """
    typename = BATCH_COMMITTED
    schema = (
        (f.REQUESTS.nm,
         IterableField(ClientMessageValidator(
             operation_schema_is_strict=OPERATION_SCHEMA_IS_STRICT))),
        (f.LEDGER_ID.nm, LedgerIdField()),
        (f.PP_TIME.nm, TimestampField()),
        (f.STATE_ROOT.nm, MerkleRootField()),
        (f.TXN_ROOT.nm, MerkleRootField()),
        (f.SEQ_NO_START.nm, NonNegativeNumberField()),
        (f.SEQ_NO_END.nm, NonNegativeNumberField())
    )


class ObservedData(MessageBase):
    """
    Purpose: propagate data from Validators to Observers
    """
    # TODO: support other types
    # TODO: support validation of Msg according to the type
    allowed_types = {BATCH}
    typename = OBSERVED_DATA
    schema = (
        (f.MSG_TYPE.nm, ChooseField(values=allowed_types)),
        (f.MSG.nm, AnyValueField())
    )

    def _validate_message(self, dct):
        msg = dct[f.MSG.nm]
        # TODO: support other types
        expected_type_cls = BatchCommitted
        if isinstance(msg, expected_type_cls):
            return None
        if isinstance(msg, dict):
            expected_type_cls(**msg)
            return None
        self._raise_invalid_fields(
            f.MSG.nm, msg,
            "The message type must be {} ".format(expected_type_cls.typename))


class FutureViewChangeDone:
    """
    Purpose: sent from Node to ViewChanger to indicate that other nodes finished ViewChange to one of the next view
    In particular, it's sent when CURRENT_STATE (with primary propagation) is processed.
    """
    def __init__(self, vcd_msg: ViewChangeDone, from_current_state: bool) -> None:
        self.vcd_msg = vcd_msg
<<<<<<< HEAD
        self.from_current_state = from_current_state
=======
        self.is_initial_propagate_primary = is_initial_propagate_primary


class ViewChangeStartMessage(MessageBase):
    typename = VIEW_CHANGE_START
    schema = (
        (PROPOSED_VIEW_NO, IntegerField()),
    )


class ViewChangeContinueMessage(MessageBase):
    typename = VIEW_CHANGE_CONTINUE
    schema = (
        (PROPOSED_VIEW_NO, IntegerField()),
    )
>>>>>>> 98daa9f7
<|MERGE_RESOLUTION|>--- conflicted
+++ resolved
@@ -430,10 +430,7 @@
     """
     def __init__(self, vcd_msg: ViewChangeDone, from_current_state: bool) -> None:
         self.vcd_msg = vcd_msg
-<<<<<<< HEAD
         self.from_current_state = from_current_state
-=======
-        self.is_initial_propagate_primary = is_initial_propagate_primary
 
 
 class ViewChangeStartMessage(MessageBase):
@@ -447,5 +444,4 @@
     typename = VIEW_CHANGE_CONTINUE
     schema = (
         (PROPOSED_VIEW_NO, IntegerField()),
-    )
->>>>>>> 98daa9f7
+    )