--- conflicted
+++ resolved
@@ -4,11 +4,7 @@
 
 import sys
 import time
-<<<<<<< HEAD
-from typing import Optional, Tuple
-=======
 from typing import Optional, Tuple, List
->>>>>>> 56779bb5
 
 
 def get_size(obj, seen=None):
