import os
import shutil
from abc import abstractproperty
from collections import OrderedDict

from plenum.common.keygen_utils import initRemoteKeys
from stp_core.types import HA

from ledger.compact_merkle_tree import CompactMerkleTree
from ledger.ledger import Ledger
from ledger.stores.file_hash_store import FileHashStore
<<<<<<< HEAD
from stp_core.network.exceptions import RemoteNotFound
from plenum.common.log import getlogger
from plenum.common.txn import DATA, ALIAS, TARGET_NYM, NODE_IP, CLIENT_IP, \
    CLIENT_PORT, NODE_PORT, VERKEY, TXN_TYPE, NODE, SERVICES, VALIDATOR
from plenum.common.types import CLIENT_STACK_SUFFIX
=======
from plenum.common.exceptions import RemoteNotFound
from plenum.common.raet import initRemoteKeep
from plenum.common.constants import DATA, ALIAS, TARGET_NYM, NODE_IP, CLIENT_IP, \
    CLIENT_PORT, NODE_PORT, VERKEY, TXN_TYPE, NODE, SERVICES, VALIDATOR, CLIENT_STACK_SUFFIX
from plenum.common.types import HA
>>>>>>> 0d9eff2e
from plenum.common.util import cryptonymToHex, updateNestedDict

logger = getlogger()


class TxnStackManager:
    def __init__(self, name, basedirpath, isNode=True):
        self.name = name
        self.basedirpath = basedirpath
        self.isNode = isNode

    @abstractproperty
    def hasLedger(self) -> bool:
        raise NotImplementedError

    @abstractproperty
    def ledgerLocation(self) -> str:
        raise NotImplementedError

    @abstractproperty
    def ledgerFile(self) -> str:
        raise NotImplementedError

    # noinspection PyTypeChecker
    @property
    def ledger(self):
        if self._ledger is None:
            if not self.hasLedger:
                defaultTxnFile = os.path.join(self.basedirpath,
                                              self.ledgerFile)
                if not os.path.isfile(defaultTxnFile):
                    raise FileNotFoundError("Pool transactions file not "
                                            "found: {}".format(defaultTxnFile))
                else:
                    shutil.copy(defaultTxnFile, self.ledgerLocation)

            dataDir = self.ledgerLocation
            self._ledger = Ledger(CompactMerkleTree(hashStore=FileHashStore(
                dataDir=dataDir)),
                dataDir=dataDir,
                fileName=self.ledgerFile,
                ensureDurability=self.config.EnsureLedgerDurability)
        return self._ledger

    @staticmethod
    def parseLedgerForHaAndKeys(ledger, returnActive=True):
        """
        Returns validator ip, ports and keys
        :param ledger:
        :param returnActive: If returnActive is True, return only those
        validators which are not out of service
        :return:
        """
        nodeReg = OrderedDict()
        cliNodeReg = OrderedDict()
        nodeKeys = {}
        activeValidators = set()
        for _, txn in ledger.getAllTxn().items():
            if txn[TXN_TYPE] == NODE:
                nodeName = txn[DATA][ALIAS]
                clientStackName = nodeName + CLIENT_STACK_SUFFIX
                nHa = (txn[DATA][NODE_IP], txn[DATA][NODE_PORT]) \
                    if (NODE_IP in txn[DATA] and NODE_PORT in txn[DATA]) \
                    else None
                cHa = (txn[DATA][CLIENT_IP], txn[DATA][CLIENT_PORT]) \
                    if (CLIENT_IP in txn[DATA] and CLIENT_PORT in txn[DATA]) \
                    else None
                if nHa:
                    nodeReg[nodeName] = HA(*nHa)
                if cHa:
                    cliNodeReg[clientStackName] = HA(*cHa)
                verkey = cryptonymToHex(txn[TARGET_NYM])
                nodeKeys[nodeName] = verkey

                services = txn[DATA].get(SERVICES)
                if isinstance(services, list):
                    if VALIDATOR in services:
                        activeValidators.add(nodeName)
                    else:
                        activeValidators.discard(nodeName)

        if returnActive:
            allNodes = tuple(nodeReg.keys())
            for nodeName in allNodes:
                if nodeName not in activeValidators:
                    nodeReg.pop(nodeName, None)
                    cliNodeReg.pop(nodeName + CLIENT_STACK_SUFFIX, None)
                    nodeKeys.pop(nodeName, None)

            return nodeReg, cliNodeReg, nodeKeys
        else:
            return nodeReg, cliNodeReg, nodeKeys, activeValidators

    def connectNewRemote(self, txn, remoteName, nodeOrClientObj, addRemote=True):
        verkey = cryptonymToHex(txn[TARGET_NYM])

        nodeHa = (txn[DATA][NODE_IP], txn[DATA][NODE_PORT])
        cliHa = (txn[DATA][CLIENT_IP], txn[DATA][CLIENT_PORT])

        if addRemote:
            try:
                # Override any keys found, reason being the scenario where
                # before this node comes to know about the other node, the other
                # node tries to connect to it.
                initRemoteKeys(self.name, remoteName, self.basedirpath,
                                   verkey, override=True)
            except Exception as ex:
                logger.error("Exception while initializing keep for remote {}".
                             format(ex))

        if self.isNode:
            nodeOrClientObj.nodeReg[remoteName] = HA(*nodeHa)
            nodeOrClientObj.cliNodeReg[remoteName + CLIENT_STACK_SUFFIX] = HA(*cliHa)
            logger.debug("{} adding new node {} with HA {}".format(self.name,
                                                                   remoteName,
                                                                   nodeHa))
        else:
            nodeOrClientObj.nodeReg[remoteName] = HA(*cliHa)
            logger.debug("{} adding new node {} with HA {}".format(self.name,
                                                                   remoteName,
                                                                   cliHa))
        nodeOrClientObj.nodestack.maintainConnections(force=True)

    def stackHaChanged(self, txn, remoteName, nodeOrClientObj):
        nodeHa = (txn[DATA][NODE_IP], txn[DATA][NODE_PORT])
        cliHa = (txn[DATA][CLIENT_IP], txn[DATA][CLIENT_PORT])
        rid = self.removeRemote(nodeOrClientObj.nodestack, remoteName)
        if self.isNode:
            nodeOrClientObj.nodeReg[remoteName] = HA(*nodeHa)
            nodeOrClientObj.cliNodeReg[remoteName + CLIENT_STACK_SUFFIX] = HA(*cliHa)
        else:
            nodeOrClientObj.nodeReg[remoteName] = HA(*cliHa)

        nodeOrClientObj.nodestack.maintainConnections(force=True)

        return rid

    def stackKeysChanged(self, txn, remoteName, nodeOrClientObj):
        logger.debug("{} clearing remote role data in keep of {}".
                     format(nodeOrClientObj.nodestack.name, remoteName))
        logger.debug(
            "{} removing remote {}".format(nodeOrClientObj, remoteName))
        # Removing remote so that the nodestack will attempt to connect
        rid = self.removeRemote(nodeOrClientObj.nodestack, remoteName)

        verkey = txn[VERKEY]
        try:
            # Override any keys found
            initRemoteKeys(self.name, remoteName, self.basedirpath,
                                   verkey, override=True)
        except Exception as ex:
            logger.error("Exception while initializing keep for remote {}".
                         format(ex))

        nodeOrClientObj.nodestack.maintainConnections(force=True)
        return rid

    @staticmethod
    def removeRemote(stack, remoteName):
        try:
            stack.disconnectByName(remoteName)
            rid = stack.removeRemoteByName(remoteName)
            logger.debug(
                "{} removed remote {}".format(stack, remoteName))
        except RemoteNotFound as ex:
            logger.debug(str(ex))
            rid = None

        return rid

    def addRemoteKeysFromLedger(self, keys):
        for remoteName, key in keys.items():
            # If its a client then remoteName should be suffixed with
            # CLIENT_STACK_SUFFIX
            if not self.isNode:
                remoteName += CLIENT_STACK_SUFFIX
            try:
                # Override any keys found, reason being the scenario where
                # before this node comes to know about the other node, the other
                # node tries to connect to it.
                # Do it only for Nodes, not for Clients!
                #if self.isNode:
                initRemoteKeys(self.name, remoteName, self.basedirpath, key,
                                   override=True)
            except Exception as ex:
                logger.error("Exception while initializing keep for remote {}".
                             format(ex))

    def nodeExistsInLedger(self, nym):
        for txn in self.ledger.getAllTxn().values():
            if txn[TXN_TYPE] == NODE and \
                            txn[TARGET_NYM] == nym:
                return True
        return False

    @property
    def nodeIds(self) -> set:
        return {txn[TARGET_NYM] for txn in self.ledger.getAllTxn().values()}

    def getNodeInfoFromLedger(self, nym, excludeLast=True):
        # Returns the info of the node from the ledger with transaction
        # sequence numbers that added or updated the info excluding the last
        # update transaction. The reason for ignoring last transactions is that
        #  it is used after update to the ledger has already been made
        txns = []
        nodeTxnSeqNos = []
        for seqNo, txn in self.ledger.getAllTxn().items():
            if txn[TXN_TYPE] == NODE and txn[TARGET_NYM] == nym:
                txns.append(txn)
                nodeTxnSeqNos.append(seqNo)
        info = {}
        if len(txns) > 1 and excludeLast:
            txns = txns[:-1]
        for txn in txns:
            self.updateNodeTxns(info, txn)
        return nodeTxnSeqNos, info

    @staticmethod
    def updateNodeTxns(oldTxn, newTxn):
        updateNestedDict(oldTxn, newTxn, nestedKeysToUpdate=[DATA, ])
<|MERGE_RESOLUTION|>--- conflicted
+++ resolved
@@ -5,25 +5,15 @@
 
 from plenum.common.keygen_utils import initRemoteKeys
 from stp_core.types import HA
+from stp_core.network.exceptions import RemoteNotFound
 
 from ledger.compact_merkle_tree import CompactMerkleTree
 from ledger.ledger import Ledger
 from ledger.stores.file_hash_store import FileHashStore
-<<<<<<< HEAD
-from stp_core.network.exceptions import RemoteNotFound
-from plenum.common.log import getlogger
-from plenum.common.txn import DATA, ALIAS, TARGET_NYM, NODE_IP, CLIENT_IP, \
-    CLIENT_PORT, NODE_PORT, VERKEY, TXN_TYPE, NODE, SERVICES, VALIDATOR
-from plenum.common.types import CLIENT_STACK_SUFFIX
-=======
-from plenum.common.exceptions import RemoteNotFound
-from plenum.common.raet import initRemoteKeep
 from plenum.common.constants import DATA, ALIAS, TARGET_NYM, NODE_IP, CLIENT_IP, \
     CLIENT_PORT, NODE_PORT, VERKEY, TXN_TYPE, NODE, SERVICES, VALIDATOR, CLIENT_STACK_SUFFIX
-from plenum.common.types import HA
->>>>>>> 0d9eff2e
 from plenum.common.util import cryptonymToHex, updateNestedDict
-
+from plenum.common.log import getlogger
 logger = getlogger()
 
 
