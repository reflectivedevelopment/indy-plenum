--- conflicted
+++ resolved
@@ -70,51 +70,10 @@
         trustee_txn = Member.nym_txn(trustee_def.nym, trustee_def.name, 'TRUSTEE')
         domainLedger.add(trustee_txn)
 
-<<<<<<< HEAD
-        if not appendToLedgers:
-            poolLedger.reset()
-            domainLedger.reset()
-
-        trusteeName = "Trustee1"
-        sigseed = TestNetworkSetup.getSigningSeed(trusteeName)
-        verkey = Signer(sigseed).verhex
-        trusteeNym = TestNetworkSetup.getNymFromVerkey(verkey)
-        txn = {
-            TARGET_NYM: trusteeNym,
-            TXN_TYPE: NYM,
-            # TODO: Trustees dont exist in Plenum, but only in Sovrin.
-            # This should be moved to Sovrin
-            ROLE: TRUSTEE,
-            ALIAS: trusteeName,
-            # TXN_ID: sha256(trusteeName.encode()).hexdigest()
-        }
-        domainLedger.add(txn)
-
-        steward1Nym = None
-        for num in range(1, nodeCount + 1):
-            stewardName = "Steward" + str(num)
-            sigseed = TestNetworkSetup.getSigningSeed(stewardName)
-            verkey = Signer(sigseed).verhex
-            stewardNym = TestNetworkSetup.getNymFromVerkey(verkey)
-            txn = {
-                TARGET_NYM: stewardNym,
-                TXN_TYPE: NYM,
-                ROLE: STEWARD,
-                ALIAS: stewardName,
-                # TXN_ID: sha256(stewardName.encode()).hexdigest()
-            }
-            if num == 1:
-                steward1Nym = stewardNym
-            else:
-                # The first steward adds every steward
-                txn[f.IDENTIFIER.nm] = steward1Nym
-            domainLedger.add(txn)
-=======
         for sd in steward_defs:
             nym_txn = Member.nym_txn(sd.nym, sd.name, role=STEWARD,
                                      creator=trustee_def.nym)
             domainLedger.add(nym_txn)
->>>>>>> 51c4fe0f
 
         for nd in node_defs:
 
@@ -136,40 +95,8 @@
                                         nd.ip, nd.port, nd.client_port)
             poolLedger.add(node_txn)
 
-<<<<<<< HEAD
-            else:
-                verkey = Signer(sigseed).verhex
-            txn = {
-                TARGET_NYM: TestNetworkSetup.getNymFromVerkey(verkey),
-                TXN_TYPE: NODE,
-                f.IDENTIFIER.nm: stewardNym,
-                DATA: {
-                    CLIENT_IP: ip,
-                    ALIAS: nodeName,
-                    CLIENT_PORT: clientPort,
-                    NODE_IP: ip,
-                    NODE_PORT: nodePort,
-                    SERVICES: [VALIDATOR]
-                },
-                # TXN_ID: sha256(nodeName.encode()).hexdigest()
-            }
-            poolLedger.add(txn)
-
-        for num in range(1, clientCount + 1):
-            clientName = "Client" + str(num)
-            sigseed = TestNetworkSetup.getSigningSeed(clientName)
-            verkey = Signer(sigseed).verhex
-            txn = {
-                f.IDENTIFIER.nm: steward1Nym,
-                TARGET_NYM: TestNetworkSetup.getNymFromVerkey(verkey),
-                TXN_TYPE: NYM,
-                ALIAS: clientName,
-                # TXN_ID: sha256(clientName.encode()).hexdigest()
-            }
-=======
         for cd in client_defs:
             txn = Member.nym_txn(cd.nym, cd.name, creator=trustee_def.nym)
->>>>>>> 51c4fe0f
             domainLedger.add(txn)
 
         poolLedger.stop()
