import os
from collections import OrderedDict

import portalocker
import time

from ledger.stores.file_hash_store import FileHashStore

from ledger.util import F

from ledger.compact_merkle_tree import CompactMerkleTree
from ledger.ledger import Ledger
from ledger.serializers.compact_serializer import CompactSerializer
from plenum.common.constants import TXN_ID, TXN_TIME, TXN_TYPE, TARGET_NYM, ROLE, \
    ALIAS, VERKEY, TYPE, IDENTIFIER, DATA
<<<<<<< HEAD
from plenum.common.types import f, OPERATION
from plenum.common.request import Request
from plenum.common.log import getlogger
=======
from plenum.common.types import f
from stp_core.common.log import getlogger
>>>>>>> c9a0c091


logger = getlogger()


def getTxnOrderedFields():
    return OrderedDict([
        (f.IDENTIFIER.nm, (str, str)),
        (f.REQ_ID.nm, (str, int)),
        (f.SIG.nm, (str, str)),
        (TXN_TIME, (str, float)),
        (TXN_TYPE, (str, str)),
        (TARGET_NYM, (str, str)),
        (VERKEY, (str, str)),
        (ROLE, (str, str)),
        (ALIAS, (str, str))
    ])


def createGenesisTxnFile(genesisTxns, targetDir, fileName, fieldOrdering,
                         reset=True):
    ledger = Ledger(CompactMerkleTree(), dataDir=targetDir,
                    serializer=CompactSerializer(fields=fieldOrdering),
                    fileName=fileName)

    if reset:
        ledger.reset()

    reqIds = {}
    for txn in genesisTxns:
        identifier = txn.get(f.IDENTIFIER.nm, "")
        if identifier not in reqIds:
            reqIds[identifier] = 0
        reqIds[identifier] += 1
        txn.update({
            f.REQ_ID.nm: reqIds[identifier],
            f.IDENTIFIER.nm: identifier
        })
        ledger.add(txn)
    ledger.stop()


def updateGenesisPoolTxnFile(genesisTxnDir, genesisTxnFile, txn,
                             waitTimeIfAlreadyLocked=5):
    # The lock is an advisory lock, it might not work on linux filesystems
    # not mounted with option `-o mand`, another approach can be to use a .lock
    # file to indicate presence or absence of .lock
    genesisFilePath = open(os.path.join(genesisTxnDir, genesisTxnFile), 'a+')
    try:
        # Exclusively lock file in a non blocking manner. Locking is neccessary
        # since there might be multiple clients running on a machine so genesis
        #  files should be updated safely.
        # TODO: There is no automated test in the codebase that confirms it.
        # It has only been manually tested in the python terminal. Add a test
        # for it using multiple processes writing concurrently
        portalocker.Lock(genesisFilePath, truncate=None,
                         flags=portalocker.LOCK_EX | portalocker.LOCK_NB)
        seqNo = txn[F.seqNo.name]
        ledger = Ledger(CompactMerkleTree(hashStore=FileHashStore(
            dataDir=genesisTxnDir)), dataDir=genesisTxnDir,
            fileName=genesisTxnFile)
        ledgerSize = len(ledger)
        if seqNo - ledgerSize == 1:
            ledger.add({k:v for k,v in txn.items() if k != F.seqNo.name})
            logger.debug('Adding transaction with sequence number {} in'
                         ' genesis pool transaction file'.format(seqNo))
        else:
            logger.debug('Already {} genesis pool transactions present so '
                         'transaction with sequence number {} '
                         'not applicable'.format(ledgerSize, seqNo))
        portalocker.unlock(genesisFilePath)
    except portalocker.AlreadyLocked as ex:
        logger.info("file is already locked: {}, will retry in few seconds".
                    format(genesisFilePath))
        if waitTimeIfAlreadyLocked <=15:
            time.sleep(waitTimeIfAlreadyLocked)
            updateGenesisPoolTxnFile(genesisTxnDir, genesisTxnFile, txn,
                                     waitTimeIfAlreadyLocked+5)
        else:
            logger.error("already locked error even after few attempts {}: {}".
                         format(genesisFilePath, str(ex)))
    except portalocker.LockException as ex:
        logger.error("error occurred during locking file {}: {}".
                     format(genesisFilePath, str(ex)))


def reqToTxn(req: Request):
    """
    Transform a client request such that it can be stored in the ledger.
    Also this is what will be returned to the client in the reply
    :param req:
    :return:
    """
    data = req.signingState
    res = {
        f.IDENTIFIER.nm: req.identifier,
        f.REQ_ID.nm: req.reqId,
        f.SIG.nm: req.signature
    }
    res.update(data[OPERATION])
    return res<|MERGE_RESOLUTION|>--- conflicted
+++ resolved
@@ -13,14 +13,9 @@
 from ledger.serializers.compact_serializer import CompactSerializer
 from plenum.common.constants import TXN_ID, TXN_TIME, TXN_TYPE, TARGET_NYM, ROLE, \
     ALIAS, VERKEY, TYPE, IDENTIFIER, DATA
-<<<<<<< HEAD
 from plenum.common.types import f, OPERATION
 from plenum.common.request import Request
-from plenum.common.log import getlogger
-=======
-from plenum.common.types import f
 from stp_core.common.log import getlogger
->>>>>>> c9a0c091
 
 
 logger = getlogger()
