import logging
import sys

from plenum.common.constants import ClientBootStrategy, HS_ROCKSDB, \
    KeyValueStorageType, PreVCStrategies
from plenum.common.throughput_measurements import RevivalSpikeResistantEMAThroughputMeasurement
from plenum.common.types import PLUGIN_TYPE_STATS_CONSUMER
from plenum.common.average_strategies import MedianLowStrategy, MedianHighStrategy
from plenum.common.latency_measurements import EMALatencyMeasurementForAllClient

walletsDir = 'wallets'
clientDataDir = 'data/clients'
GENERAL_CONFIG_DIR = '/etc/indy'
# walletDir = 'wallet'

# it should be filled from baseConfig
NETWORK_NAME = ''
USER_CONFIG_DIR = None

GENERAL_CONFIG_FILE = 'indy_config.py'
NETWORK_CONFIG_FILE = 'indy_config.py'
USER_CONFIG_FILE = 'indy_config.py'

pool_transactions_file_base = 'pool_transactions'
domain_transactions_file_base = 'domain_transactions'
config_transactions_file_base = 'config_transactions'
genesis_file_suffix = '_genesis'

poolTransactionsFile = pool_transactions_file_base
domainTransactionsFile = domain_transactions_file_base
configTransactionsFile = config_transactions_file_base

stateTsStorage = KeyValueStorageType.Rocksdb

poolStateDbName = 'pool_state'
domainStateDbName = 'domain_state'
configStateDbName = 'config_state'
stateTsDbName = "state_ts_db"

stateSignatureDbName = 'state_signature'

# There is only one seqNoDB as it maintain the mapping of
# request id to sequence numbers
seqNoDbName = 'seq_no_db'

nodeStatusDbName = 'node_status_db'

clientBootStrategy = ClientBootStrategy.PoolTxn

hashStore = {
    "type": HS_ROCKSDB
}

primaryStorage = None

domainStateStorage = KeyValueStorageType.Rocksdb
poolStateStorage = KeyValueStorageType.Rocksdb
configStateStorage = KeyValueStorageType.Rocksdb
reqIdToTxnStorage = KeyValueStorageType.Rocksdb
nodeStatusStorage = KeyValueStorageType.Rocksdb

stateSignatureStorage = KeyValueStorageType.Rocksdb

transactionLogDefaultStorage = KeyValueStorageType.Rocksdb

rocksdb_default_config = {
    'max_open_files': None,
    'max_log_file_size': None,
    'keep_log_file_num': 5,
    # Compaction related options
    'target_file_size_base': None,
    # Memtable related options
    'write_buffer_size': None,
    'max_write_buffer_number': None,
    'block_cache_size': None,
    'block_cache_compressed_size': None,
    'no_block_cache': None,
    'block_size': None,
    'db_log_dir': None
}

rocksdb_merkle_leaves_config = rocksdb_default_config.copy()
# Change merkle leaves config here if you fully understand what's going on

rocksdb_merkle_nodes_config = rocksdb_default_config.copy()
# Change nodes config here if you fully understand what's going on

rocksdb_state_config = rocksdb_default_config.copy()
# Change state config here if you fully understand what's going on

rocksdb_transactions_config = rocksdb_default_config.copy()
# Change transactions config here if you fully understand what's going on

rocksdb_seq_no_db_config = rocksdb_default_config.copy()
# Change seq_no_db config here if you fully understand what's going on

rocksdb_node_status_db_config = rocksdb_default_config.copy()
# Change node_status_db config here if you fully understand what's going on

rocksdb_state_signature_config = rocksdb_default_config.copy()
# Change state_signature config here if you fully understand what's going on

rocksdb_state_ts_db_config = rocksdb_default_config.copy()
# Change state_ts_db config here if you fully understand what's going on

# FIXME: much more clear solution is to check which key-value storage type is
# used for each storage and set corresponding config, but for now only RocksDB
# tuning is supported (now other storage implementations ignore this parameter)
# so here we set RocksDB configs unconditionally for simplicity.
db_merkle_leaves_config = rocksdb_merkle_leaves_config
db_merkle_nodes_config = rocksdb_merkle_nodes_config
db_state_config = rocksdb_state_config
db_transactions_config = rocksdb_transactions_config
db_seq_no_db_config = rocksdb_seq_no_db_config
db_node_status_db_config = rocksdb_node_status_db_config
db_state_signature_config = rocksdb_state_signature_config
db_state_ts_db_config = rocksdb_state_ts_db_config

DefaultPluginPath = {
    # PLUGIN_BASE_DIR_PATH: "<abs path of plugin directory can be given here,
    #  if not given, by default it will pickup plenum/server/plugin path>",
    PLUGIN_TYPE_STATS_CONSUMER: "stats_consumer"
}

PluginsDir = "plugins"

stewardThreshold = 20

# Monitoring configuration
PerfCheckFreq = 10
UnorderedCheckFreq = 60
ForceViewChangeFreq = 0

# Temporarily reducing DELTA till the calculations for extra work are not
# incorporated
DELTA = 0.1
LAMBDA = 240
OMEGA = 20
SendMonitorStats = False
DashboardUpdateFreq = 5
ThroughputGraphDuration = 240
LatencyGraphDuration = 240

# Throughput strategy
throughput_measurement_class = RevivalSpikeResistantEMAThroughputMeasurement
throughput_averaging_strategy_class = MedianLowStrategy
throughput_measurement_params = {
    'window_size': 15,
    'min_cnt': 16
}

# Latency strategy
# This parameter defines minimal count of accumulated latencies for each client
LatencyMeasurementCls = EMALatencyMeasurementForAllClient
LatencyAveragingStrategyClass = MedianHighStrategy
LatencyAvgStrategyForClients = MedianHighStrategy
MIN_LATENCY_COUNT = 20

notifierEventTriggeringConfig = {
    'clusterThroughputSpike': {
        'bounds_coeff': 10,
        'min_cnt': 15,
        'freq': 60,
        'min_activity_threshold': 10,
        'use_weighted_bounds_coeff': True,
        'enabled': True
    },
    'nodeRequestSpike': {
        'bounds_coeff': 10,
        'min_cnt': 15,
        'freq': 60,
        'min_activity_threshold': 10,
        'use_weighted_bounds_coeff': True,
        'enabled': True
    }
}

SpikeEventsEnabled = False

# Stats server configuration
STATS_SERVER_IP = '127.0.0.1'
STATS_SERVER_PORT = 30000
STATS_SERVER_MESSAGE_BUFFER_MAX_SIZE = 1000

# Node status configuration
DUMP_VALIDATOR_INFO_INIT_SEC = 3
DUMP_VALIDATOR_INFO_PERIOD_SEC = 60

# Controls sending of view change messages, a node will only send view change
# messages if it did not send any sent instance change messages in last
# `ViewChangeWindowSize` seconds
ViewChangeWindowSize = 60

# A node if finds itself disconnected from primary of the master instance will
# wait for `ToleratePrimaryDisconnection` before sending a view change message
ToleratePrimaryDisconnection = 60

# A node if finds itself disconnected from primary of some backup instance will
# wait for `TolerateBackupPrimaryDisconnection` before remove its replica
# in this backup instance
TolerateBackupPrimaryDisconnection = 180

# Timeout factor after which a node starts requesting consistency proofs if has
# not found enough matching
ConsistencyProofsTimeout = 5

# Timeout factor after which a node starts requesting ledgerStatus if has
# not found enough matching
LedgerStatusTimeout = 5

# Timeout factor after which a node starts requesting transactions
# We assume, that making consistency proof + iterate over all transactions (getAllTxn)
# will take a little time (0.003 sec for making cp for 10 000 txns +
#                          0.2 sec for getAllTxn for 10 000 txn)
# Therefore, node communication is the most cost operation
# Timeout for pool catchuping would be nodeCount * CatchupTransactionsTimeout
CatchupTransactionsTimeout = 6

# Log configuration
logRotationBackupCount = 150
logRotationMaxBytes = 100 * 1024 * 1024
logRotationCompression = "xz"
logFormat = '{asctime:s}|{levelname:s}|{filename:s}|{message:s}'
logFormatStyle = '{'
logLevel = logging.NOTSET
enableStdOutLogging = True

# OPTIONS RELATED TO TESTS

# TODO test 60sec
TestRunningTimeLimitSec = 100

# Expected time for one stack to get connected to another
ExpectedConnectTime = 3.3 if sys.platform == 'win32' else 2

# Since the ledger is stored in a flat file, this makes the ledger do
# an fsync on every write. Making it True can significantly slow
# down writes as shown in a test `test_file_store_perf.py` in the ledger
# repository
EnsureLedgerDurability = False

log_override_tags = dict(cli={}, demo={})

# Number of messages zstack accepts at once
LISTENER_MESSAGE_QUOTA = 100
REMOTES_MESSAGE_QUOTA = 100

# After `Max3PCBatchSize` requests or `Max3PCBatchWait`, whichever is earlier,
# a 3 phase batch is sent
# Max batch size for 3 phase commit
Max3PCBatchSize = 1000
# Max time to wait before creating a batch for 3 phase commit
Max3PCBatchWait = 1

UPDATE_STATE_FRESHNESS = True
STATE_FRESHNESS_UPDATE_INTERVAL = 300  # in secs

# Each node keeps a map of PrePrepare sequence numbers and the corresponding
# txn seqnos that came out of it. Helps in servicing Consistency Proof Requests
ProcessedBatchMapsToKeep = 1000

# After `MaxStateProofSize` requests or `MaxStateProofSize`, whichever is
# earlier, a signed state proof is sent
# Max 3 state proof size
MaxStateProofSize = 10
# State proof timeout
MaxStateProofTime = 3

# After ordering every `CHK_FREQ` batches, replica sends a CHECKPOINT
CHK_FREQ = 100

# Difference between low water mark and high water mark
LOG_SIZE = 3 * CHK_FREQ

CLIENT_REQACK_TIMEOUT = 5
CLIENT_REPLY_TIMEOUT = 15
CLIENT_MAX_RETRY_ACK = 5
CLIENT_MAX_RETRY_REPLY = 5

# Connections tracking and stack restart parameters.
# NOTE: TRACK_CONNECTED_CLIENTS_NUM_ENABLED must be set to True
# if CLIENT_STACK_RESTART_ENABLED is set to True as stack restart
# mechanism uses clients connections tracking.
TRACK_CONNECTED_CLIENTS_NUM_ENABLED = True
CLIENT_STACK_RESTART_ENABLED = True
MAX_CONNECTED_CLIENTS_NUM = 400
MIN_STACK_RESTART_TIMEOUT = 1800  # seconds
STACK_POSTRESTART_WAIT_TIME = 2  # seconds
MAX_STACK_RESTART_TIME_DEVIATION = 300  # seconds

VIEW_CHANGE_TIMEOUT = 420  # seconds
INITIAL_PROPOSE_VIEW_CHANGE_TIMEOUT = 60
INSTANCE_CHANGE_TIMEOUT = 60
MAX_CATCHUPS_DONE_DURING_VIEW_CHANGE = 5
MIN_TIMEOUT_CATCHUPS_DONE_DURING_VIEW_CHANGE = 300

# permissions for keyring dirs/files
WALLET_DIR_MODE = 0o700  # drwx------
WALLET_FILE_MODE = 0o600  # -rw-------

# This timeout is high enough so that even if some PRE-PREPAREs are stashed
# because of being delivered out of order or being out of watermarks or not
# having finalised requests.
ACCEPTABLE_DEVIATION_PREPREPARE_SECS = 600  # seconds

# TXN fields length limits
ALIAS_FIELD_LIMIT = 256
DIGEST_FIELD_LIMIT = 512
TIE_IDR_FIELD_LIMIT = 256
NAME_FIELD_LIMIT = 256
SENDER_CLIENT_FIELD_LIMIT = 256
HASH_FIELD_LIMIT = 256
SIGNATURE_FIELD_LIMIT = 512
JSON_FIELD_LIMIT = 5 * 1024
DATA_FIELD_LIMIT = 5 * 1024
NONCE_FIELD_LIMIT = 512
ORIGIN_FIELD_LIMIT = 128
ENC_FIELD_LIMIT = 5 * 1024
RAW_FIELD_LIMIT = 5 * 1024
SIGNATURE_TYPE_FIELD_LIMIT = 16
BLS_KEY_LIMIT = 512
BLS_SIG_LIMIT = 512
BLS_MULTI_SIG_LIMIT = 512
VERSION_FIELD_LIMIT = 128
DATETIME_LIMIT = 35

PLUGIN_ROOT = 'plenum.server.plugin'
ENABLED_PLUGINS = []

# 0 for normal operation
# 1 for recorder
# 2 during replay
STACK_COMPANION = 0

ENABLE_INCONSISTENCY_WATCHER_NETWORK = True

METRICS_COLLECTOR_TYPE = None  # None or 'kv'
METRICS_FLUSH_INTERVAL = 10.0  # seconds
METRICS_KV_STORAGE = KeyValueStorageType.Rocksdb
METRICS_KV_DB_NAME = 'metrics_db'
METRICS_KV_CONFIG = rocksdb_default_config.copy()

# Accumulating performance monitor controls
#
# If number of txns ordered by any instance is more than ordered by master
# by more than ACC_MONITOR_TXN_DELTA_K * input request rate per second
# then monitor will enter alerted state. If monitor is alerted for more than
# ACC_MONITOR_TIMEOUT seconds it will fire master degradation event.
# Input request rate is averaged using moving average with reaction
# half time of ACC_MONITOR_INPUT_RATE_REACTION_HALF_TIME

ACC_MONITOR_ENABLED = False
ACC_MONITOR_TXN_DELTA_K = 100
ACC_MONITOR_TIMEOUT = 300
ACC_MONITOR_INPUT_RATE_REACTION_HALF_TIME = 300

VALIDATE_BLS_SIGNATURE_WITHOUT_KEY_PROOF = True

VALIDATOR_INFO_USE_DB = False
VALIDATOR_INFO_UPGRADE_LOG_SIZE = 10

# Strategies for removing replicas. Available values:
# - None - don't remove replicas
# - "local" - remove replicas without quorum, if current node needs this
# - "quorum" - remove replicas only with quorum of BackupInstanceFaulty
REPLICAS_REMOVING_WITH_DEGRADATION = "quorum"
REPLICAS_REMOVING_WITH_PRIMARY_DISCONNECTED = "local"

# Number of seconds between GC statistics report in log (0 to turn off)
GC_STATS_REPORT_INTERVAL = 0

# Enable PreViewChange strategy
PRE_VC_STRATEGY = PreVCStrategies.VC_START_MSG_STRATEGY
# Quota multiplier for PreViewChange strategy
EXTENDED_QUOTA_MULTIPLIER_BEFORE_VC = 10

OUTDATED_REQS_CHECK_ENABLED = True
OUTDATED_REQS_CHECK_INTERVAL = 600  # seconds
PROPAGATES_PHASE_REQ_TIMEOUT = 36000  # seconds
ORDERING_PHASE_REQ_TIMEOUT = 72000  # seconds

# Timeout factor after which an InstanceChange message are removed (0 to turn off)
<<<<<<< HEAD
OUTDATED_INSTANCE_CHANGES_CHECK_INTERVAL = 7200  # seconds
=======
OUTDATED_INSTANCE_CHANGES_CHECK_INTERVAL = 7200  # seconds

# It's count of freshness updates for checking Has_write_consensus in validator-info
ACCEPTABLE_FRESHNESS_INTERVALS_COUNT = 2

# Limit for numbers of 3pc and checkpoint messages stashed in replica
REPLICA_STASH_LIMIT = 100000

# Time, which we wait before request propagate, when discovered unfinalized preprepare
PROPAGATE_REQUEST_DELAY = 2
>>>>>>> bc31fb71
<|MERGE_RESOLUTION|>--- conflicted
+++ resolved
@@ -380,9 +380,6 @@
 ORDERING_PHASE_REQ_TIMEOUT = 72000  # seconds
 
 # Timeout factor after which an InstanceChange message are removed (0 to turn off)
-<<<<<<< HEAD
-OUTDATED_INSTANCE_CHANGES_CHECK_INTERVAL = 7200  # seconds
-=======
 OUTDATED_INSTANCE_CHANGES_CHECK_INTERVAL = 7200  # seconds
 
 # It's count of freshness updates for checking Has_write_consensus in validator-info
@@ -392,5 +389,4 @@
 REPLICA_STASH_LIMIT = 100000
 
 # Time, which we wait before request propagate, when discovered unfinalized preprepare
-PROPAGATE_REQUEST_DELAY = 2
->>>>>>> bc31fb71
+PROPAGATE_REQUEST_DELAY = 2