--- conflicted
+++ resolved
@@ -25,17 +25,10 @@
 ])
 
 baseDir = '~/.plenum/'
-<<<<<<< HEAD
-keyringsDir = 'keyrings'
-nodeDataDir = 'data/nodes'
-clientDataDir = 'data/clients'
-walletDir = 'wallet'
-=======
 walletsDir = 'wallets'
 nodeDataDir = 'data/nodes'
 clientDataDir = 'data/clients'
 #walletDir = 'wallet'
->>>>>>> 56779bb5
 
 poolTransactionsFile = 'pool_transactions_sandbox'
 domainTransactionsFile = 'transactions_sandbox'
@@ -195,19 +188,10 @@
 MAX_CATCHUPS_DONE_DURING_VIEW_CHANGE = 5
 
 # permissions for keyring dirs/files
-<<<<<<< HEAD
-KEYRING_DIR_MODE = 0o700  # drwx------ 
-KEYRING_FILE_MODE = 0o600  # -rw-------
-=======
 WALLET_DIR_MODE = 0o700  # drwx------
 WALLET_FILE_MODE = 0o600  # -rw-------
->>>>>>> 56779bb5
 
 # This timeout is high enough so that even if some PRE-PREPAREs are stashed
 # because of being delivered out of order or being out of watermarks or not
 # having finalised requests.
-<<<<<<< HEAD
-ACCEPTABLE_DEVIATION_PREPREPARE_SECS = 100  # seconds
-=======
-ACCEPTABLE_DEVIATION_PREPREPARE_SECS = 600  # seconds
->>>>>>> 56779bb5
+ACCEPTABLE_DEVIATION_PREPREPARE_SECS = 600  # seconds