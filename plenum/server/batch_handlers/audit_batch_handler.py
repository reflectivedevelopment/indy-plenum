from collections import Iterable

from common.exceptions import LogicError
from ledger.ledger import Ledger
from plenum.common.constants import AUDIT_LEDGER_ID, TXN_VERSION, AUDIT_TXN_VIEW_NO, AUDIT_TXN_PP_SEQ_NO, \
    AUDIT_TXN_LEDGERS_SIZE, AUDIT_TXN_LEDGER_ROOT, AUDIT_TXN_STATE_ROOT, AUDIT_TXN_PRIMARIES
from plenum.common.ledger_uncommitted_tracker import LedgerUncommittedTracker
from plenum.common.transactions import PlenumTransactions
from plenum.common.txn_util import init_empty_txn, set_payload_data, get_payload_data, get_seq_no
from plenum.server.batch_handlers.batch_request_handler import BatchRequestHandler
from plenum.server.batch_handlers.three_pc_batch import ThreePcBatch
from plenum.server.database_manager import DatabaseManager


class AuditBatchHandler(BatchRequestHandler):

    def __init__(self, database_manager: DatabaseManager):
        super().__init__(database_manager, AUDIT_LEDGER_ID)
        # TODO: move it to BatchRequestHandler
        self.tracker = LedgerUncommittedTracker(None, self.ledger.uncommitted_root_hash, self.ledger.size)

    def post_batch_applied(self, three_pc_batch: ThreePcBatch, prev_handler_result=None):
        self._add_to_ledger(three_pc_batch)
        self.tracker.apply_batch(None, self.ledger.uncommitted_root_hash, self.ledger.uncommitted_size)

    def post_batch_rejected(self, ledger_id, prev_handler_result=None):
        _, _, txn_count = self.tracker.reject_batch()
        self.ledger.discardTxns(txn_count)

<<<<<<< HEAD
    def commit_batch(self, three_pc_batch, prev_handler_result=None):
        _, txns_count = self.tracker.commit_batch()
=======
    def commit_batch(self, ledger_id, txn_count, state_root, txn_root, pp_time, prev_handler_result=None):
        _, _, txns_count = self.tracker.commit_batch()
>>>>>>> 5c61d31d
        _, committedTxns = self.ledger.commitTxns(txns_count)
        return committedTxns

    def on_catchup_finished(self):
        self.tracker.set_last_committed(state_root=None,
                                        txn_root=self.ledger.uncommitted_root_hash,
                                        ledger_size=self.ledger.size)

    @staticmethod
    def transform_txn_for_ledger(txn):
        '''
        Makes sure that we have integer as keys after possible deserialization from json
        :param txn: txn to be transformed
        :return: transformed txn
        '''
        txn_data = get_payload_data(txn)
        txn_data[AUDIT_TXN_LEDGERS_SIZE] = {int(k): v for k, v in txn_data[AUDIT_TXN_LEDGERS_SIZE].items()}
        txn_data[AUDIT_TXN_LEDGER_ROOT] = {int(k): v for k, v in txn_data[AUDIT_TXN_LEDGER_ROOT].items()}
        txn_data[AUDIT_TXN_STATE_ROOT] = {int(k): v for k, v in txn_data[AUDIT_TXN_STATE_ROOT].items()}
        return txn

    def _add_to_ledger(self, three_pc_batch: ThreePcBatch):
        # if PRE-PREPARE doesn't have audit txn (probably old code) - do nothing
        # TODO: remove this check after all nodes support audit ledger
        if not three_pc_batch.has_audit_txn:
            return

        # 1. prepare AUDIT txn
        txn_data = self._create_audit_txn_data(three_pc_batch, self.ledger.get_last_txn())
        txn = init_empty_txn(txn_type=PlenumTransactions.AUDIT.value)
        txn = set_payload_data(txn, txn_data)

        # 2. Append txn metadata
        self.ledger.append_txns_metadata([txn], three_pc_batch.pp_time)

        # 3. Add to the Ledger
        self.ledger.appendTxns([txn])

    def _create_audit_txn_data(self, three_pc_batch, last_audit_txn):
        # 1. general format and (view_no, pp_seq_no)
        txn = {
            TXN_VERSION: "1",
            AUDIT_TXN_VIEW_NO: three_pc_batch.view_no,
            AUDIT_TXN_PP_SEQ_NO: three_pc_batch.pp_seq_no,
            AUDIT_TXN_LEDGERS_SIZE: {},
            AUDIT_TXN_LEDGER_ROOT: {},
            AUDIT_TXN_STATE_ROOT: {},
            AUDIT_TXN_PRIMARIES: None
        }

        for lid, ledger in self.database_manager.ledgers.items():
            if lid == AUDIT_LEDGER_ID:
                continue
            # 2. ledger size
            txn[AUDIT_TXN_LEDGERS_SIZE][lid] = ledger.uncommitted_size

            # 3. ledger root (either root_hash or seq_no to last changed)
            # TODO: support setting for multiple ledgers
            self.__fill_ledger_root_hash(txn, three_pc_batch, lid, last_audit_txn)

        # 4. state root hash
        txn[AUDIT_TXN_STATE_ROOT][three_pc_batch.ledger_id] = Ledger.hashToStr(three_pc_batch.state_root)

        # 5. set primaries field
        self.__fill_primaries(txn, three_pc_batch, last_audit_txn)

        return txn

    def __fill_ledger_root_hash(self, txn, three_pc_batch, lid, last_audit_txn):
        target_ledger_id = three_pc_batch.ledger_id
        last_audit_txn_data = get_payload_data(last_audit_txn) if last_audit_txn is not None else None

        # 1. ledger is changed in this batch => root_hash
        if lid == target_ledger_id:
            txn[AUDIT_TXN_LEDGER_ROOT][lid] = Ledger.hashToStr(three_pc_batch.txn_root)

        # 2. This ledger is never audited, so do not add the key
        elif last_audit_txn_data is None or lid not in last_audit_txn_data[AUDIT_TXN_LEDGER_ROOT]:
            return

        # 3. ledger is not changed in last batch => delta = delta + 1
        elif isinstance(last_audit_txn_data[AUDIT_TXN_LEDGER_ROOT][lid], int):
            txn[AUDIT_TXN_LEDGER_ROOT][lid] = last_audit_txn_data[AUDIT_TXN_LEDGER_ROOT][lid] + 1

        # 4. ledger is changed in last batch but not changed now => delta = 1
        elif last_audit_txn_data:
            txn[AUDIT_TXN_LEDGER_ROOT][lid] = 1

    def __fill_primaries(self, txn, three_pc_batch, last_audit_txn):
        last_audit_txn_data = get_payload_data(last_audit_txn) if last_audit_txn is not None else None
        last_txn_value = last_audit_txn_data[AUDIT_TXN_PRIMARIES] if last_audit_txn_data else None
        current_primaries = three_pc_batch.primaries

        # 1. First audit txn
        if last_audit_txn_data is None:
            txn[AUDIT_TXN_PRIMARIES] = current_primaries

        # 2. Previous primaries field contains primary list
        # If primaries did not changed, we will store seq_no delta
        # between current txn and last persisted primaries, i.e.
        # we can find seq_no of last actual primaries, like:
        # last_audit_txn_seq_no - last_audit_txn[AUDIT_TXN_PRIMARIES]
        elif isinstance(last_txn_value, Iterable):
            if last_txn_value == current_primaries:
                txn[AUDIT_TXN_PRIMARIES] = 1
            else:
                txn[AUDIT_TXN_PRIMARIES] = current_primaries

        # 3. Previous primaries field is delta
        elif isinstance(last_txn_value, int) and last_txn_value < self.ledger.uncommitted_size:
            last_primaries_seq_no = get_seq_no(last_audit_txn) - last_txn_value
            last_primaries = get_payload_data(
                self.ledger.get_by_seq_no_uncommitted(last_primaries_seq_no))[AUDIT_TXN_PRIMARIES]
            if isinstance(last_primaries, Iterable):
                if last_primaries == current_primaries:
                    txn[AUDIT_TXN_PRIMARIES] = last_txn_value + 1
                else:
                    txn[AUDIT_TXN_PRIMARIES] = current_primaries
            else:
                raise LogicError('Value, mentioned in primaries field must be a '
                                 'seq_no of a txn with primaries')

        # 4. That cannot be
        else:
            raise LogicError('Incorrect primaries field in audit ledger (seq_no: {}. value: {})'.format(
                get_seq_no(last_audit_txn), last_txn_value))<|MERGE_RESOLUTION|>--- conflicted
+++ resolved
@@ -27,13 +27,8 @@
         _, _, txn_count = self.tracker.reject_batch()
         self.ledger.discardTxns(txn_count)
 
-<<<<<<< HEAD
     def commit_batch(self, three_pc_batch, prev_handler_result=None):
-        _, txns_count = self.tracker.commit_batch()
-=======
-    def commit_batch(self, ledger_id, txn_count, state_root, txn_root, pp_time, prev_handler_result=None):
         _, _, txns_count = self.tracker.commit_batch()
->>>>>>> 5c61d31d
         _, committedTxns = self.ledger.commitTxns(txns_count)
         return committedTxns
 
