from collections import Iterable

from common.exceptions import LogicError
from ledger.ledger import Ledger
from plenum.common.constants import AUDIT_LEDGER_ID, TXN_VERSION, AUDIT_TXN_VIEW_NO, AUDIT_TXN_PP_SEQ_NO, \
    AUDIT_TXN_LEDGERS_SIZE, AUDIT_TXN_LEDGER_ROOT, AUDIT_TXN_STATE_ROOT, AUDIT_TXN_PRIMARIES
from plenum.common.ledger_uncommitted_tracker import LedgerUncommittedTracker
from plenum.common.transactions import PlenumTransactions
from plenum.common.txn_util import init_empty_txn, set_payload_data, get_payload_data, get_seq_no
from plenum.server.batch_handlers.batch_request_handler import BatchRequestHandler
from plenum.server.batch_handlers.three_pc_batch import ThreePcBatch
from plenum.server.database_manager import DatabaseManager


class AuditBatchHandler(BatchRequestHandler):

    def __init__(self, database_manager: DatabaseManager):
        super().__init__(database_manager, AUDIT_LEDGER_ID)
        # TODO: move it to BatchRequestHandler
        self.tracker = LedgerUncommittedTracker(None, self.ledger.size)

    def post_batch_applied(self, three_pc_batch: ThreePcBatch, prev_handler_result=None):
        self._add_to_ledger(three_pc_batch)
        self.tracker.apply_batch(None, self.ledger.uncommitted_size)

    def post_batch_rejected(self, ledger_id, prev_handler_result=None):
        _, txn_count = self.tracker.reject_batch()
        self.ledger.discardTxns(txn_count)

    def commit_batch(self, ledger_id, txn_count, state_root, txn_root, pp_time, prev_result=None):
        _, txns_count = self.tracker.commit_batch()
        _, committedTxns = self.ledger.commitTxns(txns_count)
        return committedTxns

    def _add_to_ledger(self, three_pc_batch: ThreePcBatch):
        # if PRE-PREPARE doesn't have audit txn (probably old code) - do nothing
        # TODO: remove this check after all nodes support audit ledger
        if not three_pc_batch.has_audit_txn:
            return

        # 1. prepare AUDIT txn
        txn_data = self._create_audit_txn_data(three_pc_batch, self.ledger.get_last_txn())
        txn = init_empty_txn(txn_type=PlenumTransactions.AUDIT.value)
        txn = set_payload_data(txn, txn_data)

        # 2. Append txn metadata
        self.ledger.append_txns_metadata([txn], three_pc_batch.pp_time)

        # 3. Add to the Ledger
        self.ledger.appendTxns([txn])

    def _create_audit_txn_data(self, three_pc_batch, last_audit_txn):
        # 1. general format and (view_no, pp_seq_no)
        txn = {
            TXN_VERSION: "1",
            AUDIT_TXN_VIEW_NO: three_pc_batch.view_no,
            AUDIT_TXN_PP_SEQ_NO: three_pc_batch.pp_seq_no,
            AUDIT_TXN_LEDGERS_SIZE: {},
            AUDIT_TXN_LEDGER_ROOT: {},
            AUDIT_TXN_STATE_ROOT: {},
            AUDIT_TXN_PRIMARIES: None
        }

        for lid, ledger in self.database_manager.ledgers.items():
            if lid == AUDIT_LEDGER_ID:
                continue
            # 2. ledger size
            txn[AUDIT_TXN_LEDGERS_SIZE][str(lid)] = ledger.uncommitted_size

            # 3. ledger root (either root_hash or seq_no to last changed)
            # TODO: support setting for multiple ledgers
            self.__fill_ledger_root_hash(txn, three_pc_batch, lid, last_audit_txn)

        # 4. state root hash
        txn[AUDIT_TXN_STATE_ROOT][str(three_pc_batch.ledger_id)] = Ledger.hashToStr(three_pc_batch.state_root)

        # 5. set primaries field
        self.__fill_primaries(txn, three_pc_batch, last_audit_txn)

        return txn

    def __fill_ledger_root_hash(self, txn, three_pc_batch, lid, last_audit_txn):
        target_ledger_id = three_pc_batch.ledger_id
        last_audit_txn_data = get_payload_data(last_audit_txn) if last_audit_txn is not None else None

        # 1. ledger is changed in this batch => root_hash
        if lid == target_ledger_id:
            txn[AUDIT_TXN_LEDGER_ROOT][str(lid)] = Ledger.hashToStr(three_pc_batch.txn_root)

        # 2. This ledger is never audited, so do not add the key
        elif last_audit_txn_data is None or str(lid) not in last_audit_txn_data[AUDIT_TXN_LEDGER_ROOT]:
            return

        # 3. ledger is not changed in last batch => the same audit seq no
        elif isinstance(last_audit_txn_data[AUDIT_TXN_LEDGER_ROOT][str(lid)], int):
            txn[AUDIT_TXN_LEDGER_ROOT][str(lid)] = last_audit_txn_data[AUDIT_TXN_LEDGER_ROOT][str(lid)]

        # 4. ledger is changed in last batch but not changed now => seq_no of last audit txn
        elif last_audit_txn_data:
<<<<<<< HEAD
            txn[AUDIT_TXN_LEDGER_ROOT][str(lid)] = get_seq_no(last_audit_txn)

    def __fill_primaries(self, txn, three_pc_batch, last_audit_txn):
        last_audit_txn_data = get_payload_data(last_audit_txn) if last_audit_txn is not None else None
        last_txn_value = last_audit_txn_data[AUDIT_TXN_PRIMARIES]
        current_primaries = three_pc_batch.primaries

        # 1. First audit txn
        if last_audit_txn_data is None:
            txn[AUDIT_TXN_PRIMARIES] = current_primaries

        # 2. Previous primaries field contains primary list
        # If primaries did not changed, we will store seq_no delta
        # between current txn and last persisted primaries, i.e.
        # we can find seq_no of last actual primaries, like:
        # last_audit_txn_seq_no - last_audit_txn[AUDIT_TXN_PRIMARIES]
        elif isinstance(last_txn_value, Iterable):
            if last_txn_value == current_primaries:
                txn[AUDIT_TXN_PRIMARIES] = 1
            else:
                txn[AUDIT_TXN_PRIMARIES] = current_primaries

        # 3. Previous primaries field is delta
        elif isinstance(last_txn_value, int) and last_txn_value < len(self.ledger):
            last_primaries_seq_no = get_seq_no(last_audit_txn) - last_txn_value
            last_primaries = get_payload_data(
                self.ledger.getBySeqNo(last_primaries_seq_no))[AUDIT_TXN_PRIMARIES]
            if isinstance(last_primaries, Iterable):
                if last_primaries == current_primaries:
                    txn[AUDIT_TXN_PRIMARIES] = last_txn_value + 1
                else:
                    txn[AUDIT_TXN_PRIMARIES] = current_primaries
            else:
                raise LogicError('Value, mentioned in primaries field must be a '
                                 'seq_no of a txn with primaries')

        # 4. That cannot be
        else:
            raise LogicError('Incorrect primaries field in audit ledger (seq_no: {}. value: {})'.format(
                get_seq_no(last_audit_txn), last_txn_value))

    def post_batch_applied(self, three_pc_batch: ThreePcBatch, prev_handler_result=None):
        # if PRE-PREPARE doesn't have audit txn (probably old code) - do nothing
        # TODO: remove this check after all nodes support audit ledger
        if not three_pc_batch.has_audit_txn:
            return

        # 1. prepare AUDIT txn
        txn_data = self._create_audit_txn_data(three_pc_batch, self.ledger.get_last_txn())
        txn = init_empty_txn(txn_type=PlenumTransactions.AUDIT.value)
        txn = set_payload_data(txn, txn_data)

        # 2. Append txn metadata
        self.ledger.append_txns_metadata([txn], three_pc_batch.pp_time)

        # 3. Add to the Ledger
        self.ledger.appendTxns([txn])

    def post_batch_rejected(self, ledger_id, prev_handler_result=None):
        # Audit ledger always has 1 txn per 3PC batch
        self.ledger.discardTxns(1)

    def commit_batch(self, ledger_id, txn_count, state_root, txn_root, pp_time, prev_result=None):
        # Audit ledger always has 1 txn per 3PC batch
        _, committedTxns = self.ledger.commitTxns(1)
        return committedTxns
=======
            txn[AUDIT_TXN_LEDGER_ROOT][str(lid)] = get_seq_no(last_audit_txn)
>>>>>>> 5024c980
<|MERGE_RESOLUTION|>--- conflicted
+++ resolved
@@ -97,7 +97,6 @@
 
         # 4. ledger is changed in last batch but not changed now => seq_no of last audit txn
         elif last_audit_txn_data:
-<<<<<<< HEAD
             txn[AUDIT_TXN_LEDGER_ROOT][str(lid)] = get_seq_no(last_audit_txn)
 
     def __fill_primaries(self, txn, three_pc_batch, last_audit_txn):
@@ -137,33 +136,4 @@
         # 4. That cannot be
         else:
             raise LogicError('Incorrect primaries field in audit ledger (seq_no: {}. value: {})'.format(
-                get_seq_no(last_audit_txn), last_txn_value))
-
-    def post_batch_applied(self, three_pc_batch: ThreePcBatch, prev_handler_result=None):
-        # if PRE-PREPARE doesn't have audit txn (probably old code) - do nothing
-        # TODO: remove this check after all nodes support audit ledger
-        if not three_pc_batch.has_audit_txn:
-            return
-
-        # 1. prepare AUDIT txn
-        txn_data = self._create_audit_txn_data(three_pc_batch, self.ledger.get_last_txn())
-        txn = init_empty_txn(txn_type=PlenumTransactions.AUDIT.value)
-        txn = set_payload_data(txn, txn_data)
-
-        # 2. Append txn metadata
-        self.ledger.append_txns_metadata([txn], three_pc_batch.pp_time)
-
-        # 3. Add to the Ledger
-        self.ledger.appendTxns([txn])
-
-    def post_batch_rejected(self, ledger_id, prev_handler_result=None):
-        # Audit ledger always has 1 txn per 3PC batch
-        self.ledger.discardTxns(1)
-
-    def commit_batch(self, ledger_id, txn_count, state_root, txn_root, pp_time, prev_result=None):
-        # Audit ledger always has 1 txn per 3PC batch
-        _, committedTxns = self.ledger.commitTxns(1)
-        return committedTxns
-=======
-            txn[AUDIT_TXN_LEDGER_ROOT][str(lid)] = get_seq_no(last_audit_txn)
->>>>>>> 5024c980
+                get_seq_no(last_audit_txn), last_txn_value))