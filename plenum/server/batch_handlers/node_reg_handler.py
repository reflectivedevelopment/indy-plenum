import copy
from collections import deque
from logging import getLogger
from typing import NamedTuple

from plenum.common.constants import POOL_LEDGER_ID, ALIAS, SERVICES, VALIDATOR, NODE, DATA, AUDIT_LEDGER_ID, \
    AUDIT_TXN_NODE_REG, TYPE, AUDIT_TXN_VIEW_NO, AUDIT_TXN_PRIMARIES, AUDIT_TXN_LEDGERS_SIZE
from plenum.common.event_bus import InternalBus
from plenum.common.messages.internal_messages import VoteForViewChange
from plenum.common.request import Request
from plenum.common.txn_util import get_type, get_payload_data, get_seq_no
from plenum.common.util import SortedDict
from plenum.server.batch_handlers.batch_request_handler import BatchRequestHandler
from plenum.server.batch_handlers.three_pc_batch import ThreePcBatch
from plenum.server.database_manager import DatabaseManager
from plenum.server.request_handlers.handler_interfaces.write_request_handler import WriteRequestHandler
from plenum.server.suspicion_codes import Suspicions

UncommittedNodeReg = NamedTuple('UncommittedNodeReg',
                                [('uncommitted_node_reg', list),
                                 ('view_no', int)])
logger = getLogger()


class NodeRegHandler(BatchRequestHandler, WriteRequestHandler):

    def __init__(self, database_manager: DatabaseManager):
        BatchRequestHandler.__init__(self, database_manager, POOL_LEDGER_ID)
        WriteRequestHandler.__init__(self, database_manager, NODE, POOL_LEDGER_ID)

        self.uncommitted_node_reg = []
        self.committed_node_reg = []

        # committed node reg at the beginning of view
        # matches the committed node reg BEFORE the first txn in a view is applied (that is according to the last txn in the last view)
        self.committed_node_reg_at_beginning_of_view = SortedDict()

        # uncommitted node reg at the beginning of view
        # matches the uncommittednode reg BEFORE the first txn in a view is applied (that is according to the last txn in the last view)
        self.uncommitted_node_reg_at_beginning_of_view = SortedDict()

        self._uncommitted = deque()  # type: deque[UncommittedNodeReg]
        self._uncommitted_view_no = 0
        self._committed_view_no = 0

<<<<<<< HEAD
        self.internal_bus = None  # type: InternalBus

    def set_internal_bus(self, internal_bus: InternalBus):
        self.internal_bus = internal_bus
=======
    @property
    def active_node_reg(self):
        if not self.uncommitted_node_reg_at_beginning_of_view:
            return []
        return self.uncommitted_node_reg_at_beginning_of_view.peekitem(-1)[1]
>>>>>>> bdc8d052

    def on_catchup_finished(self):
        self._load_current_node_reg()
        # we must have node regs for at least last two views
        self._load_last_view_node_reg()
        self.uncommitted_node_reg_at_beginning_of_view = copy.deepcopy(self.committed_node_reg_at_beginning_of_view)
        logger.info("Loaded current node registry from the ledger: {}".format(self.uncommitted_node_reg))
        logger.info(
            "Current committed node registry for previous views: {}".format(
                sorted(self.committed_node_reg_at_beginning_of_view.items())))
        logger.info(
            "Current uncommitted node registry for previous views: {}".format(
                sorted(self.uncommitted_node_reg_at_beginning_of_view.items())))
        logger.info("Current active node registry: {}".format(self.active_node_reg))

    def post_batch_applied(self, three_pc_batch: ThreePcBatch, prev_handler_result=None):
        # Observer case:
        if not self.uncommitted_node_reg and three_pc_batch.node_reg:
            self.uncommitted_node_reg = list(three_pc_batch.node_reg)

        view_no = three_pc_batch.view_no if three_pc_batch.original_view_no is None else three_pc_batch.original_view_no

        # Update active_node_reg to point to node_reg at the end of last view
        if view_no > self._uncommitted_view_no:
            self.uncommitted_node_reg_at_beginning_of_view[view_no] = list(
                self._uncommitted[-1].uncommitted_node_reg) if len(self._uncommitted) > 0 else list(
                self.committed_node_reg)
            self._uncommitted_view_no = view_no

        self._uncommitted.append(UncommittedNodeReg(list(self.uncommitted_node_reg), view_no))

        three_pc_batch.node_reg = list(self.uncommitted_node_reg)

        logger.debug("Applied uncommitted node registry: {}".format(self.uncommitted_node_reg))
        logger.debug(
            "Current committed node registry for previous views: {}".format(
                sorted(self.committed_node_reg_at_beginning_of_view.items())))
        logger.debug(
            "Current uncommitted node registry for previous views: {}".format(
                sorted(self.uncommitted_node_reg_at_beginning_of_view.items())))
        logger.debug("Current active node registry: {}".format(self.active_node_reg))

    def post_batch_rejected(self, ledger_id, prev_handler_result=None):
        reverted = self._uncommitted.pop()
        if len(self._uncommitted) == 0:
            self.uncommitted_node_reg = list(self.committed_node_reg)
            self._uncommitted_view_no = self._committed_view_no
        else:
            last_uncommitted = self._uncommitted[-1]
            self.uncommitted_node_reg = last_uncommitted.uncommitted_node_reg
            self._uncommitted_view_no = last_uncommitted.view_no

        # find the uncommitted node reg at the beginning of view
        if self._uncommitted_view_no < reverted.view_no:
            self.uncommitted_node_reg_at_beginning_of_view.pop(reverted.view_no)

        logger.debug("Reverted uncommitted node registry from {} to {}".format(reverted.uncommitted_node_reg,
                                                                               self.uncommitted_node_reg))
        logger.debug(
            "Current committed node registry for previous views: {}".format(
                sorted(self.committed_node_reg_at_beginning_of_view.items())))
        logger.debug(
            "Current uncommitted node registry for previous views: {}".format(
                sorted(self.uncommitted_node_reg_at_beginning_of_view.items())))
        logger.debug("Current active node registry: {}".format(self.active_node_reg))

    def commit_batch(self, three_pc_batch: ThreePcBatch, prev_handler_result=None):
        # 1. Update node_reg_at_beginning_of_view first (to match the node reg at the end of last view)
        three_pc_batch_view_no = three_pc_batch.view_no if three_pc_batch.original_view_no is None else three_pc_batch.original_view_no
        if three_pc_batch_view_no > self._committed_view_no:
            self.committed_node_reg_at_beginning_of_view[three_pc_batch_view_no] = list(self.committed_node_reg)
            self._committed_view_no = three_pc_batch_view_no

            self._gc_node_reg_at_beginning_of_view(self.committed_node_reg_at_beginning_of_view)
            self._gc_node_reg_at_beginning_of_view(self.uncommitted_node_reg_at_beginning_of_view)

        # 2. update committed node reg
        prev_committed = self.committed_node_reg
        self.committed_node_reg = self._uncommitted.popleft().uncommitted_node_reg

        # trigger view change if nodes count changed
        # TODO: create a new message to pass Suspicious events and make ViewChangeTriggerService the only place for
        # view change triggering
        if self.internal_bus and len(prev_committed) != len(self.committed_node_reg):
            self.internal_bus.send(VoteForViewChange(Suspicions.NODE_COUNT_CHANGED, three_pc_batch_view_no + 1))

        if prev_committed != self.committed_node_reg:
            logger.info("Committed node registry: {}".format(self.committed_node_reg))
            logger.info(
                "Current committed node registry for previous views: {}".format(
                    sorted(self.committed_node_reg_at_beginning_of_view.items())))
            logger.info(
                "Current uncommitted node registry for previous views: {}".format(
                    sorted(self.uncommitted_node_reg_at_beginning_of_view.items())))
            logger.info("Current active node registry: {}".format(self.active_node_reg))
        else:
            logger.debug("Committed node registry: {}".format(self.committed_node_reg))
            logger.debug(
                "Current committed node registry for previous views: {}".format(
                    sorted(self.committed_node_reg_at_beginning_of_view.items())))
            logger.debug(
                "Current uncommitted node registry for previous views: {}".format(
                    sorted(self.uncommitted_node_reg_at_beginning_of_view.items())))
            logger.debug("Current active node registry: {}".format(self.active_node_reg))

    def _gc_node_reg_at_beginning_of_view(self, node_reg):
        # make sure that we have node reg for the current and previous view (which can be less than the current for more than 1)
        # Ex.: node_reg_at_beginning_of_view has views {0, 3, 5, 7, 11, 13), committed is now 7, so we need to keep all uncommitted (11, 13),
        # and keep the one from the previous view (5). Views 0 and 3 needs to be deleted.
        committed_view_nos = list(node_reg.keys())
        prev_committed_index = max(committed_view_nos.index(self._committed_view_no) - 1, 0) \
            if self._committed_view_no in node_reg else 0
        for view_no in committed_view_nos[:prev_committed_index]:
            node_reg.pop(view_no, None)

    def apply_request(self, request: Request, batch_ts, prev_result):
        if request.operation.get(TYPE) != NODE:
            return None, None, None

        node_name = request.operation[DATA][ALIAS]
        services = request.operation[DATA].get(SERVICES)

        if services is None:
            return None, None, None

        if node_name not in self.uncommitted_node_reg and VALIDATOR in services:
            # new node added or old one promoted
            self.uncommitted_node_reg.append(node_name)
            logger.info("Changed uncommitted node registry to: {}".format(self.uncommitted_node_reg))
        elif node_name in self.uncommitted_node_reg and VALIDATOR not in services:
            # existing node demoted
            self.uncommitted_node_reg.remove(node_name)
            logger.info("Changed uncommitted node registry to: {}".format(self.uncommitted_node_reg))

        return None, None, None

    def update_state(self, txn, prev_result, request, is_committed=False):
        pass

    def static_validation(self, request):
        pass

    def dynamic_validation(self, request, req_pp_time):
        pass

    def gen_state_key(self, txn):
        pass

    def _load_current_node_reg(self):
        node_reg = self.__load_current_node_reg_from_audit_ledger()
        if node_reg is None:
            node_reg = self.__load_node_reg_from_pool_ledger()
        self.uncommitted_node_reg = list(node_reg)
        self.committed_node_reg = list(node_reg)

    def _load_last_view_node_reg(self):
        self.committed_node_reg_at_beginning_of_view.clear()

        # 1. check if we have audit ledger at all
        audit_ledger = self.database_manager.get_ledger(AUDIT_LEDGER_ID)
        if not audit_ledger:
            # don't have audit ledger yet, so get aleady loaded values from the pool ledger
            self.committed_node_reg_at_beginning_of_view[0] = list(self.uncommitted_node_reg)
            self._committed_view_no = 0
            self._uncommitted_view_no = 0
            return

        # 2. get the first txn in the current view and last txn in the last view
        first_txn_in_this_view, last_txn_in_prev_view = self.__get_first_txn_in_view_from_audit(audit_ledger,
                                                                                                audit_ledger.get_last_committed_txn())

        # 3. set view_no
        self._committed_view_no = get_payload_data(first_txn_in_this_view)[AUDIT_TXN_VIEW_NO]
        self._uncommitted_view_no = self._committed_view_no

        # 4. Use last txn in last view to get the node reg
        # get from pool ledger if there is no txns for last view in audit
        if last_txn_in_prev_view is None:
            node_reg_this_view = self.__load_node_reg_for_first_audit_txn(first_txn_in_this_view)
        else:
            node_reg_this_view = list(self.__load_node_reg_from_audit_txn(audit_ledger, last_txn_in_prev_view))
        self.committed_node_reg_at_beginning_of_view[self._committed_view_no] = node_reg_this_view

        # 5. Check if audit ledger has information about 0 view only
        if self._committed_view_no == 0:
            return

        # 5. If audit has just 1 txn for the current view (and this view >0), then
        # get the last view from the pool ledger
        if last_txn_in_prev_view is None:
            # assume last view=0 if we don't know it
            self.committed_node_reg_at_beginning_of_view[0] = list(
                self.__load_node_reg_for_first_audit_txn(first_txn_in_this_view))
            return

        # 6. Get the first audit txn for the last view
        first_txn_in_last_view, last_txn_in_pre_last_view = self.__get_first_txn_in_view_from_audit(audit_ledger,
                                                                                                    last_txn_in_prev_view)

        # 7. Use last txn in the view before the last one to get the node reg
        # get from pool ledger if there is no txns for view before the last one in audit
        if last_txn_in_pre_last_view is None:
            node_reg_last_view = self.__load_node_reg_for_first_audit_txn(first_txn_in_last_view)
        else:
            node_reg_last_view = list(self.__load_node_reg_from_audit_txn(audit_ledger, last_txn_in_pre_last_view))
        last_view_no = get_payload_data(first_txn_in_last_view)[AUDIT_TXN_VIEW_NO]
        self.committed_node_reg_at_beginning_of_view[last_view_no] = node_reg_last_view

    def __load_node_reg_from_pool_ledger(self, to=None):
        node_reg = []
        for _, txn in self.ledger.getAllTxn(to=to):
            if get_type(txn) != NODE:
                continue
            txn_data = get_payload_data(txn)
            node_name = txn_data[DATA][ALIAS]
            services = txn_data[DATA].get(SERVICES)

            if services is None:
                continue

            if node_name not in node_reg and VALIDATOR in services:
                # new node added or old one promoted
                node_reg.append(node_name)
            elif node_name in node_reg and VALIDATOR not in services:
                # existing node demoted
                node_reg.remove(node_name)
        return node_reg

    # TODO: create a helper class to get data from Audit Ledger
    def __load_current_node_reg_from_audit_ledger(self):
        audit_ledger = self.database_manager.get_ledger(AUDIT_LEDGER_ID)
        if not audit_ledger:
            return None

        last_txn = audit_ledger.get_last_committed_txn()
        last_txn_node_reg = get_payload_data(last_txn).get(AUDIT_TXN_NODE_REG)
        if last_txn_node_reg is None:
            return None

        if isinstance(last_txn_node_reg, int):
            seq_no = get_seq_no(last_txn) - last_txn_node_reg
            audit_txn_for_seq_no = audit_ledger.getBySeqNo(seq_no)
            last_txn_node_reg = get_payload_data(audit_txn_for_seq_no).get(AUDIT_TXN_NODE_REG)

        if last_txn_node_reg is None:
            return None
        return last_txn_node_reg

    def __load_node_reg_from_audit_txn(self, audit_ledger, audit_txn):
        audit_txn_data = get_payload_data(audit_txn)

        # Get the node reg from audit txn
        node_reg = audit_txn_data.get(AUDIT_TXN_NODE_REG)
        if node_reg is None:
            return self.__load_node_reg_for_first_audit_txn(audit_txn)

        if isinstance(node_reg, int):
            seq_no = get_seq_no(audit_txn) - node_reg
            prev_audit_txn = audit_ledger.getBySeqNo(seq_no)
            node_reg = get_payload_data(prev_audit_txn).get(AUDIT_TXN_NODE_REG)

        if node_reg is None:
            return self.__load_node_reg_for_first_audit_txn(audit_txn)

        return node_reg

    def __get_first_txn_in_view_from_audit(self, audit_ledger, this_view_first_txn):
        '''
        :param audit_ledger: audit ledger
        :param this_view_first_txn: a txn from the current view
        :return: the first txn in this view and the last txn in the previous view (if amy, otherwise None)
        '''
        this_txn_view_no = get_payload_data(this_view_first_txn).get(AUDIT_TXN_VIEW_NO)

        prev_view_last_txn = None
        while True:
            txn_primaries = get_payload_data(this_view_first_txn).get(AUDIT_TXN_PRIMARIES)
            if isinstance(txn_primaries, int):
                seq_no = get_seq_no(this_view_first_txn) - txn_primaries
                this_view_first_txn = audit_ledger.getBySeqNo(seq_no)
            this_txn_seqno = get_seq_no(this_view_first_txn)
            if this_txn_seqno <= 1:
                break
            prev_view_last_txn = audit_ledger.getBySeqNo(this_txn_seqno - 1)
            prev_txn_view_no = get_payload_data(prev_view_last_txn).get(AUDIT_TXN_VIEW_NO)

            if this_txn_view_no != prev_txn_view_no:
                break

            this_view_first_txn = prev_view_last_txn
            prev_view_last_txn = None

        return this_view_first_txn, prev_view_last_txn

    def __load_node_reg_for_first_audit_txn(self, first_audit_txn):
        # If this is the first txn in the audit ledger, so that we don't know a full history,
        # then get node reg from the pool ledger
        audit_txn_data = get_payload_data(first_audit_txn)
        genesis_pool_ledger_size = audit_txn_data[AUDIT_TXN_LEDGERS_SIZE][POOL_LEDGER_ID]
        return self.__load_node_reg_from_pool_ledger(to=genesis_pool_ledger_size)<|MERGE_RESOLUTION|>--- conflicted
+++ resolved
@@ -43,18 +43,16 @@
         self._uncommitted_view_no = 0
         self._committed_view_no = 0
 
-<<<<<<< HEAD
         self.internal_bus = None  # type: InternalBus
 
     def set_internal_bus(self, internal_bus: InternalBus):
         self.internal_bus = internal_bus
-=======
+
     @property
     def active_node_reg(self):
         if not self.uncommitted_node_reg_at_beginning_of_view:
             return []
         return self.uncommitted_node_reg_at_beginning_of_view.peekitem(-1)[1]
->>>>>>> bdc8d052
 
     def on_catchup_finished(self):
         self._load_current_node_reg()
