import math
from collections import defaultdict
from heapq import merge
from random import shuffle
from typing import Optional, List, Tuple, Any

from plenum.common.channel import RxChannel, TxChannel, Router
from plenum.common.constants import CATCH_UP_PREFIX
from plenum.common.ledger import Ledger
from plenum.common.messages.node_messages import ConsistencyProof, CatchupRep, CatchupReq
from plenum.common.metrics_collector import MetricsCollector, MetricsName
from plenum.common.timer import TimerService
from plenum.server.catchup.utils import CatchupDataProvider, LedgerCatchupComplete, CatchupTill
from stp_core.common.log import getlogger

logger = getlogger()


class CatchupRepService:
    def __init__(self,
                 ledger_id: int,
                 config: object,
                 input: RxChannel,
                 output: TxChannel,
                 timer: TimerService,
                 metrics: MetricsCollector,
                 provider: CatchupDataProvider):
        Router(input).add(CatchupRep, self.process_catchup_rep)

        self._ledger_id = ledger_id
        self._ledger = provider.ledger(ledger_id)
        self._config = config
        self._output = output
        self._timer = timer
        self.metrics = metrics
        self._provider = provider
        self._is_working = False
        self._catchup_till = None  # type: Optional[CatchupTill]

        # Nodes are added in this set when the current node sent a CatchupReq
        # for them and waits a CatchupRep message.
        self._wait_catchup_rep_from = set()

        self._received_catchup_replies_from = defaultdict(list)  # type: Dict[int, List]
        self._received_catchup_txns = []  # type: List[Tuple[int, Any]]

    def __repr__(self):
        return "{}:CatchupRepService:{}".format(self._provider.node_name(), self._ledger_id)

    def is_working(self) -> bool:
        return self._is_working

    def start(self, catchup_till: Optional[CatchupTill]):
        logger.info("{} started catching up till {}".format(self, catchup_till))

        self._is_working = True
        self._catchup_till = catchup_till

        if catchup_till is None:
            self._finish()
            return

        if self._ledger.size >= self._catchup_till.final_size:
            logger.info('{} found that ledger {} does not need catchup'.format(self, self._ledger_id))
<<<<<<< HEAD
            self.stop()
=======
            self._finish(last_3pc=(catchup_till.view_no, catchup_till.pp_seq_no))
>>>>>>> 5c61d31d
            return

        eligible_nodes = self._provider.eligible_nodes()
        if len(eligible_nodes) == 0:
            logger.info('{}{} needs to catchup ledger {} but it has not'
                        ' found any connected nodes'.format(CATCH_UP_PREFIX, self, self._ledger_id))
            return

        reqs = self._gen_catchup_reqs(catchup_till)
        if len(reqs) == 0:
            return

        for (req, to) in zip(reqs, eligible_nodes):
            self._send_catchup_req(req, to)

        timeout = self._catchup_timeout(len(reqs))
        self._timer.schedule(timeout, self._request_txns_if_needed)

<<<<<<< HEAD
    def stop(self):
        num_caught_up = self._catchup_till.final_size - self._catchup_till.start_size if self._catchup_till else 0

        self._wait_catchup_rep_from.clear()

        self._is_working = False
        self._received_catchup_txns.clear()
        self._received_catchup_replies_from.clear()
        self._provider.notify_catchup_complete(self._ledger_id)

        logger.info("{}{} completed catching up ledger {}, caught up {} in total"
                    .format(CATCH_UP_PREFIX, self, self._ledger_id, num_caught_up),
                    extra={'cli': True})
        self._output.put_nowait(LedgerCatchupComplete(ledger_id=self._ledger_id,
                                                      num_caught_up=num_caught_up))

=======
>>>>>>> 5c61d31d
    def process_catchup_rep(self, rep: CatchupRep, frm: str):
        if not self._can_process_catchup_rep(rep):
            return

        self._wait_catchup_rep_from.discard(frm)

        txns = self._get_interesting_txns_from_catchup_rep(rep)
        if len(txns) == 0:
            return

        logger.info("{} found {} interesting transactions in the catchup from {}".format(self, len(txns), frm))
        self.metrics.add_event(MetricsName.CATCHUP_TXNS_RECEIVED, len(txns))

        self._received_catchup_replies_from[frm].append(rep)

        txns_already_rcvd_in_catchup = self._merge_catchup_txns(self._received_catchup_txns, txns)
        logger.info("{} merged catchups, there are {} of them now, from {} to {}".
                    format(self, len(txns_already_rcvd_in_catchup), txns_already_rcvd_in_catchup[0][0],
                           txns_already_rcvd_in_catchup[-1][0]))

        num_processed = self._process_catchup_txns(txns_already_rcvd_in_catchup)
        logger.info("{} processed {} catchup replies with sequence numbers {}".
                    format(self, num_processed,
                           [seq_no for seq_no, _ in txns_already_rcvd_in_catchup[:num_processed]]))

        self._received_catchup_txns = txns_already_rcvd_in_catchup[num_processed:]

        if self._ledger.size >= self._catchup_till.final_size:
<<<<<<< HEAD
            self.stop()
=======
            self._finish((self._catchup_till.view_no, self._catchup_till.pp_seq_no))

    def _finish(self, last_3pc: Optional[Tuple[int, int]] = None):
        num_caught_up = self._catchup_till.final_size - self._catchup_till.start_size if self._catchup_till else 0

        self._wait_catchup_rep_from.clear()

        self._is_working = False
        self._received_catchup_txns.clear()
        self._received_catchup_replies_from.clear()
        self._provider.notify_catchup_complete(self._ledger_id, last_3pc)

        logger.info("{}{} completed catching up ledger {}, caught up {} in total"
                    .format(CATCH_UP_PREFIX, self, self._ledger_id, num_caught_up),
                    extra={'cli': True})
        self._output.put_nowait(LedgerCatchupComplete(ledger_id=self._ledger_id,
                                                      num_caught_up=num_caught_up,
                                                      last_3pc=last_3pc))
>>>>>>> 5c61d31d

    def _gen_catchup_reqs(self, catchup_till: CatchupTill):
        # TODO: This needs to be optimised, there needs to be a minimum size
        # of catchup requests so if a node is trying to catchup only 50 txns
        # from 10 nodes, each of thise 10 nodes will servce 5 txns and prepare
        # a consistency proof for other txns. This is bad for the node catching
        #  up as it involves more network traffic and more computation to verify
        # so many consistency proofs and for the node serving catchup reqs. But
        # if the node sent only 2 catchup requests the network traffic greatly
        # reduces and 25 txns can be read of a single chunk probably
        # (if txns dont span across multiple chunks). A practical value of this
        # "minimum size" is some multiple of chunk size of the ledger
        node_count = len(self._provider.eligible_nodes())
        if node_count == 0:
            logger.info('{} did not find any connected to nodes to send CatchupReq'.format(self))
            return
        # TODO: Consider setting start to `max(ledger.size, consProof.start)`
        # since ordered requests might have been executed after receiving
        # sufficient ConsProof in `preCatchupClbk`
        return self.__gen_catchup_reqs(catchup_till.start_size, catchup_till.final_size, node_count)

    def __gen_catchup_reqs(self, start, end, node_count):
        batch_length = math.ceil((end - start) / node_count)
        reqs = []
        s = start + 1
        e = min(s + batch_length - 1, end)
        for i in range(node_count):
            req = CatchupReq(self._ledger_id, s, e, end)
            reqs.append(req)
            s = e + 1
            e = min(s + batch_length - 1, end)
            if s > end:
                break
        return reqs

    def _catchup_timeout(self, num_requests: int):
        return num_requests * self._config.CatchupTransactionsTimeout

    def _send_catchup_req(self, msg: CatchupReq, to: str):
        self._wait_catchup_rep_from.add(to)
        self._provider.send_to(msg, to)

    def _num_missing_txns(self):
        if self._catchup_till is None:
            return 0
        needed_txns = self._catchup_till.final_size - self._ledger.size
        num_missing = needed_txns - len(self._received_catchup_txns)
        return num_missing if num_missing > 0 else 0

    def _request_txns_if_needed(self):
        if not self._is_working:
            return

        num_missing = self._num_missing_txns()
        if num_missing == 0:
            logger.info('{} not missing any transactions for ledger {}'.format(self, self._ledger_id))
            return

        logger.info("{} requesting {} missing transactions after timeout".format(self, num_missing))
        eligible_nodes = self._provider.eligible_nodes()
        if not self._wait_catchup_rep_from.issuperset(eligible_nodes):
            eligible_nodes = [n for n in eligible_nodes
                              if n not in self._wait_catchup_rep_from]
        self._wait_catchup_rep_from.clear()

        if not eligible_nodes:
            # TODO: What if all nodes are blacklisted so `eligibleNodes`
            # is empty? It will lead to divide by 0. This should not happen
            #  but its happening.
            # https://www.pivotaltracker.com/story/show/130602115
            logger.error("{}{} could not find any node to request "
                         "transactions from. Catchup process cannot "
                         "move ahead.".format(CATCH_UP_PREFIX, self))
            return

        # Shuffling order of nodes so that catchup requests don't go to
        # the same nodes. This is done to avoid scenario where a node
        # does not reply at all.
        # TODO: Need some way to detect nodes that are not responding.
        shuffle(eligible_nodes)
        batchSize = math.ceil(num_missing / len(eligible_nodes))
        cReqs = []
        lastSeenSeqNo = self._ledger.size
        leftMissing = num_missing

        start = self._catchup_till.start_size
        end = self._catchup_till.final_size

        def addReqsForMissing(frm, to):
            # Add Catchup requests for missing transactions.
            # `frm` and `to` are inclusive
            missing = to - frm + 1
            numBatches = int(math.ceil(missing / batchSize))
            for i in range(numBatches):
                s = frm + (i * batchSize)
                e = min(to, frm + ((i + 1) * batchSize) - 1)
                req = CatchupReq(self._ledger_id, s, e, end)
                logger.info("{} creating catchup request {} to {} till {}".format(self, s, e, end))
                cReqs.append(req)
            return missing

        txns = self._received_catchup_txns
        for seqNo, txn in txns:
            if (seqNo - lastSeenSeqNo) != 1:
                missing = addReqsForMissing(lastSeenSeqNo + 1, seqNo - 1)
                leftMissing -= missing
            lastSeenSeqNo = seqNo

        # If still missing some transactions from request has not been
        # sent then either `catchUpReplies` was empty or it did not have
        #  transactions till `end`
        if leftMissing > 0:
            logger.info("{} still missing {} transactions after "
                        "looking at receivedCatchUpReplies".format(self, leftMissing))
            # `catchUpReplies` was empty
            if lastSeenSeqNo == self._ledger.size:
                missing = addReqsForMissing(self._ledger.size + 1, end)
                leftMissing -= missing
            # did not have transactions till `end`
            elif lastSeenSeqNo != end:
                missing = addReqsForMissing(lastSeenSeqNo + 1, end)
                leftMissing -= missing
            else:
                logger.error("{}{} still missing {} transactions. "
                             "Something happened which was not thought "
                             "of. {} {} {}"
                             .format(CATCH_UP_PREFIX, self, leftMissing,
                                     start, end, lastSeenSeqNo))
            if leftMissing:
                logger.error("{}{} still missing {} transactions. {} {} {}"
                             .format(CATCH_UP_PREFIX, self, leftMissing,
                                     start, end, lastSeenSeqNo))

        numElgNodes = len(eligible_nodes)
        for i, req in enumerate(cReqs):
            nodeName = eligible_nodes[i % numElgNodes]
            self._send_catchup_req(req, nodeName)

        timeout = int(self._catchup_timeout(len(cReqs)))
        self._timer.schedule(timeout, self._request_txns_if_needed)

    def _can_process_catchup_rep(self, rep: CatchupRep) -> bool:
        if rep.ledgerId != self._ledger_id:
            return False

        if not self._is_working:
            logger.info('{} ignoring {} since it is not gathering catchup replies'.format(self, rep))
            return False

        return True

    def _get_interesting_txns_from_catchup_rep(self, rep: CatchupRep) -> List[Tuple[int, Any]]:
        ledger = self._provider.ledger(self._ledger_id)
        txns = ((int(s), t) for s, t in rep.txns.items())
        txns = sorted(txns, key=lambda v: v[0])

        if not any(s > ledger.size for s, _ in txns):
            self._provider.discard(rep,
                                   reason="ledger has size {} and it already contains all transactions in the reply".
                                   format(ledger.size), logMethod=logger.info)
            return []

        if not all(next[0] == prev[0] + 1 for prev, next in zip(txns, txns[1:])):
            self._provider.discard(rep, reason="contains duplicates or gaps", logMethod=logger.info)
            return []

        return txns

    @staticmethod
    def _merge_catchup_txns(existing_txns, new_txns):
        """
        Merge any newly received txns during catchup with already received txns
        :param existing_txns:
        :param new_txns:
        :return:
        """
        # TODO: Can we replace this with SortedDict and before merging substract existing transactions from new?
        idx_to_remove = []
        start_seq_no = new_txns[0][0]
        end_seq_no = new_txns[-1][0]
        for seq_no, _ in existing_txns:
            if seq_no < start_seq_no:
                continue
            if seq_no > end_seq_no:
                break
            idx_to_remove.append(seq_no - start_seq_no)
        for idx in reversed(idx_to_remove):
            new_txns.pop(idx)

        return list(merge(existing_txns, new_txns, key=lambda v: v[0]))

    def _process_catchup_txns(self, txns: List[Tuple[int, Any]]) -> int:
        # Removing transactions for sequence numbers are already
        # present in the ledger
        # TODO: Inefficient, should check list in reverse and stop at first
        # match since list is already sorted
        num_processed = sum(1 for s, _ in txns if s <= self._ledger.size)
        if num_processed:
            logger.info("{} found {} already processed transactions in the catchup replies".
                        format(self, num_processed))

        # If `catchUpReplies` has any transaction that has not been applied
        # to the ledger
        txns = txns[num_processed:]
        while txns and txns[0][0] - self._ledger.seqNo == 1:
            seq_no = txns[0][0]
            result, node_name, to_be_processed = self._has_valid_catchup_replies(seq_no, txns)
            if result:
                for _, txn in txns[:to_be_processed]:
                    self._add_txn(txn)
                self._remove_processed_catchup_reply(node_name, seq_no)
                num_processed += to_be_processed
                txns = txns[to_be_processed:]
            else:
                self._provider.blacklist_node(
                    node_name,
                    reason="Sent transactions that could not be verified")
                self._remove_processed_catchup_reply(node_name, seq_no)
                # Invalid transactions have to be discarded so letting
                # the caller know how many txns have to removed from
                # `self.receivedCatchUpReplies`
                return num_processed + to_be_processed

        return num_processed

    def _has_valid_catchup_replies(self, seq_no: int, txns_to_process: List[Tuple[int, Any]]) -> Tuple[bool, str, int]:
        """
        Transforms transactions for ledger!

        Returns:
            Whether catchup reply corresponding to seq_no
            Name of node from which txns came
            Number of transactions ready to be processed
        """

        # TODO: Remove after stop passing seqNo here
        assert seq_no == txns_to_process[0][0]

        # Here seqNo has to be the seqNo of first transaction of
        # `catchupReplies`

        # Get the transactions in the catchup reply which has sequence
        # number `seqNo`
        node_name, catchup_rep = self._find_catchup_reply_for_seq_no(seq_no)
        txns = catchup_rep.txns

        # Add only those transaction in the temporary tree from the above
        # batch which are not present in the ledger
        # Integer keys being converted to strings when marshaled to JSON
        txns = [self._provider.transform_txn_for_ledger(txn)
                for s, txn in txns_to_process[:len(txns)]
                if str(s) in txns]

        # Creating a temporary tree which will be used to verify consistency
        # proof, by inserting transactions. Duplicating a merkle tree is not
        # expensive since we are using a compact merkle tree.
        temp_tree = self._ledger.treeWithAppliedTxns(txns)

        proof = catchup_rep.consProof
        final_size = self._catchup_till.final_size
        final_hash = self._catchup_till.final_hash
        try:
            logger.info("{} verifying proof for {}, {}, {}, {}, {}".
                        format(self, temp_tree.tree_size, final_size,
                               temp_tree.root_hash, Ledger.strToHash(final_hash),
                               [Ledger.strToHash(p) for p in proof]))
            verified = self._provider.verifier(self._ledger_id).verify_tree_consistency(
                temp_tree.tree_size,
                final_size,
                temp_tree.root_hash,
                Ledger.strToHash(final_hash),
                [Ledger.strToHash(p) for p in proof]
            )

        except Exception as ex:
            logger.info("{} could not verify catchup reply {} since {}".format(self, catchup_rep, ex))
            verified = False
        return bool(verified), node_name, len(txns)

    def _find_catchup_reply_for_seq_no(self, seq_no: int) -> Tuple[str, CatchupRep]:
        # This is inefficient if we have large number of nodes but since
        # number of node are always between 60-120, this is ok.
        for frm, reps in self._received_catchup_replies_from.items():
            for rep in reps:
                if str(seq_no) in rep.txns:
                    return frm, rep

    def _add_txn(self, txn):
        self._ledger.add(self._provider.transform_txn_for_ledger(txn))
        self._provider.notify_transaction_added_to_ledger(self._ledger_id, txn)

    def _remove_processed_catchup_reply(self, node: str, seq_no: str):
        for i, rep in enumerate(self._received_catchup_replies_from[node]):
            if str(seq_no) in rep.txns:
                break
        self._received_catchup_replies_from[node].pop(i)

    def _reset(self):
        self._is_working = False
        self._catchup_till = None

        self._wait_catchup_rep_from.clear()
        self._received_catchup_replies_from.clear()
        self._received_catchup_txns.clear()<|MERGE_RESOLUTION|>--- conflicted
+++ resolved
@@ -62,11 +62,7 @@
 
         if self._ledger.size >= self._catchup_till.final_size:
             logger.info('{} found that ledger {} does not need catchup'.format(self, self._ledger_id))
-<<<<<<< HEAD
-            self.stop()
-=======
-            self._finish(last_3pc=(catchup_till.view_no, catchup_till.pp_seq_no))
->>>>>>> 5c61d31d
+            self._finish()
             return
 
         eligible_nodes = self._provider.eligible_nodes()
@@ -85,8 +81,37 @@
         timeout = self._catchup_timeout(len(reqs))
         self._timer.schedule(timeout, self._request_txns_if_needed)
 
-<<<<<<< HEAD
-    def stop(self):
+    def process_catchup_rep(self, rep: CatchupRep, frm: str):
+        if not self._can_process_catchup_rep(rep):
+            return
+
+        self._wait_catchup_rep_from.discard(frm)
+
+        txns = self._get_interesting_txns_from_catchup_rep(rep)
+        if len(txns) == 0:
+            return
+
+        logger.info("{} found {} interesting transactions in the catchup from {}".format(self, len(txns), frm))
+        self.metrics.add_event(MetricsName.CATCHUP_TXNS_RECEIVED, len(txns))
+
+        self._received_catchup_replies_from[frm].append(rep)
+
+        txns_already_rcvd_in_catchup = self._merge_catchup_txns(self._received_catchup_txns, txns)
+        logger.info("{} merged catchups, there are {} of them now, from {} to {}".
+                    format(self, len(txns_already_rcvd_in_catchup), txns_already_rcvd_in_catchup[0][0],
+                           txns_already_rcvd_in_catchup[-1][0]))
+
+        num_processed = self._process_catchup_txns(txns_already_rcvd_in_catchup)
+        logger.info("{} processed {} catchup replies with sequence numbers {}".
+                    format(self, num_processed,
+                           [seq_no for seq_no, _ in txns_already_rcvd_in_catchup[:num_processed]]))
+
+        self._received_catchup_txns = txns_already_rcvd_in_catchup[num_processed:]
+
+        if self._ledger.size >= self._catchup_till.final_size:
+            self._finish()
+
+    def _finish(self, last_3pc: Optional[Tuple[int, int]] = None):
         num_caught_up = self._catchup_till.final_size - self._catchup_till.start_size if self._catchup_till else 0
 
         self._wait_catchup_rep_from.clear()
@@ -101,59 +126,6 @@
                     extra={'cli': True})
         self._output.put_nowait(LedgerCatchupComplete(ledger_id=self._ledger_id,
                                                       num_caught_up=num_caught_up))
-
-=======
->>>>>>> 5c61d31d
-    def process_catchup_rep(self, rep: CatchupRep, frm: str):
-        if not self._can_process_catchup_rep(rep):
-            return
-
-        self._wait_catchup_rep_from.discard(frm)
-
-        txns = self._get_interesting_txns_from_catchup_rep(rep)
-        if len(txns) == 0:
-            return
-
-        logger.info("{} found {} interesting transactions in the catchup from {}".format(self, len(txns), frm))
-        self.metrics.add_event(MetricsName.CATCHUP_TXNS_RECEIVED, len(txns))
-
-        self._received_catchup_replies_from[frm].append(rep)
-
-        txns_already_rcvd_in_catchup = self._merge_catchup_txns(self._received_catchup_txns, txns)
-        logger.info("{} merged catchups, there are {} of them now, from {} to {}".
-                    format(self, len(txns_already_rcvd_in_catchup), txns_already_rcvd_in_catchup[0][0],
-                           txns_already_rcvd_in_catchup[-1][0]))
-
-        num_processed = self._process_catchup_txns(txns_already_rcvd_in_catchup)
-        logger.info("{} processed {} catchup replies with sequence numbers {}".
-                    format(self, num_processed,
-                           [seq_no for seq_no, _ in txns_already_rcvd_in_catchup[:num_processed]]))
-
-        self._received_catchup_txns = txns_already_rcvd_in_catchup[num_processed:]
-
-        if self._ledger.size >= self._catchup_till.final_size:
-<<<<<<< HEAD
-            self.stop()
-=======
-            self._finish((self._catchup_till.view_no, self._catchup_till.pp_seq_no))
-
-    def _finish(self, last_3pc: Optional[Tuple[int, int]] = None):
-        num_caught_up = self._catchup_till.final_size - self._catchup_till.start_size if self._catchup_till else 0
-
-        self._wait_catchup_rep_from.clear()
-
-        self._is_working = False
-        self._received_catchup_txns.clear()
-        self._received_catchup_replies_from.clear()
-        self._provider.notify_catchup_complete(self._ledger_id, last_3pc)
-
-        logger.info("{}{} completed catching up ledger {}, caught up {} in total"
-                    .format(CATCH_UP_PREFIX, self, self._ledger_id, num_caught_up),
-                    extra={'cli': True})
-        self._output.put_nowait(LedgerCatchupComplete(ledger_id=self._ledger_id,
-                                                      num_caught_up=num_caught_up,
-                                                      last_3pc=last_3pc))
->>>>>>> 5c61d31d
 
     def _gen_catchup_reqs(self, catchup_till: CatchupTill):
         # TODO: This needs to be optimised, there needs to be a minimum size
