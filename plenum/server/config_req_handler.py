--- conflicted
+++ resolved
@@ -4,12 +4,8 @@
 from common.serializers.serialization import config_state_serializer
 from plenum.common.constants import TXN_AUTHOR_AGREEMENT, TXN_AUTHOR_AGREEMENT_AML, GET_TXN_AUTHOR_AGREEMENT, \
     GET_TXN_AUTHOR_AGREEMENT_AML, TXN_TYPE, TXN_AUTHOR_AGREEMENT_VERSION, TXN_AUTHOR_AGREEMENT_TEXT, TRUSTEE, \
-<<<<<<< HEAD
-    TXN_PAYLOAD, TXN_METADATA, TXN_METADATA_SEQ_NO, TXN_METADATA_TIME
-
-=======
+    TXN_PAYLOAD, TXN_METADATA, TXN_METADATA_SEQ_NO, TXN_METADATA_TIME, \
     CONFIG_LEDGER_ID
->>>>>>> 43756c8c
 from plenum.common.exceptions import InvalidClientRequest, UnauthorizedClientRequest
 from plenum.common.request import Request
 from plenum.common.txn_util import get_type, get_payload_data, get_seq_no, get_txn_time
@@ -53,31 +49,20 @@
 
     def updateState(self, txns, isCommitted=False):
         for txn in txns:
-<<<<<<< HEAD
-            typ = get_type(txn)
-            if typ == TXN_AUTHOR_AGREEMENT:
-                payload = get_payload_data(txn)
-                self.update_txn_author_agreement(
-                    payload[TXN_AUTHOR_AGREEMENT_VERSION],
-                    payload[TXN_AUTHOR_AGREEMENT_TEXT],
-                    get_seq_no(txn),
-                    get_txn_time(txn)
-                )
-
-    def update_txn_author_agreement(self, version, text, seqNo, txnTime):
-=======
             self.updateStateWithSingleTxn(txn, isCommitted=isCommitted)
 
     def updateStateWithSingleTxn(self, txn, isCommitted=False):
         typ = get_type(txn)
-        payload = get_payload_data(txn)
         if typ == TXN_AUTHOR_AGREEMENT:
-            self.update_txn_author_agreement(payload)
+            payload = get_payload_data(txn)
+            self.update_txn_author_agreement(
+                payload[TXN_AUTHOR_AGREEMENT_VERSION],
+                payload[TXN_AUTHOR_AGREEMENT_TEXT],
+                get_seq_no(txn),
+                get_txn_time(txn)
+            )
 
-    def update_txn_author_agreement(self, payload):
-        version = payload[TXN_AUTHOR_AGREEMENT_VERSION]
-        text = payload[TXN_AUTHOR_AGREEMENT_TEXT]
->>>>>>> 43756c8c
+    def update_txn_author_agreement(self, version, text, seqNo, txnTime):
         digest = self._taa_digest(version, text)
 
         data = {
