from collections import defaultdict

import sys
from typing import Tuple, NamedTuple, List, Set, Optional

from common.exceptions import LogicError
from plenum.common.config_util import getConfig
from plenum.common.constants import AUDIT_LEDGER_ID, AUDIT_TXN_VIEW_NO, AUDIT_TXN_PP_SEQ_NO
from plenum.common.event_bus import InternalBus, ExternalBus
from plenum.common.ledger import Ledger
from plenum.common.messages.internal_messages import NeedMasterCatchup, NeedBackupCatchup, CheckpointStabilized, \
    BackupSetupLastOrdered, NewViewAccepted, NewViewCheckpointsApplied
from plenum.common.messages.node_messages import Checkpoint, Ordered
from plenum.common.metrics_collector import MetricsName, MetricsCollector, NullMetricsCollector
from plenum.common.router import Subscription
from plenum.common.stashing_router import StashingRouter, PROCESS
from plenum.common.txn_util import get_payload_data
from plenum.common.util import compare_3PC_keys
from plenum.server.consensus.consensus_shared_data import ConsensusSharedData
from plenum.server.consensus.metrics_decorator import measure_consensus_time
from plenum.server.consensus.msg_validator import CheckpointMsgValidator
from plenum.server.database_manager import DatabaseManager
from plenum.server.replica_validator_enums import STASH_WATERMARKS
from stp_core.common.log import getlogger


class CheckpointService:
    STASHED_CHECKPOINTS_BEFORE_CATCHUP = 1

    # TODO: Remove view_no from key after implementing INDY-1336
    CheckpointKey = NamedTuple('CheckpointKey',
                               [('view_no', int), ('pp_seq_no', int), ('digest', str)])

    def __init__(self, data: ConsensusSharedData, bus: InternalBus, network: ExternalBus,
                 stasher: StashingRouter, db_manager: DatabaseManager,
                 metrics: MetricsCollector = NullMetricsCollector(), ):
        self._data = data
        self._bus = bus
        self._network = network
        self._stasher = stasher
        self._subscription = Subscription()
        self._validator = CheckpointMsgValidator(self._data)
        self._db_manager = db_manager
        self.metrics = metrics

        # Received checkpoints, mapping CheckpointKey -> List(node_alias)
        self._received_checkpoints = defaultdict(set)  # type: Dict[CheckpointService.CheckpointKey, Set[str]]

        self._config = getConfig()
        self._logger = getlogger()

        self._subscription.subscribe(stasher, Checkpoint, self.process_checkpoint)

        self._subscription.subscribe(bus, Ordered, self.process_ordered)
        self._subscription.subscribe(bus, BackupSetupLastOrdered, self.process_backup_setup_last_ordered)
        self._subscription.subscribe(bus, NewViewAccepted, self.process_new_view_accepted)

    def cleanup(self):
        self._subscription.unsubscribe_all()

    @property
    def view_no(self):
        return self._data.view_no

    @property
    def is_master(self):
        return self._data.is_master

    @property
    def last_ordered_3pc(self):
        return self._data.last_ordered_3pc

    @measure_consensus_time(MetricsName.PROCESS_CHECKPOINT_TIME,
                            MetricsName.BACKUP_PROCESS_CHECKPOINT_TIME)
    def process_checkpoint(self, msg: Checkpoint, sender: str) -> (bool, str):
        """
        Process checkpoint messages
        :return: whether processed (True) or stashed (False)
        """
        self._logger.info('{} processing checkpoint {} from {}'.format(self, msg, sender))
        result, reason = self._validator.validate(msg)
        if result != PROCESS:
            return result, reason

        key = self._checkpoint_key(msg)
        self._received_checkpoints[key].add(sender)
        self._try_to_stabilize_checkpoint(key)
        self._start_catchup_if_needed(key)

    def process_backup_setup_last_ordered(self, msg: BackupSetupLastOrdered):
        if msg.inst_id != self._data.inst_id:
            return
        self.update_watermark_from_3pc()

    def process_ordered(self, ordered: Ordered):
        for batch_id in reversed(self._data.preprepared):
            if batch_id.pp_seq_no == ordered.ppSeqNo:
                self._add_to_checkpoint(batch_id.pp_seq_no,
                                        batch_id.view_no,
                                        ordered.auditTxnRootHash)
                return
        raise LogicError("CheckpointService | Can't process Ordered msg because "
                         "ppSeqNo {} not in preprepared".format(ordered.ppSeqNo))

    def _start_catchup_if_needed(self, key: CheckpointKey):
        if self._have_own_checkpoint(key):
            return

        unknown_stabilized = self._unknown_stabilized_checkpoints()
        lag_in_checkpoints = len(unknown_stabilized)
        if lag_in_checkpoints <= self.STASHED_CHECKPOINTS_BEFORE_CATCHUP:
            return

        last_key = sorted(unknown_stabilized, key=lambda v: (v.view_no, v.pp_seq_no))[-1]

        if self.is_master:
            # TODO: This code doesn't seem to be needed, but it was there. Leaving just in case
            #  tests explain why it was really needed.
            # self._logger.display(
            #     '{} has lagged for {} checkpoints so updating watermarks to {}'.format(
            #         self, lag_in_checkpoints, last_key.pp_seq_no))
            # self.set_watermarks(low_watermark=last_key.pp_seq_no)

            if not self._data.is_primary:
                self._logger.display('{} has lagged for {} checkpoints so the catchup procedure starts'.
                                     format(self, lag_in_checkpoints))
                self._bus.send(NeedMasterCatchup())
        else:
            self._logger.info('{} has lagged for {} checkpoints so adjust last_ordered_3pc to {}, '
                              'shift watermarks and clean collections'.
                              format(self, lag_in_checkpoints, last_key.pp_seq_no))
            # Adjust last_ordered_3pc, shift watermarks, clean operational
            # collections and process stashed messages which now fit between
            # watermarks
            # TODO: Actually we might need to process view_no from last_key as well, however
            #  it wasn't processed before, and it will go away when INDY-1336 gets implemented
            key_3pc = (self.view_no, last_key.pp_seq_no)
            self._bus.send(NeedBackupCatchup(inst_id=self._data.inst_id,
                                             caught_up_till_3pc=key_3pc))
            self.caught_up_till_3pc(key_3pc)

    def caught_up_till_3pc(self, caught_up_till_3pc):
        cp_seq_no = caught_up_till_3pc[1] // self._config.CHK_FREQ * self._config.CHK_FREQ
        self._mark_checkpoint_stable(cp_seq_no)

    def catchup_clear_for_backup(self):
        self._reset_checkpoints()
        self._remove_received_checkpoints()
        self.set_watermarks(low_watermark=0,
                            high_watermark=sys.maxsize)

    def _add_to_checkpoint(self, ppSeqNo, view_no, audit_txn_root_hash):
        if ppSeqNo % self._config.CHK_FREQ != 0:
            return

        key = self.CheckpointKey(view_no=view_no,
                                 pp_seq_no=ppSeqNo,
                                 digest=audit_txn_root_hash)

        self._do_checkpoint(ppSeqNo, view_no, audit_txn_root_hash)
        self._try_to_stabilize_checkpoint(key)

    @measure_consensus_time(MetricsName.SEND_CHECKPOINT_TIME,
                            MetricsName.BACKUP_SEND_CHECKPOINT_TIME)
    def _do_checkpoint(self, pp_seq_no, view_no, audit_txn_root_hash):
        self._logger.info("{} sending Checkpoint {} view {} audit txn root hash {}".
                          format(self, pp_seq_no, view_no, audit_txn_root_hash))

        checkpoint = Checkpoint(self._data.inst_id, view_no, 0, pp_seq_no, audit_txn_root_hash)
        self._network.send(checkpoint)
        self._data.checkpoints.add(checkpoint)

    def _try_to_stabilize_checkpoint(self, key: CheckpointKey):
        if not self._have_quorum_on_received_checkpoint(key):
            return

        if not self._have_own_checkpoint(key):
            return

        self._mark_checkpoint_stable(key.pp_seq_no)

    def _mark_checkpoint_stable(self, pp_seq_no):
        self._data.stable_checkpoint = pp_seq_no

        stable_checkpoints = self._data.checkpoints.irange_key(min_key=pp_seq_no, max_key=pp_seq_no)
        if len(list(stable_checkpoints)) == 0:
            checkpoint = self._create_checkpoint_from_audit_ledger(pp_seq_no)
            self._logger.info("{} adding a stable checkpoint {}".format(self, checkpoint))
            self._data.checkpoints.add(checkpoint)

        for cp in self._data.checkpoints.copy():
            if cp.seqNoEnd < pp_seq_no:
                self._logger.trace("{} removing previous checkpoint {}".format(self, cp))
                self._data.checkpoints.remove(cp)

        self.set_watermarks(low_watermark=pp_seq_no)

        self._remove_received_checkpoints(till_3pc_key=(self.view_no, pp_seq_no))
        self._bus.send(CheckpointStabilized((self.view_no, pp_seq_no)))  # call OrderingService.gc()
        self._logger.info("{} marked stable checkpoint {}".format(self, pp_seq_no))

    def _create_checkpoint_from_audit_ledger(self, pp_seq_no):
        audit_ledger = self._db_manager.get_ledger(AUDIT_LEDGER_ID)
        audit_txn, audit_txn_seq_no = self._audit_txn_by_pp_seq_no(audit_ledger, pp_seq_no)
        # TODO: What should we do if txn not found or audit ledger is empty?
        view_no = self._get_view_no_from_audit(audit_txn)
        digest = self._get_digest_from_audit(audit_ledger, audit_txn_seq_no)
        return Checkpoint(instId=self._data.inst_id,
                          viewNo=view_no,
                          seqNoStart=0,
                          seqNoEnd=pp_seq_no,
                          digest=digest)

    def _get_view_no_from_audit(self, audit_txn):
        return self.view_no if audit_txn is None else get_payload_data(audit_txn)[AUDIT_TXN_VIEW_NO]

    def _get_digest_from_audit(self, audit_ledger, audit_txn_seq_no):
        return None if not audit_txn_seq_no else audit_ledger.hashToStr(
            audit_ledger.tree.merkle_tree_hash(0, audit_txn_seq_no))

    def set_watermarks(self, low_watermark: int, high_watermark: int = None):
        self._data.low_watermark = low_watermark
        self._data.high_watermark = self._data.low_watermark + self._config.LOG_SIZE \
            if high_watermark is None else \
            high_watermark

        self._logger.info('{} set watermarks as {} {}'.format(self,
                                                              self._data.low_watermark,
                                                              self._data.high_watermark))
        self._stasher.process_all_stashed(STASH_WATERMARKS)

    def update_watermark_from_3pc(self):
        last_ordered_3pc = self.last_ordered_3pc
        if (last_ordered_3pc is not None) and (last_ordered_3pc[0] == self.view_no):
            self._logger.info("update_watermark_from_3pc to {}".format(last_ordered_3pc))
            self.set_watermarks(last_ordered_3pc[1])
        else:
            self._logger.info("try to update_watermark_from_3pc but last_ordered_3pc is None")

    def _remove_received_checkpoints(self, till_3pc_key=None):
        """
        Remove received checkpoints up to `till_3pc_key` if provided,
        otherwise remove all received checkpoints
        """
        if till_3pc_key is None:
            self._received_checkpoints.clear()
            self._logger.info('{} removing all received checkpoints'.format(self))
            return

        for cp in list(self._received_checkpoints.keys()):
            if self._is_below_3pc_key(cp, till_3pc_key):
                self._logger.info('{} removing received checkpoints: {}'.format(self, cp))
                del self._received_checkpoints[cp]

    def _reset_checkpoints(self):
        # That function most probably redundant in PBFT approach,
        # because according to paper, checkpoints cleared only when next stabilized.
        # Avoid using it while implement other services.
        self._data.checkpoints.clear()
        self._data.checkpoints.append(self._data.initial_checkpoint)

    def __str__(self) -> str:
        return "{} - checkpoint_service".format(self._data.name)

    def discard(self, msg, reason, sender):
        self._logger.trace("{} discard message {} from {} "
                           "with the reason: {}".format(self, msg, sender, reason))

    def _have_own_checkpoint(self, key: CheckpointKey) -> bool:
        own_checkpoints = self._data.checkpoints.irange_key(min_key=key.pp_seq_no, max_key=key.pp_seq_no)
        return any(cp.viewNo == key.view_no and cp.digest == key.digest for cp in own_checkpoints)

    def _have_quorum_on_received_checkpoint(self, key: CheckpointKey) -> bool:
        votes = self._received_checkpoints[key]
        return self._data.quorums.checkpoint.is_reached(len(votes))

    def _unknown_stabilized_checkpoints(self) -> List[CheckpointKey]:
        return [key for key in self._received_checkpoints
                if self._have_quorum_on_received_checkpoint(key) and
                not self._have_own_checkpoint(key) and
                not self._is_below_3pc_key(key, self.last_ordered_3pc)]

    @staticmethod
    def _is_below_3pc_key(cp: CheckpointKey, key: Tuple[int, int]) -> bool:
        return compare_3PC_keys((cp.view_no, cp.pp_seq_no), key) >= 0

    @staticmethod
    def _checkpoint_key(checkpoint: Checkpoint) -> CheckpointKey:
        return CheckpointService.CheckpointKey(
            view_no=checkpoint.viewNo,
            pp_seq_no=checkpoint.seqNoEnd,
            digest=checkpoint.digest
        )

    @staticmethod
    def _audit_txn_by_pp_seq_no(audit_ledger: Ledger, pp_seq_no: int) -> (dict, int):
        # TODO: Should we put it into some common code?
        seq_no = audit_ledger.size
        txn = None
        while seq_no > 0:
            txn = audit_ledger.getBySeqNo(seq_no)
            txn_data = get_payload_data(txn)
            audit_pp_seq_no = txn_data[AUDIT_TXN_PP_SEQ_NO]
            if audit_pp_seq_no == pp_seq_no:
                break
            seq_no -= 1
        return txn, seq_no

    def process_new_view_accepted(self, msg: NewViewAccepted):
<<<<<<< HEAD
        if self.is_master:
            cp = msg.checkpoint
            if cp not in self._data.checkpoints:
                self._data.checkpoints.append(cp)
            self._mark_checkpoint_stable(cp.seqNoEnd)
            self.set_watermarks(low_watermark=cp.seqNoEnd)
        else:
            # TODO: This is kind of hackery, but proper way would require introducing more
            #  messages specifically for backup replicas. Hope we can live with it for now.
            self._data.waiting_for_new_view = False
            self._data.pp_seq_no = 0
            self.set_watermarks(low_watermark=0)
            self._reset_checkpoints()
            self._data.stable_checkpoint = 0

=======
        if not self.is_master:
            return
        # do not update stable checkpoints if the node doesn't have this checkpoint
        # the node is lagging behind in this case and will start catchup after receiving one more quorum of checkpoints
        # from other nodes
        cp = msg.checkpoint
        if cp not in self._data.checkpoints:
            return PROCESS, None

        # 1. update shared data
        self._mark_checkpoint_stable(cp.seqNoEnd)
        self.set_watermarks(low_watermark=cp.seqNoEnd)

        # 2. send NewViewCheckpointsApplied
>>>>>>> 2c081b83
        self._bus.send(NewViewCheckpointsApplied(view_no=msg.view_no,
                                                 view_changes=msg.view_changes,
                                                 checkpoint=msg.checkpoint,
                                                 batches=msg.batches))<|MERGE_RESOLUTION|>--- conflicted
+++ resolved
@@ -307,11 +307,13 @@
         return txn, seq_no
 
     def process_new_view_accepted(self, msg: NewViewAccepted):
-<<<<<<< HEAD
         if self.is_master:
             cp = msg.checkpoint
+            # do not update stable checkpoints if the node doesn't have this checkpoint
+            # the node is lagging behind in this case and will start catchup after receiving
+            # one more quorum of checkpoints from other nodes
             if cp not in self._data.checkpoints:
-                self._data.checkpoints.append(cp)
+                return
             self._mark_checkpoint_stable(cp.seqNoEnd)
             self.set_watermarks(low_watermark=cp.seqNoEnd)
         else:
@@ -323,22 +325,6 @@
             self._reset_checkpoints()
             self._data.stable_checkpoint = 0
 
-=======
-        if not self.is_master:
-            return
-        # do not update stable checkpoints if the node doesn't have this checkpoint
-        # the node is lagging behind in this case and will start catchup after receiving one more quorum of checkpoints
-        # from other nodes
-        cp = msg.checkpoint
-        if cp not in self._data.checkpoints:
-            return PROCESS, None
-
-        # 1. update shared data
-        self._mark_checkpoint_stable(cp.seqNoEnd)
-        self.set_watermarks(low_watermark=cp.seqNoEnd)
-
-        # 2. send NewViewCheckpointsApplied
->>>>>>> 2c081b83
         self._bus.send(NewViewCheckpointsApplied(view_no=msg.view_no,
                                                  view_changes=msg.view_changes,
                                                  checkpoint=msg.checkpoint,
