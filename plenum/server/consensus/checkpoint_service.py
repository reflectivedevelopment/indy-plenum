from collections import defaultdict

import sys
from typing import Tuple, NamedTuple, List, Set

from common.exceptions import LogicError
from plenum.common.config_util import getConfig
from plenum.common.event_bus import InternalBus, ExternalBus
from plenum.common.messages.internal_messages import NeedMasterCatchup, NeedBackupCatchup, CheckpointStabilized, \
<<<<<<< HEAD
    BackupSetupLastOrdered
from plenum.common.messages.node_messages import Checkpoint, Ordered
=======
    BackupSetupLastOrdered, NewViewAccepted, NewViewCheckpointsApplied
from plenum.common.messages.node_messages import Checkpoint, Ordered, CheckpointState
>>>>>>> ffa8b984
from plenum.common.metrics_collector import MetricsName, MetricsCollector, NullMetricsCollector
from plenum.common.router import Subscription
from plenum.common.stashing_router import StashingRouter, PROCESS
from plenum.common.util import compare_3PC_keys
from plenum.server.consensus.consensus_shared_data import ConsensusSharedData
from plenum.server.consensus.metrics_decorator import measure_consensus_time
from plenum.server.consensus.msg_validator import CheckpointMsgValidator
from plenum.server.database_manager import DatabaseManager
from plenum.server.replica_validator_enums import STASH_WATERMARKS
from stp_core.common.log import getlogger


class CheckpointService:
    STASHED_CHECKPOINTS_BEFORE_CATCHUP = 1

    # TODO: Remove view_no from key after implementing INDY-1336
    CheckpointKey = NamedTuple('CheckpointKey',
                               [('view_no', int), ('pp_seq_no', int), ('digest', str)])

    def __init__(self, data: ConsensusSharedData, bus: InternalBus, network: ExternalBus,
                 stasher: StashingRouter, db_manager: DatabaseManager,
                 metrics: MetricsCollector = NullMetricsCollector(),):
        self._data = data
        self._bus = bus
        self._network = network
        self._stasher = stasher
        self._subscription = Subscription()
        self._validator = CheckpointMsgValidator(self._data)
        self._db_manager = db_manager
        self.metrics = metrics

        # Received checkpoints, mapping CheckpointKey -> List(node_alias)
        self._received_checkpoints = defaultdict(set)  # type: Dict[CheckpointService.CheckpointKey, Set[str]]

        self._config = getConfig()
        self._logger = getlogger()

        self._subscription.subscribe(stasher, Checkpoint, self.process_checkpoint)

        self._subscription.subscribe(bus, Ordered, self.process_ordered)
        self._subscription.subscribe(bus, BackupSetupLastOrdered, self.process_backup_setup_last_ordered)
        self._subscription.subscribe(bus, NewViewAccepted, self.process_new_view_accepted)

    def cleanup(self):
        self._subscription.unsubscribe_all()

    @property
    def view_no(self):
        return self._data.view_no

    @property
    def is_master(self):
        return self._data.is_master

    @property
    def last_ordered_3pc(self):
        return self._data.last_ordered_3pc

    @measure_consensus_time(MetricsName.PROCESS_CHECKPOINT_TIME,
                            MetricsName.BACKUP_PROCESS_CHECKPOINT_TIME)
    def process_checkpoint(self, msg: Checkpoint, sender: str) -> (bool, str):
        """
        Process checkpoint messages
        :return: whether processed (True) or stashed (False)
        """
        if msg.instId != self._data.inst_id:
            return None, None
        self._logger.info('{} processing checkpoint {} from {}'.format(self, msg, sender))
        result, reason = self._validator.validate(msg)
        if result != PROCESS:
            return result, reason

        key = self.CheckpointKey(view_no=msg.viewNo,
                                 pp_seq_no=msg.seqNoEnd,
                                 digest=msg.digest)

        self._received_checkpoints[key].add(sender)
        self._try_to_stabilize_checkpoint(key)
        self._start_catchup_if_needed(key)

    def process_backup_setup_last_ordered(self, msg: BackupSetupLastOrdered):
        if msg.inst_id != self._data.inst_id:
            return
        self.update_watermark_from_3pc()

    def process_ordered(self, ordered: Ordered):
        if ordered.instId != self._data.inst_id:
            return
        for batch_id in reversed(self._data.preprepared):
            if batch_id.pp_seq_no == ordered.ppSeqNo:
                self._add_to_checkpoint(batch_id.pp_seq_no,
                                        batch_id.view_no,
                                        ordered.auditTxnRootHash)
                return
        raise LogicError("CheckpointService | Can't process Ordered msg because "
                         "ppSeqNo {} not in preprepared".format(ordered.ppSeqNo))

    def _start_catchup_if_needed(self, key: CheckpointKey):
        if self._have_own_checkpoint(key):
            return

        unknown_stabilized = self._unknown_stabilized_checkpoints()
        lag_in_checkpoints = len(unknown_stabilized)
        if lag_in_checkpoints <= self.STASHED_CHECKPOINTS_BEFORE_CATCHUP:
            return

        last_key = sorted(unknown_stabilized, key=lambda v: (v.view_no, v.pp_seq_no))[-1]

        if self.is_master:
            # TODO: This code doesn't seem to be needed, but it was there. Leaving just in case
            #  tests explain why it was really needed.
            # self._logger.display(
            #     '{} has lagged for {} checkpoints so updating watermarks to {}'.format(
            #         self, lag_in_checkpoints, last_key.pp_seq_no))
            # self.set_watermarks(low_watermark=last_key.pp_seq_no)

            if not self._data.is_primary:
                self._logger.display('{} has lagged for {} checkpoints so the catchup procedure starts'.
                                     format(self, lag_in_checkpoints))
                self._bus.send(NeedMasterCatchup())
        else:
            self._logger.info('{} has lagged for {} checkpoints so adjust last_ordered_3pc to {}, '
                              'shift watermarks and clean collections'.
                              format(self, lag_in_checkpoints, last_key.pp_seq_no))
            # Adjust last_ordered_3pc, shift watermarks, clean operational
            # collections and process stashed messages which now fit between
            # watermarks
            # TODO: Actually we might need to process view_no from last_key as well, however
            #  it wasn't processed before, and it will go away when INDY-1336 gets implemented
            key_3pc = (self.view_no, last_key.pp_seq_no)
            self._bus.send(NeedBackupCatchup(inst_id=self._data.inst_id,
                                             caught_up_till_3pc=key_3pc))
            self.caught_up_till_3pc(key_3pc)

    def gc_before_new_view(self):
        self._reset_checkpoints()
        self._remove_received_checkpoints(till_3pc_key=(self.view_no, 0))

    def caught_up_till_3pc(self, caught_up_till_3pc):
        # TODO: Implement it like this
        # cp_seq_no = caught_up_till_3pc[1] // self._config.CHK_FREQ * self._config.CHK_FREQ
        # self._mark_checkpoint_stable(cp_seq_no)

        self._reset_checkpoints()
        self._remove_received_checkpoints(till_3pc_key=caught_up_till_3pc)
        self.update_watermark_from_3pc()

    def catchup_clear_for_backup(self):
        self._reset_checkpoints()
        self._remove_received_checkpoints()
        self.set_watermarks(low_watermark=0,
                            high_watermark=sys.maxsize)

    def _add_to_checkpoint(self, ppSeqNo, view_no, audit_txn_root_hash):
        if ppSeqNo % self._config.CHK_FREQ != 0:
            return

        key = self.CheckpointKey(view_no=view_no,
                                 pp_seq_no=ppSeqNo,
                                 digest=audit_txn_root_hash)

        self._do_checkpoint(ppSeqNo, view_no, audit_txn_root_hash)
        self._try_to_stabilize_checkpoint(key)

    @measure_consensus_time(MetricsName.SEND_CHECKPOINT_TIME,
                            MetricsName.BACKUP_SEND_CHECKPOINT_TIME)
    def _do_checkpoint(self, pp_seq_no, view_no, audit_txn_root_hash):
        self._logger.info("{} sending Checkpoint {} view {} audit txn root hash {}".
                          format(self, pp_seq_no, view_no, audit_txn_root_hash))

        checkpoint = Checkpoint(self._data.inst_id, view_no, 0, pp_seq_no, audit_txn_root_hash)
        self._network.send(checkpoint)
        self._data.checkpoints.add(checkpoint)

    def _try_to_stabilize_checkpoint(self, key: CheckpointKey):
        if not self._have_quorum_on_received_checkpoint(key):
            return
<<<<<<< HEAD
=======
        self.set_watermarks(low_watermark=seqNo)
        for k in previousCheckpoints:
            self._logger.trace("{} removing previous checkpoint {}".format(self, k))
            self._checkpoint_state.pop(k)
        self._remove_stashed_checkpoints(till_3pc_key=(self.view_no, seqNo))
        self._bus.send(CheckpointStabilized(self._data.inst_id, (self.view_no, seqNo)))
        self._logger.info("{} marked stable checkpoint {}".format(self, (s, e)))

    def _check_if_checkpoint_stable(self, key: Tuple[int, int]):
        ckState = self._checkpoint_state[key]
        if self._data.quorums.checkpoint.is_reached(len(ckState.receivedDigests)):
            self._mark_checkpoint_stable(ckState.seqNo)
            return True
        else:
            self._logger.debug('{} has state.receivedDigests as {}'.format(
                self, ckState.receivedDigests.keys()))
            return False
>>>>>>> ffa8b984

        if not self._have_own_checkpoint(key):
            return

        self._mark_checkpoint_stable(key.pp_seq_no)

    def _mark_checkpoint_stable(self, pp_seq_no):
        self._data.stable_checkpoint = pp_seq_no

        for cp in self._data.checkpoints.copy():
            # TODO: Change to < to make checkpoints compatible with PBFT view change
            if cp.seqNoEnd <= pp_seq_no:
                self._logger.trace("{} removing previous checkpoint {}".format(self, cp))
                self._data.checkpoints.remove(cp)

        self.set_watermarks(low_watermark=pp_seq_no)

        self._remove_received_checkpoints(till_3pc_key=(self.view_no, pp_seq_no))
        self._bus.send(CheckpointStabilized(self._data.inst_id, (self.view_no, pp_seq_no)))  # call OrderingService.l_gc()
        self._logger.info("{} marked stable checkpoint {}".format(self, pp_seq_no))

    def reset_watermarks_before_new_view(self):
        # Reset any previous view watermarks since for view change to
        # successfully complete, the node must have reached the same state
        # as other nodes
        self.set_watermarks(low_watermark=0)

    def should_reset_watermarks_before_new_view(self):
        if self.view_no <= 0:
            return False
        if self.last_ordered_3pc[0] == self.view_no and self.last_ordered_3pc[1] > 0:
            return False
        return True

    def set_watermarks(self, low_watermark: int, high_watermark: int = None):
        self._data.low_watermark = low_watermark
        self._data.high_watermark = self._data.low_watermark + self._config.LOG_SIZE \
            if high_watermark is None else \
            high_watermark

        self._logger.info('{} set watermarks as {} {}'.format(self,
                                                              self._data.low_watermark,
                                                              self._data.high_watermark))
        self._stasher.process_all_stashed(STASH_WATERMARKS)

    def update_watermark_from_3pc(self):
        last_ordered_3pc = self.last_ordered_3pc
        if (last_ordered_3pc is not None) and (last_ordered_3pc[0] == self.view_no):
            self._logger.info("update_watermark_from_3pc to {}".format(last_ordered_3pc))
            self.set_watermarks(last_ordered_3pc[1])
        else:
            self._logger.info("try to update_watermark_from_3pc but last_ordered_3pc is None")

    def _remove_received_checkpoints(self, till_3pc_key=None):
        """
        Remove received checkpoints up to `till_3pc_key` if provided,
        otherwise remove all received checkpoints
        """
        if till_3pc_key is None:
            self._received_checkpoints.clear()
            self._logger.info('{} removing all received checkpoints'.format(self))
            return

        for cp in list(self._received_checkpoints.keys()):
            if self._is_below_3pc_key(cp, till_3pc_key):
                self._logger.info('{} removing received checkpoints: {}'.format(self, cp))
                del self._received_checkpoints[cp]

    def _reset_checkpoints(self):
        # That function most probably redundant in PBFT approach,
        # because according to paper, checkpoints cleared only when next stabilized.
        # Avoid using it while implement other services.
        self._data.checkpoints.clear()
        # TODO: change to = 1 in ViewChangeService integration.
        self._data.stable_checkpoint = 0

    def __str__(self) -> str:
        return "{} - checkpoint_service".format(self._data.name)

    def discard(self, msg, reason, sender):
        self._logger.trace("{} discard message {} from {} "
                           "with the reason: {}".format(self, msg, sender, reason))

<<<<<<< HEAD
    def _have_own_checkpoint(self, key: CheckpointKey) -> bool:
        own_checkpoints = self._data.checkpoints.irange_key(min_key=key.pp_seq_no, max_key=key.pp_seq_no)
        return any(cp.viewNo == key.view_no and cp.digest == key.digest for cp in own_checkpoints)

    def _have_quorum_on_received_checkpoint(self, key: CheckpointKey) -> bool:
        votes = self._received_checkpoints[key]
        return self._data.quorums.checkpoint.is_reached(len(votes))

    def _unknown_stabilized_checkpoints(self) -> List[CheckpointKey]:
        return [key for key in self._received_checkpoints
                if self._have_quorum_on_received_checkpoint(key) and
                not self._have_own_checkpoint(key) and
                not self._is_below_3pc_key(key, self.last_ordered_3pc)]

    @staticmethod
    def _is_below_3pc_key(cp: CheckpointKey, key: Tuple[int, int]) -> bool:
        return compare_3PC_keys((cp.view_no, cp.pp_seq_no), key) >= 0
=======
    def process_new_view_accepted(self, msg: NewViewAccepted):
        # 1. update shared data
        cp = msg.checkpoint
        if cp not in self._data.checkpoints:
            self._data.checkpoints.append(cp)
        self._set_stable_checkpoint(cp.seqNoEnd)
        self.set_watermarks(low_watermark=cp.seqNoEnd)

        # 2. send NewViewCheckpointsApplied
        self._bus.send(NewViewCheckpointsApplied(view_no=msg.view_no,
                                                 view_changes=msg.view_changes,
                                                 checkpoint=msg.checkpoint,
                                                 batches=msg.batches))
        return PROCESS, None
>>>>>>> ffa8b984
<|MERGE_RESOLUTION|>--- conflicted
+++ resolved
@@ -7,13 +7,8 @@
 from plenum.common.config_util import getConfig
 from plenum.common.event_bus import InternalBus, ExternalBus
 from plenum.common.messages.internal_messages import NeedMasterCatchup, NeedBackupCatchup, CheckpointStabilized, \
-<<<<<<< HEAD
-    BackupSetupLastOrdered
+    BackupSetupLastOrdered, NewViewAccepted, NewViewCheckpointsApplied
 from plenum.common.messages.node_messages import Checkpoint, Ordered
-=======
-    BackupSetupLastOrdered, NewViewAccepted, NewViewCheckpointsApplied
-from plenum.common.messages.node_messages import Checkpoint, Ordered, CheckpointState
->>>>>>> ffa8b984
 from plenum.common.metrics_collector import MetricsName, MetricsCollector, NullMetricsCollector
 from plenum.common.router import Subscription
 from plenum.common.stashing_router import StashingRouter, PROCESS
@@ -191,26 +186,6 @@
     def _try_to_stabilize_checkpoint(self, key: CheckpointKey):
         if not self._have_quorum_on_received_checkpoint(key):
             return
-<<<<<<< HEAD
-=======
-        self.set_watermarks(low_watermark=seqNo)
-        for k in previousCheckpoints:
-            self._logger.trace("{} removing previous checkpoint {}".format(self, k))
-            self._checkpoint_state.pop(k)
-        self._remove_stashed_checkpoints(till_3pc_key=(self.view_no, seqNo))
-        self._bus.send(CheckpointStabilized(self._data.inst_id, (self.view_no, seqNo)))
-        self._logger.info("{} marked stable checkpoint {}".format(self, (s, e)))
-
-    def _check_if_checkpoint_stable(self, key: Tuple[int, int]):
-        ckState = self._checkpoint_state[key]
-        if self._data.quorums.checkpoint.is_reached(len(ckState.receivedDigests)):
-            self._mark_checkpoint_stable(ckState.seqNo)
-            return True
-        else:
-            self._logger.debug('{} has state.receivedDigests as {}'.format(
-                self, ckState.receivedDigests.keys()))
-            return False
->>>>>>> ffa8b984
 
         if not self._have_own_checkpoint(key):
             return
@@ -294,7 +269,6 @@
         self._logger.trace("{} discard message {} from {} "
                            "with the reason: {}".format(self, msg, sender, reason))
 
-<<<<<<< HEAD
     def _have_own_checkpoint(self, key: CheckpointKey) -> bool:
         own_checkpoints = self._data.checkpoints.irange_key(min_key=key.pp_seq_no, max_key=key.pp_seq_no)
         return any(cp.viewNo == key.view_no and cp.digest == key.digest for cp in own_checkpoints)
@@ -312,7 +286,7 @@
     @staticmethod
     def _is_below_3pc_key(cp: CheckpointKey, key: Tuple[int, int]) -> bool:
         return compare_3PC_keys((cp.view_no, cp.pp_seq_no), key) >= 0
-=======
+
     def process_new_view_accepted(self, msg: NewViewAccepted):
         # 1. update shared data
         cp = msg.checkpoint
@@ -326,5 +300,4 @@
                                                  view_changes=msg.view_changes,
                                                  checkpoint=msg.checkpoint,
                                                  batches=msg.batches))
-        return PROCESS, None
->>>>>>> ffa8b984
+        return PROCESS, None