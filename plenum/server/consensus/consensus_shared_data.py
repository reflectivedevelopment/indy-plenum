from typing import List, NamedTuple

from plenum.common.config_util import getConfig
from plenum.common.messages.node_messages import PrePrepare, Checkpoint
from sortedcontainers import SortedListWithKey

from plenum.common.startable import Mode
from plenum.server.propagator import Requests
from plenum.server.quorums import Quorums

BatchID = NamedTuple('BatchID', [('view_no', int), ('pp_seq_no', int), ('pp_digest', str)])


def preprepare_to_batch_id(pre_prepare: PrePrepare) -> BatchID:
    return BatchID(pre_prepare.viewNo, pre_prepare.ppSeqNo, pre_prepare.digest)


class ConsensusSharedData:
    """
    This is a 3PC-state shared between Ordering, Checkpoint and ViewChange services.
    TODO: Consider depending on audit ledger
    TODO: Consider adding persistent local storage for 3PC certificates
    TODO: Restore primary name from audit ledger instead of passing through constructor
    """

    def __init__(self, name: str, validators: List[str], inst_id: int, is_master: bool = True):
        self._name = name
        self.inst_id = inst_id
        self.view_no = 0
        self.waiting_for_new_view = False
        self.primaries = []
        self.is_master = is_master

        self.legacy_vc_in_progress = False
        self.requests = Requests()
        self.last_ordered_3pc = (0, 0)
        # Indicates name of the primary replica of this protocol instance.
        # None in case the replica does not know who the primary of the
        # instance is
        self.primary_name = None
        # seqNoEnd of the last stabilized checkpoint
        self.stable_checkpoint = 0
        # Checkpoint messages which the current node sent.
        self.checkpoints = SortedListWithKey(key=lambda checkpoint: checkpoint.seqNoEnd)
        # List of BatchIDs of PrePrepare messages for which quorum of Prepare messages is not reached yet
        self.preprepared = []  # type:  List[BatchID]
        # List of BatchIDs of PrePrepare messages for which quorum of Prepare messages is reached
        self.prepared = []  # type:  List[BatchID]
        self._validators = None
<<<<<<< HEAD
        self.quorums = None
=======
        self._quorums = None
        # a list of validator node names ordered by rank (historical order of adding)
>>>>>>> 3ab08dea
        self.set_validators(validators)
        self.low_watermark = 0
        self.log_size = getConfig().LOG_SIZE
        self.high_watermark = self.low_watermark + self.log_size
        self.pp_seq_no = 0
        self.node_mode = Mode.starting
        # ToDo: it should be set in view_change_service before view_change starting
        # 3 phase key for the last prepared certificate before view change
        # started, applicable only to master instance
        self.legacy_last_prepared_before_view_change = None
        self.primaries_batch_needed = False
        self.requestQueues = {}

    @property
    def name(self) -> str:
        return self._name

    def set_validators(self, validators: List[str]):
        self._validators = validators
        self.quorums = Quorums(len(validators))

    @property
    def validators(self) -> List[str]:
        """
        List of validator nodes aliases
        """
        return self._validators

    @property
    def is_primary(self) -> bool:
        return None if self.primary_name is None else self.primary_name == self.name

    @property
    def is_participating(self):
        return self.node_mode == Mode.participating

    @property
    def is_synced(self):
        return Mode.is_done_syncing(self.node_mode)

    @property
    def total_nodes(self):
        return len(self.validators)

    @property
    def last_checkpoint(self) -> Checkpoint:
        if not self.checkpoints:
            return None
        else:
            return self.checkpoints[-1]<|MERGE_RESOLUTION|>--- conflicted
+++ resolved
@@ -47,12 +47,8 @@
         # List of BatchIDs of PrePrepare messages for which quorum of Prepare messages is reached
         self.prepared = []  # type:  List[BatchID]
         self._validators = None
-<<<<<<< HEAD
         self.quorums = None
-=======
-        self._quorums = None
         # a list of validator node names ordered by rank (historical order of adding)
->>>>>>> 3ab08dea
         self.set_validators(validators)
         self.low_watermark = 0
         self.log_size = getConfig().LOG_SIZE
