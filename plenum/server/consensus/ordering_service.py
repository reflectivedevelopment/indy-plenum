import itertools
import logging
import time
from collections import defaultdict, OrderedDict, deque
from functools import partial
from typing import Tuple, List, Set, Optional, Dict, Iterable

import math
from orderedset._orderedset import OrderedSet
from sortedcontainers import SortedList

from common.exceptions import PlenumValueError, LogicError
from common.serializers.serialization import state_roots_serializer, invalid_index_serializer
from crypto.bls.bls_bft_replica import BlsBftReplica
from plenum.common.config_util import getConfig
from plenum.common.constants import POOL_LEDGER_ID, SEQ_NO_DB_LABEL, AUDIT_LEDGER_ID, TXN_TYPE, \
    LAST_SENT_PP_STORE_LABEL, AUDIT_TXN_PP_SEQ_NO, AUDIT_TXN_VIEW_NO, AUDIT_TXN_PRIMARIES, PREPREPARE, PREPARE, COMMIT, \
    DOMAIN_LEDGER_ID, TS_LABEL
from plenum.common.event_bus import InternalBus, ExternalBus
from plenum.common.exceptions import SuspiciousNode, InvalidClientMessageException, SuspiciousPrePrepare, \
    UnknownIdentifier
from plenum.common.ledger import Ledger
from plenum.common.messages.internal_messages import RequestPropagates, BackupSetupLastOrdered, \
    RaisedSuspicion, ViewChangeStarted, NewViewCheckpointsApplied, MissingMessage, CheckpointStabilized, \
    ReOrderedInNewView
from plenum.common.messages.node_messages import PrePrepare, Prepare, Commit, Reject, ThreePhaseKey, Ordered, \
    OldViewPrePrepareRequest, OldViewPrePrepareReply
from plenum.common.metrics_collector import MetricsName, MetricsCollector, NullMetricsCollector
from plenum.common.request import Request
from plenum.common.router import Subscription
from plenum.common.stashing_router import PROCESS
from plenum.common.timer import TimerService, RepeatingTimer
from plenum.common.txn_util import get_payload_digest, get_payload_data, get_seq_no, get_txn_time
from plenum.common.types import f
from plenum.common.util import compare_3PC_keys, updateNamedTuple, SortedDict, getMaxFailures, mostCommonElement, \
    get_utc_epoch, max_3PC_key
from plenum.server.batch_handlers.three_pc_batch import ThreePcBatch
from plenum.server.consensus.consensus_shared_data import ConsensusSharedData, preprepare_to_batch_id, \
    get_original_viewno
from plenum.server.consensus.batch_id import BatchID
from plenum.server.consensus.metrics_decorator import measure_consensus_time
from plenum.server.consensus.ordering_service_msg_validator import OrderingServiceMsgValidator
from plenum.server.replica_helper import PP_APPLY_REJECT_WRONG, PP_APPLY_WRONG_DIGEST, PP_APPLY_WRONG_STATE, \
    PP_APPLY_ROOT_HASH_MISMATCH, PP_APPLY_HOOK_ERROR, PP_SUB_SEQ_NO_WRONG, PP_NOT_FINAL, PP_APPLY_AUDIT_HASH_MISMATCH, \
    PP_REQUEST_ALREADY_ORDERED, PP_CHECK_NOT_FROM_PRIMARY, PP_CHECK_TO_PRIMARY, PP_CHECK_DUPLICATE, \
    PP_CHECK_INCORRECT_POOL_STATE_ROOT, PP_CHECK_OLD, PP_CHECK_REQUEST_NOT_FINALIZED, PP_CHECK_NOT_NEXT, \
    PP_CHECK_WRONG_TIME, Stats, OrderedTracker, TPCStat, generateName, getNodeName
from plenum.server.replica_freshness_checker import FreshnessChecker
from plenum.server.replica_helper import replica_batch_digest
from plenum.server.replica_validator_enums import STASH_VIEW_3PC
from plenum.server.request_managers.write_request_manager import WriteRequestManager
from plenum.server.suspicion_codes import Suspicions
from stp_core.common.log import getlogger


class OrderingService:

    def __init__(self,
                 data: ConsensusSharedData,
                 timer: TimerService,
                 bus: InternalBus,
                 network: ExternalBus,
                 write_manager: WriteRequestManager,
                 bls_bft_replica: BlsBftReplica,
                 freshness_checker: FreshnessChecker,
                 stasher=None,
                 get_current_time=None,
                 get_time_for_3pc_batch=None,
                 metrics: MetricsCollector = NullMetricsCollector()):
        self.metrics = metrics
        self._data = data
        self._requests = self._data.requests
        self._timer = timer
        self._bus = bus
        self._network = network
        self._write_manager = write_manager
        self._name = self._data.name
        # TODO: We shouldn't use get_utc_epoch here, time needs to be under full control through TimerService
        self.get_time_for_3pc_batch = get_time_for_3pc_batch or get_utc_epoch
        # Flag which node set, when it have set new primaries and need to send batch
        self.primaries_batch_needed = False

        self._config = getConfig()
        self._logger = getlogger()
        # TODO: Change just to self._stasher = stasher
        self._stasher = stasher
        self._subscription = Subscription()
        self._validator = OrderingServiceMsgValidator(self._data)
        self.get_current_time = get_current_time or self._timer.get_current_time
        self._out_of_order_repeater = RepeatingTimer(self._timer,
                                                     self._config.PROCESS_STASHED_OUT_OF_ORDER_COMMITS_INTERVAL,
                                                     self._process_stashed_out_of_order_commits,
                                                     active=False)

        """
        Maps from legacy replica code
        """
        self._state_root_serializer = state_roots_serializer

        # Keeps a map of PRE-PREPAREs which did not satisfy timestamp
        # criteria, they can be accepted if >f PREPAREs are encountered.
        # This is emptied on view change. With each PRE-PREPARE, a flag is
        # stored which indicates whether there are sufficient acceptable
        # PREPAREs or not
        self.pre_prepares_stashed_for_incorrect_time = {}

        # Time of the last PRE-PREPARE which satisfied all validation rules
        # (time, digest, roots were all correct). This time is not to be
        # reverted even if the PRE-PREPAREs are not ordered. This implies that
        # the next primary would have seen all accepted PRE-PREPAREs or another
        # view change will happen
        self.last_accepted_pre_prepare_time = None

        # PRE-PREPAREs timestamps stored by non primary replica to check
        # obsolescence of incoming PrePrepares. Pre-prepares with the same
        # 3PC key are not merged since we need to keep incoming timestamps
        # for each new PP from every nodes separately.
        # Dictionary:
        #   key: Tuple[pp.viewNo, pp.seqNo]
        #   value: Dict[Tuple[PrePrepare, sender], timestamp]
        self.pre_prepare_tss = defaultdict(dict)

        # PRE-PREPAREs that are waiting to be processed but do not have the
        # corresponding request finalised. Happens when replica has not been
        # forwarded the request by the node but is getting 3 phase messages.
        # The value is a list since a malicious entry might send PRE-PREPARE
        # with a different digest and since we dont have the request finalised
        # yet, we store all PRE-PPREPAREs
        # type: List[Tuple[PrePrepare, str, Set[Tuple[str, int]]]]
        self.prePreparesPendingFinReqs = []

        # PrePrepares waiting for previous PrePrepares, key being tuple of view
        # number and pre-prepare sequence numbers and value being tuple of
        # PrePrepare and sender
        # TODO: Since pp_seq_no will start from 1 in each view, the comparator
        # of SortedDict needs to change
        self.prePreparesPendingPrevPP = SortedDict(lambda k: (k[0], k[1]))

        # PREPAREs that are stored by non primary replica for which it has not
        #  got any PRE-PREPARE. Dictionary that stores a tuple of view no and
        #  prepare sequence number as key and a deque of PREPAREs as value.
        # This deque is attempted to be flushed on receiving every
        # PRE-PREPARE request.
        self.preparesWaitingForPrePrepare = {}

        # Defines if there was a batch after last catchup
        self.first_batch_after_catchup = False

        self._lastPrePrepareSeqNo = self._data.low_watermark  # type: int

        # COMMITs that are stored for which there are no PRE-PREPARE or PREPARE
        # received
        self.commitsWaitingForPrepare = {}
        # type: Dict[Tuple[int, int], deque]

        # Dictionary of received PRE-PREPAREs. Key of dictionary is a 2
        # element tuple with elements viewNo, pre-prepare seqNo and value
        # is the received PRE-PREPARE
        self.prePrepares = SortedDict(lambda k: (k[0], k[1]))
        # type: Dict[Tuple[int, int], PrePrepare]

        # Dictionary to keep track of the which replica was primary during each
        # view. Key is the view no and value is the name of the primary
        # replica during that view
        self.primary_names = OrderedDict()  # type: OrderedDict[int, str]

        # Indicates name of the primary replica of this protocol instance.
        # None in case the replica does not know who the primary of the
        # instance is
        self._primary_name = None  # type: Optional[str]

        # Did we log a message about getting request while absence of primary
        self.warned_no_primary = False

        self.requestQueues = {}  # type: Dict[int, OrderedSet]

        self.stats = Stats(TPCStat)

        self.batches = OrderedDict()  # type: OrderedDict[Tuple[int, int]]

        self.l_bls_bft_replica = bls_bft_replica

        # Set of tuples to keep track of ordered requests. Each tuple is
        # (viewNo, ppSeqNo).
        self.ordered = OrderedTracker()

        self.lastBatchCreated = self.get_current_time()

        # Commits which are not being ordered since commits with lower
        # sequence numbers have not been ordered yet. Key is the
        # viewNo and value a map of pre-prepare sequence number to commit
        # type: Dict[int,Dict[int,Commit]]
        self.stashed_out_of_order_commits = {}

        self._freshness_checker = freshness_checker
        self._skip_send_3pc_ts = None

        self._subscription.subscribe(self._stasher, PrePrepare, self.process_preprepare)
        self._subscription.subscribe(self._stasher, Prepare, self.process_prepare)
        self._subscription.subscribe(self._stasher, Commit, self.process_commit)
        self._subscription.subscribe(self._stasher, NewViewCheckpointsApplied, self.process_new_view_checkpoints_applied)
        self._subscription.subscribe(self._stasher, OldViewPrePrepareRequest, self.process_old_view_preprepare_request)
        self._subscription.subscribe(self._stasher, OldViewPrePrepareReply, self.process_old_view_preprepare_reply)
        self._subscription.subscribe(self._bus, ViewChangeStarted, self.process_view_change_started)
        self._subscription.subscribe(self._bus, CheckpointStabilized, self._cleanup_process)

        # Dict to keep PrePrepares from old view to be re-ordered in the new view
        # key is (viewNo, ppSeqNo, ppDigest) tuple, and value is PrePrepare
        self.old_view_preprepares = {}

    def cleanup(self):
        self._subscription.unsubscribe_all()

    def __repr__(self):
        return self.name

    @measure_consensus_time(MetricsName.PROCESS_PREPARE_TIME,
                            MetricsName.BACKUP_PROCESS_PREPARE_TIME)
    def process_prepare(self, prepare: Prepare, sender: str):
        """
        Validate and process the PREPARE specified.
        If validation is successful, create a COMMIT and broadcast it.

        :param prepare: a PREPARE msg
        :param sender: name of the node that sent the PREPARE
        """
        result, reason = self._validate(prepare)
        if result != PROCESS:
            return result, reason

        key = (prepare.viewNo, prepare.ppSeqNo)
        self._logger.debug("{} received PREPARE{} from {}".format(self, key, sender))

        # TODO move this try/except up higher
        try:
            if self._validate_prepare(prepare, sender):
                self._add_to_prepares(prepare, sender)
                self.stats.inc(TPCStat.PrepareRcvd)
                self._logger.debug("{} processed incoming PREPARE {}".format(
                    self, (prepare.viewNo, prepare.ppSeqNo)))
            else:
                # TODO let's have isValidPrepare throw an exception that gets
                # handled and possibly logged higher
                self._logger.trace("{} cannot process incoming PREPARE".format(self))
        except SuspiciousNode as ex:
            self.report_suspicious_node(ex)
        return None, None

    def _validate_prepare(self, prepare: Prepare, sender: str) -> bool:
        """
        Return whether the PREPARE specified is valid.

        :param prepare: the PREPARE to validate
        :param sender: the name of the node that sent the PREPARE
        :return: True if PREPARE is valid, False otherwise
        """
        key = (prepare.viewNo, prepare.ppSeqNo)
        primaryStatus = self._is_primary_for_msg(prepare)

        ppReq = self.get_preprepare(*key)

        # If a non primary replica and receiving a PREPARE request before a
        # PRE-PREPARE request, then proceed

        # PREPARE should not be sent from primary
        if self._is_msg_from_primary(prepare, sender):
            self.report_suspicious_node(SuspiciousNode(sender, Suspicions.PR_FRM_PRIMARY, prepare))
            return False

        # If non primary replica
        if primaryStatus is False:
            if self.prepares.hasPrepareFrom(prepare, sender):
                self.report_suspicious_node(SuspiciousNode(
                    sender, Suspicions.DUPLICATE_PR_SENT, prepare))
                return False
            # If PRE-PREPARE not received for the PREPARE, might be slow
            # network
            if not ppReq:
                self._enqueue_prepare(prepare, sender)
                self.l_setup_last_ordered_for_non_master()
                return False
        # If primary replica
        if primaryStatus is True:
            if self.prepares.hasPrepareFrom(prepare, sender):
                self.report_suspicious_node(SuspiciousNode(
                    sender, Suspicions.DUPLICATE_PR_SENT, prepare))
                return False
            # If PRE-PREPARE was not sent for this PREPARE, certainly
            # malicious behavior
            elif not ppReq:
                self.report_suspicious_node(SuspiciousNode(
                    sender, Suspicions.UNKNOWN_PR_SENT, prepare))
                return False

        if primaryStatus is None and not ppReq:
            self._enqueue_prepare(prepare, sender)
            self.l_setup_last_ordered_for_non_master()
            return False

        if prepare.digest != ppReq.digest:
            self.report_suspicious_node(SuspiciousNode(sender, Suspicions.PR_DIGEST_WRONG, prepare))
            return False
        elif prepare.stateRootHash != ppReq.stateRootHash:
            self.report_suspicious_node(SuspiciousNode(sender, Suspicions.PR_STATE_WRONG,
                                                       prepare))
            return False
        elif prepare.txnRootHash != ppReq.txnRootHash:
            self.report_suspicious_node(SuspiciousNode(sender, Suspicions.PR_TXN_WRONG,
                                                       prepare))
            return False
        elif prepare.auditTxnRootHash != ppReq.auditTxnRootHash:
            self.report_suspicious_node(SuspiciousNode(sender, Suspicions.PR_AUDIT_TXN_ROOT_HASH_WRONG,
                                                       prepare))
            return False

        # BLS multi-sig:
        self.l_bls_bft_replica.validate_prepare(prepare, sender)

        return True

    """Method from legacy code"""
    def _enqueue_prepare(self, pMsg: Prepare, sender: str):
        key = (pMsg.viewNo, pMsg.ppSeqNo)
        self._logger.debug("{} queueing prepare due to unavailability of PRE-PREPARE. "
                           "Prepare {} for key {} from {}".format(self, pMsg, key, sender))
        if key not in self.preparesWaitingForPrePrepare:
            self.preparesWaitingForPrePrepare[key] = deque()
        self.preparesWaitingForPrePrepare[key].append((pMsg, sender))
        if key not in self.pre_prepares_stashed_for_incorrect_time:
            if self.is_master or self.last_ordered_3pc[1] != 0:
                self._request_pre_prepare_for_prepare(key)
        else:
            self._process_stashed_pre_prepare_for_time_if_possible(key)

    def _process_stashed_pre_prepare_for_time_if_possible(
            self, key: Tuple[int, int]):
        """
        Check if any PRE-PREPAREs that were stashed since their time was not
        acceptable, can now be accepted since enough PREPAREs are received
        """
        self._logger.debug('{} going to process stashed PRE-PREPAREs with '
                           'incorrect times'.format(self))
        q = self._data.quorums.f
        if len(self.preparesWaitingForPrePrepare[key]) > q:
            times = [pr.ppTime for (pr, _) in
                     self.preparesWaitingForPrePrepare[key]]
            most_common_time, freq = mostCommonElement(times)
            if self._data.quorums.timestamp.is_reached(freq):
                self._logger.debug('{} found sufficient PREPAREs for the '
                                   'PRE-PREPARE{}'.format(self, key))
                stashed_pp = self.pre_prepares_stashed_for_incorrect_time
                pp, sender, done = stashed_pp[key]
                if done:
                    self._logger.debug('{} already processed PRE-PREPARE{}'.format(self, key))
                    return True
                # True is set since that will indicate to `is_pre_prepare_time_acceptable`
                # that sufficient PREPAREs are received
                stashed_pp[key] = (pp, sender, True)
                self._network.process_incoming(pp, sender)
                return True
        return False

    def _request_pre_prepare_for_prepare(self, three_pc_key) -> bool:
        """
        Check if has an acceptable PRE_PREPARE already stashed, if not then
        check count of PREPAREs, make sure >f consistent PREPAREs are found,
        store the acceptable PREPARE state (digest, roots) for verification of
        the received PRE-PREPARE
        """

        if three_pc_key in self.prePreparesPendingPrevPP:
            self._logger.debug('{} not requesting a PRE-PREPARE since already found '
                               'stashed for {}'.format(self, three_pc_key))
            return False

        if len(
                self.preparesWaitingForPrePrepare[three_pc_key]) < self._data.quorums.prepare.value:
            self._logger.debug(
                '{} not requesting a PRE-PREPARE because does not have'
                ' sufficient PREPAREs for {}'.format(
                    self, three_pc_key))
            return False

        digest, state_root, txn_root, _ = \
            self._get_acceptable_stashed_prepare_state(three_pc_key)

        # Choose a better data structure for `prePreparesPendingFinReqs`
        pre_prepares = [pp for pp, _, _ in self.prePreparesPendingFinReqs
                        if (pp.viewNo, pp.ppSeqNo) == three_pc_key]
        if pre_prepares:
            if [pp for pp in pre_prepares if (pp.digest, pp.stateRootHash, pp.txnRootHash) == (digest, state_root, txn_root)]:
                self._logger.debug('{} not requesting a PRE-PREPARE since already '
                                   'found stashed for {}'.format(self, three_pc_key))
                return False

        self._request_pre_prepare(three_pc_key,
                                  stash_data=(digest, state_root, txn_root))
        return True

    def _get_acceptable_stashed_prepare_state(self, three_pc_key):
        prepares = {s: (m.digest, m.stateRootHash, m.txnRootHash) for m, s in
                    self.preparesWaitingForPrePrepare[three_pc_key]}
        acceptable, freq = mostCommonElement(prepares.values())
        return (*acceptable, {s for s, state in prepares.items()
                              if state == acceptable})

    def _is_primary_for_msg(self, msg) -> Optional[bool]:
        """
        Return whether this replica is primary if the request's view number is
        equal this replica's view number and primary has been selected for
        the current view.
        Return None otherwise.
        :param msg: message
        """
        return self._data.is_primary if self._is_msg_for_current_view(msg) \
            else self._is_primary_in_view(msg.viewNo)

    def _is_primary_in_view(self, viewNo: int) -> Optional[bool]:
        """
        Return whether this replica was primary in the given view
        """
        if viewNo not in self.primary_names:
            return False
        return self.primary_names[viewNo] == self.name

    @measure_consensus_time(MetricsName.PROCESS_COMMIT_TIME,
                            MetricsName.BACKUP_PROCESS_COMMIT_TIME)
    def process_commit(self, commit: Commit, sender: str):
        """
        Validate and process the COMMIT specified.
        If validation is successful, return the message to the node.

        :param commit: an incoming COMMIT message
        :param sender: name of the node that sent the COMMIT
        """
        result, reason = self._validate(commit)
        if result != PROCESS:
            return result, reason

        self._logger.debug("{} received COMMIT{} from {}".format(
            self, (commit.viewNo, commit.ppSeqNo), sender))

        if self._validate_commit(commit, sender):
            self.stats.inc(TPCStat.CommitRcvd)
            self._add_to_commits(commit, sender)
            self._logger.debug("{} processed incoming COMMIT{}".format(
                self, (commit.viewNo, commit.ppSeqNo)))
        return result, reason

    def _validate_commit(self, commit: Commit, sender: str) -> bool:
        """
        Return whether the COMMIT specified is valid.

        :param commit: the COMMIT to validate
        :return: True if `request` is valid, False otherwise
        """
        key = (commit.viewNo, commit.ppSeqNo)
        if not self._has_prepared(key):
            self._enqueue_commit(commit, sender)
            return False

        if self.commits.hasCommitFrom(commit, sender):
            self.report_suspicious_node(SuspiciousNode(sender, Suspicions.DUPLICATE_CM_SENT, commit))
            return False

        # BLS multi-sig:
        pre_prepare = self.get_preprepare(commit.viewNo, commit.ppSeqNo)
        why_not = self.l_bls_bft_replica.validate_commit(commit, sender, pre_prepare)

        if why_not == BlsBftReplica.CM_BLS_SIG_WRONG:
            self._logger.warning("{} discard Commit message from "
                                 "{}:{}".format(self, sender, commit))
            self.report_suspicious_node(SuspiciousNode(sender,
                                                       Suspicions.CM_BLS_SIG_WRONG,
                                                       commit))
            return False
        elif why_not is not None:
            self._logger.warning("Unknown error code returned for bls commit "
                                 "validation {}".format(why_not))

        return True

    def _enqueue_commit(self, request: Commit, sender: str):
        key = (request.viewNo, request.ppSeqNo)
        self._logger.debug("{} - Queueing commit due to unavailability of PREPARE. "
                           "Request {} with key {} from {}".format(self, request, key, sender))
        if key not in self.commitsWaitingForPrepare:
            self.commitsWaitingForPrepare[key] = deque()
        self.commitsWaitingForPrepare[key].append((request, sender))

    @measure_consensus_time(MetricsName.PROCESS_PREPREPARE_TIME,
                            MetricsName.BACKUP_PROCESS_PREPREPARE_TIME)
    def process_preprepare(self, pre_prepare: PrePrepare, sender: str):
        """
        Validate and process provided PRE-PREPARE, create and
        broadcast PREPARE for it.

        :param pre_prepare: message
        :param sender: name of the node that sent this message
        """
        pp_key = (pre_prepare.viewNo, pre_prepare.ppSeqNo)
        # the same PrePrepare might come here multiple times
        if (pp_key and (pre_prepare, sender) not in self.pre_prepare_tss[pp_key]):
            # TODO more clean solution would be to set timestamps
            # earlier (e.g. in zstack)
            self.pre_prepare_tss[pp_key][pre_prepare, sender] = self.get_time_for_3pc_batch()

        result, reason = self._validate(pre_prepare)
        if result != PROCESS:
            return result, reason

        key = (pre_prepare.viewNo, pre_prepare.ppSeqNo)
        self._logger.debug("{} received PRE-PREPARE{} from {}".format(self, key, sender))

        # TODO: should we still do it?
        # Converting each req_idrs from list to tuple
        req_idrs = {f.REQ_IDR.nm: [key for key in pre_prepare.reqIdr]}
        pre_prepare = updateNamedTuple(pre_prepare, **req_idrs)

        def report_suspicious(reason):
            ex = SuspiciousNode(sender, reason, pre_prepare)
            self.report_suspicious_node(ex)

        why_not = self._can_process_pre_prepare(pre_prepare, sender)
        if why_not is None:
            why_not_applied = \
                self._process_valid_preprepare(pre_prepare, sender)
            if why_not_applied is not None:
                if why_not_applied == PP_APPLY_REJECT_WRONG:
                    report_suspicious(Suspicions.PPR_REJECT_WRONG)
                elif why_not_applied == PP_APPLY_WRONG_DIGEST:
                    report_suspicious(Suspicions.PPR_DIGEST_WRONG)
                elif why_not_applied == PP_APPLY_WRONG_STATE:
                    report_suspicious(Suspicions.PPR_STATE_WRONG)
                elif why_not_applied == PP_APPLY_ROOT_HASH_MISMATCH:
                    report_suspicious(Suspicions.PPR_TXN_WRONG)
                elif why_not_applied == PP_APPLY_HOOK_ERROR:
                    report_suspicious(Suspicions.PPR_PLUGIN_EXCEPTION)
                elif why_not_applied == PP_SUB_SEQ_NO_WRONG:
                    report_suspicious(Suspicions.PPR_SUB_SEQ_NO_WRONG)
                elif why_not_applied == PP_NOT_FINAL:
                    # this is fine, just wait for another
                    return None, None
                elif why_not_applied == PP_APPLY_AUDIT_HASH_MISMATCH:
                    report_suspicious(Suspicions.PPR_AUDIT_TXN_ROOT_HASH_WRONG)
                elif why_not_applied == PP_REQUEST_ALREADY_ORDERED:
                    report_suspicious(Suspicions.PPR_WITH_ORDERED_REQUEST)
        elif why_not == PP_CHECK_NOT_FROM_PRIMARY:
            report_suspicious(Suspicions.PPR_FRM_NON_PRIMARY)
        elif why_not == PP_CHECK_TO_PRIMARY:
            report_suspicious(Suspicions.PPR_TO_PRIMARY)
        elif why_not == PP_CHECK_DUPLICATE:
            report_suspicious(Suspicions.DUPLICATE_PPR_SENT)
        elif why_not == PP_CHECK_INCORRECT_POOL_STATE_ROOT:
            report_suspicious(Suspicions.PPR_POOL_STATE_ROOT_HASH_WRONG)
        elif why_not == PP_CHECK_OLD:
            self._logger.info("PRE-PREPARE {} has ppSeqNo lower "
                              "then the latest one - ignoring it".format(key))
        elif why_not == PP_CHECK_REQUEST_NOT_FINALIZED:
            absents = set()
            non_fin = set()
            non_fin_payload = set()
            for key in pre_prepare.reqIdr:
                req = self._requests.get(key)
                if req is None:
                    absents.add(key)
                elif not req.finalised:
                    non_fin.add(key)
                    non_fin_payload.add(req.request.payload_digest)
            absent_str = ', '.join(str(key) for key in absents)
            non_fin_str = ', '.join(
                '{} ({} : {})'.format(str(key),
                                      str(len(self._requests[key].propagates)),
                                      ', '.join(self._requests[key].propagates.keys())) for key in non_fin)
            self._logger.warning(
                "{} found requests in the incoming pp, of {} ledger, that are not finalized. "
                "{} of them don't have propagates: [{}]. "
                "{} of them don't have enough propagates: [{}].".format(self, pre_prepare.ledgerId,
                                                                        len(absents), absent_str,
                                                                        len(non_fin), non_fin_str))

            def signal_suspicious(req):
                self._logger.info("Request digest {} already ordered. Discard {} "
                                  "from {}".format(req, pre_prepare, sender))
                report_suspicious(Suspicions.PPR_WITH_ORDERED_REQUEST)

            # checking for payload digest is more effective
            for payload_key in non_fin_payload:
                if self.db_manager.get_store(SEQ_NO_DB_LABEL).get_by_payload_digest(payload_key) != (None, None):
                    signal_suspicious(payload_key)
                    return None, None

            # for absents we can only check full digest
            for full_key in absents:
                if self.db_manager.get_store(SEQ_NO_DB_LABEL).get_by_full_digest(full_key) is not None:
                    signal_suspicious(full_key)
                    return None, None

            bad_reqs = absents | non_fin
            self._enqueue_pre_prepare(pre_prepare, sender, bad_reqs)
            # TODO: An optimisation might be to not request PROPAGATEs
            # if some PROPAGATEs are present or a client request is
            # present and sufficient PREPAREs and PRE-PREPARE are present,
            # then the digest can be compared but this is expensive as the
            # PREPARE and PRE-PREPARE contain a combined digest
            self._schedule(partial(self._request_propagates_if_needed, bad_reqs, pre_prepare),
                           self._config.PROPAGATE_REQUEST_DELAY)
        elif why_not == PP_CHECK_NOT_NEXT:
            pp_view_no = pre_prepare.viewNo
            pp_seq_no = pre_prepare.ppSeqNo
            _, last_pp_seq_no = self.__last_pp_3pc
            if self.is_master or self.last_ordered_3pc[1] != 0:
                seq_frm = last_pp_seq_no + 1
                seq_to = pp_seq_no - 1
                if seq_to >= seq_frm >= pp_seq_no - self._config.CHK_FREQ + 1:
                    self._logger.warning(
                        "{} missing PRE-PREPAREs from {} to {}, "
                        "going to request".format(self, seq_frm, seq_to))
                    self._request_missing_three_phase_messages(
                        pp_view_no, seq_frm, seq_to)
            self._enqueue_pre_prepare(pre_prepare, sender)
            self.l_setup_last_ordered_for_non_master()
        elif why_not == PP_CHECK_WRONG_TIME:
            key = (pre_prepare.viewNo, pre_prepare.ppSeqNo)
            item = (pre_prepare, sender, False)
            self.pre_prepares_stashed_for_incorrect_time[key] = item
            report_suspicious(Suspicions.PPR_TIME_WRONG)
        elif why_not == BlsBftReplica.PPR_BLS_MULTISIG_WRONG:
            report_suspicious(Suspicions.PPR_BLS_MULTISIG_WRONG)
        else:
            self._logger.warning("Unknown PRE-PREPARE check status: {}".format(why_not))
        return None, None

    @property
    def view_no(self):
        return self._data.view_no

    @property
    def sent_preprepares(self):
        return self._data.sent_preprepares

    @property
    def prepares(self):
        return self._data.prepares

    @property
    def commits(self):
        return self._data.commits

    @property
    def requested_pre_prepares(self):
        return self._data.requested_pre_prepares

    @property
    def last_ordered_3pc(self):
        return self._data.last_ordered_3pc

    @last_ordered_3pc.setter
    def last_ordered_3pc(self, lo_tuple):
        self._data.last_ordered_3pc = lo_tuple
        pp_seq_no = lo_tuple[1]
        if pp_seq_no > self.lastPrePrepareSeqNo:
            self.lastPrePrepareSeqNo = pp_seq_no
        self._logger.info('{} set last ordered as {}'.format(self, lo_tuple))

    @property
    def last_preprepare(self):
        last_3pc = (0, 0)
        lastPp = None
        if self.sent_preprepares:
            (v, s), pp = self.sent_preprepares.peekitem(-1)
            last_3pc = (v, s)
            lastPp = pp
        if self.prePrepares:
            (v, s), pp = self.prePrepares.peekitem(-1)
            if compare_3PC_keys(last_3pc, (v, s)) > 0:
                lastPp = pp
        return lastPp

    @property
    def __last_pp_3pc(self):
        last_pp = self.last_preprepare
        if not last_pp:
            return self.last_ordered_3pc

        last_3pc = (last_pp.viewNo, last_pp.ppSeqNo)
        if compare_3PC_keys(self.last_ordered_3pc, last_3pc) > 0:
            return last_3pc

        return self.last_ordered_3pc

    @property
    def db_manager(self):
        return self._write_manager.database_manager

    @property
    def is_master(self):
        return self._data.is_master

    @property
    def primary_name(self):
        """
        Name of the primary replica of this replica's instance

        :return: Returns name if primary is known, None otherwise
        """
        return self._data.primary_name

    @property
    def name(self):
        return self._data.name

    @name.setter
    def name(self, n):
        self._data._name = n

    @property
    def f(self):
        return getMaxFailures(self._data.total_nodes)

    def gc(self, till3PCKey):
        self._logger.info("{} cleaning up till {}".format(self, till3PCKey))
        tpcKeys = set()
        reqKeys = set()

        for key3PC, pp in itertools.chain(
            self.sent_preprepares.items(),
            self.prePrepares.items()
        ):
            if compare_3PC_keys(till3PCKey, key3PC) <= 0:
                tpcKeys.add(key3PC)
                for reqKey in pp.reqIdr:
                    reqKeys.add(reqKey)

        for key3PC, pp_dict in self.pre_prepare_tss.items():
            if compare_3PC_keys(till3PCKey, key3PC) <= 0:
                tpcKeys.add(key3PC)
                # TODO INDY-1983: was found that it adds additional
                # requests to clean, need to explore why
                # for (pp, _) in pp_dict:
                #    for reqKey in pp.reqIdr:
                #        reqKeys.add(reqKey)

        self._logger.trace("{} found {} 3-phase keys to clean".
                           format(self, len(tpcKeys)))
        self._logger.trace("{} found {} request keys to clean".
                           format(self, len(reqKeys)))

        self.old_view_preprepares = {k: v for k, v in self.old_view_preprepares.items()
                                     if compare_3PC_keys(till3PCKey, (k[0], k[1])) > 0}

        to_clean_up = (
            self.pre_prepare_tss,
            self.sent_preprepares,
            self.prePrepares,
            self.prepares,
            self.commits,
            self.batches,
            self.pre_prepares_stashed_for_incorrect_time,
        )
        for request_key in tpcKeys:
            pp = self.get_preprepare(*request_key)
            if pp:
                self._clear_batch(self.get_preprepare(*request_key))
            for coll in to_clean_up:
                coll.pop(request_key, None)

        for request_key in reqKeys:
            self._requests.free(request_key)
            for ledger_id, keys in self.requestQueues.items():
                if request_key in keys:
                    self.discard_req_key(ledger_id, request_key)
            self._logger.trace('{} freed request {} from previous checkpoints'
                               .format(self, request_key))

        # ToDo: do we need ordered messages there?
        self.ordered.clear_below_view(self.view_no - 1)

        # BLS multi-sig:
        self.l_bls_bft_replica.gc(till3PCKey)

    def discard_req_key(self, ledger_id, req_key):
        self.requestQueues[ledger_id].discard(req_key)

    def _clear_prev_view_pre_prepares(self):
        to_remove = []
        for idx, (pp, _, _) in enumerate(self.prePreparesPendingFinReqs):
            if pp.viewNo < self.view_no:
                to_remove.insert(0, idx)
        for idx in to_remove:
            self.prePreparesPendingFinReqs.pop(idx)

        for (v, p) in list(self.prePreparesPendingPrevPP.keys()):
            if v < self.view_no:
                self.prePreparesPendingPrevPP.pop((v, p))

    def report_suspicious_node(self, ex: SuspiciousNode):
        self._bus.send(RaisedSuspicion(inst_id=self._data.inst_id,
                                       ex=ex))

    def _validate(self, msg):
        return self._validator.validate(msg)

    """Method from legacy code"""
    def l_compact_primary_names(self):
        min_allowed_view_no = self.view_no - 1
        views_to_remove = []
        for view_no in self.primary_names:
            if view_no >= min_allowed_view_no:
                break
            views_to_remove.append(view_no)
        for view_no in views_to_remove:
            self.primary_names.pop(view_no)

    def _can_process_pre_prepare(self, pre_prepare: PrePrepare, sender: str):
        """
        Decide whether this replica is eligible to process a PRE-PREPARE.

        :param pre_prepare: a PRE-PREPARE msg to process
        :param sender: the name of the node that sent the PRE-PREPARE msg
        """

        if self._validator.has_already_ordered(pre_prepare.viewNo, pre_prepare.ppSeqNo):
            return None

        # PRE-PREPARE should not be sent from non primary
        if not self._is_msg_from_primary(pre_prepare, sender):
            return PP_CHECK_NOT_FROM_PRIMARY

        # Already has a PRE-PREPARE with same 3 phase key
        if (pre_prepare.viewNo, pre_prepare.ppSeqNo) in self.prePrepares:
            return PP_CHECK_DUPLICATE

        if not self._is_pre_prepare_time_acceptable(pre_prepare, sender):
            return PP_CHECK_WRONG_TIME

        if compare_3PC_keys((pre_prepare.viewNo, pre_prepare.ppSeqNo),
                            self.__last_pp_3pc) > 0:
            return PP_CHECK_OLD  # ignore old pre-prepare

        if self._non_finalised_reqs(pre_prepare.reqIdr):
            return PP_CHECK_REQUEST_NOT_FINALIZED

        if not self._is_next_pre_prepare(pre_prepare.viewNo,
                                         pre_prepare.ppSeqNo):
            return PP_CHECK_NOT_NEXT

        if f.POOL_STATE_ROOT_HASH.nm in pre_prepare and \
                pre_prepare.poolStateRootHash != self.get_state_root_hash(POOL_LEDGER_ID):
            return PP_CHECK_INCORRECT_POOL_STATE_ROOT

        # BLS multi-sig:
        status = self.l_bls_bft_replica.validate_pre_prepare(pre_prepare,
                                                             sender)
        if status is not None:
            return status
        return None

    def _schedule(self, func, delay):
        self._timer.schedule(delay, func)

    def _process_valid_preprepare(self, pre_prepare: PrePrepare, sender: str):
        why_not_applied = None
        # apply and validate applied PrePrepare if it's not odered yet
        if not self._validator.has_already_ordered(pre_prepare.viewNo, pre_prepare.ppSeqNo):
            why_not_applied = self._apply_and_validate_applied_pre_prepare(pre_prepare, sender)

        if why_not_applied is not None:
            return why_not_applied

        # add to PrePrepares
        if self._data.is_primary:
            self._add_to_sent_pre_prepares(pre_prepare)
        else:
            self._add_to_pre_prepares(pre_prepare)

        if self._is_the_last_old_preprepare(pre_prepare.ppSeqNo):
            self._write_manager.future_primary_handler.set_node_state()

        return None

    def _apply_and_validate_applied_pre_prepare(self, pre_prepare: PrePrepare, sender: str):
        self.first_batch_after_catchup = False
        old_state_root = self.get_state_root_hash(pre_prepare.ledgerId, to_str=False)
        old_txn_root = self.get_txn_root_hash(pre_prepare.ledgerId)
        if self.is_master:
            self._logger.debug('{} state root before processing {} is {}, {}'.format(
                self,
                pre_prepare,
                old_state_root,
                old_txn_root))

        # 1. APPLY
        reqs, invalid_indices, rejects, suspicious = self._apply_pre_prepare(pre_prepare)

        # 2. CHECK IF MORE CHUNKS NEED TO BE APPLIED FURTHER BEFORE VALIDATION
        if pre_prepare.sub_seq_no != 0:
            return PP_SUB_SEQ_NO_WRONG

        if not pre_prepare.final:
            return PP_NOT_FINAL

        # 3. VALIDATE APPLIED
        invalid_from_pp = invalid_index_serializer.deserialize(pre_prepare.discarded)
        if suspicious:
            why_not_applied = PP_REQUEST_ALREADY_ORDERED
        else:
            why_not_applied = self._validate_applied_pre_prepare(pre_prepare,
                                                                 reqs, invalid_indices, invalid_from_pp)

        # 4. IF NOT VALID AFTER APPLYING - REVERT
        if why_not_applied is not None:
            if self.is_master:
                self._revert(pre_prepare.ledgerId,
                             old_state_root,
                             len(pre_prepare.reqIdr) - len(invalid_indices))
            return why_not_applied

        # 5. TRACK APPLIED
        if rejects:
            for reject in rejects:
                self._network.send(reject)

        if self.is_master:
            # BLS multi-sig:
            self.l_bls_bft_replica.process_pre_prepare(pre_prepare, sender)
            self._logger.trace("{} saved shared multi signature for "
                               "root".format(self, old_state_root))

        if not self.is_master:
            self.db_manager.get_store(LAST_SENT_PP_STORE_LABEL).store_last_sent_pp_seq_no(
                self._data.inst_id, pre_prepare.ppSeqNo)
        self._track_batches(pre_prepare, old_state_root)
        key = (pre_prepare.viewNo, pre_prepare.ppSeqNo)
        self._logger.debug("{} processed incoming PRE-PREPARE{}".format(self, key),
                           extra={"tags": ["processing"]})
        return None

    def _enqueue_pre_prepare(self, pre_prepare: PrePrepare, sender: str,
                             nonFinReqs: Set = None):
        if nonFinReqs:
            self._logger.info("{} - Queueing pre-prepares due to unavailability of finalised "
                              "requests. PrePrepare {} from {}".format(self, pre_prepare, sender))
            self.prePreparesPendingFinReqs.append((pre_prepare, sender, nonFinReqs))
        else:
            # Possible exploit, an malicious party can send an invalid
            # pre-prepare and over-write the correct one?
            self._logger.info("Queueing pre-prepares due to unavailability of previous pre-prepares. {} from {}".
                              format(pre_prepare, sender))
            self.prePreparesPendingPrevPP[pre_prepare.viewNo, pre_prepare.ppSeqNo] = (pre_prepare, sender)

    def _request_propagates_if_needed(self, bad_reqs: list, pre_prepare: PrePrepare):
        if any(pre_prepare is pended[0] for pended in self.prePreparesPendingFinReqs):
            self._bus.send(RequestPropagates(bad_reqs))

    def _request_missing_three_phase_messages(self, view_no: int, seq_frm: int, seq_to: int) -> None:
        for pp_seq_no in range(seq_frm, seq_to + 1):
            key = (view_no, pp_seq_no)
            self._request_pre_prepare(key)
            self._request_prepare(key)
            self._request_commit(key)

    def _request_three_phase_msg(self, three_pc_key: Tuple[int, int],
                                 msg_type: str,
                                 recipients: Optional[List[str]] = None,
                                 stash_data: Optional[Tuple[str, str, str]] = None):
        self._bus.send(MissingMessage(msg_type,
                                      three_pc_key,
                                      self._data.inst_id,
                                      recipients,
                                      stash_data))

    def _request_pre_prepare(self, three_pc_key: Tuple[int, int],
                             stash_data: Optional[Tuple[str, str, str]] = None):
        """
        Request preprepare
        """
        recipients = [getNodeName(self.primary_name)]
        self._request_three_phase_msg(three_pc_key,
                                      PREPREPARE,
                                      recipients,
                                      stash_data)

    def _request_prepare(self, three_pc_key: Tuple[int, int],
                         recipients: List[str] = None,
                         stash_data: Optional[Tuple[str, str, str]] = None):
        """
        Request preprepare
        """
        if recipients is None:
            recipients = self._network.connecteds.copy()
            primary_node_name = getNodeName(self.primary_name)
            if primary_node_name in recipients:
                recipients.remove(primary_node_name)
        return self._request_three_phase_msg(three_pc_key, PREPARE, recipients, stash_data)

    def _request_commit(self, three_pc_key: Tuple[int, int],
                        recipients: List[str] = None):
        """
        Request commit
        """
        if recipients is None:
            recipients = self._network.connecteds.copy()
        self._request_three_phase_msg(three_pc_key, COMMIT, recipients)

    """Method from legacy code"""
    def l_setup_last_ordered_for_non_master(self):
        """
        Since last ordered view_no and pp_seq_no are only communicated for
        master instance, backup instances use this method for restoring
        `last_ordered_3pc`
        :return:
        """
        if not self.is_master and self.first_batch_after_catchup and \
                not self._data.is_primary:
            # If not master instance choose last ordered seq no to be 1 less
            # the lowest prepared certificate in this view
            lowest_prepared = self.l_get_lowest_probable_prepared_certificate_in_view(
                self.view_no)
            if lowest_prepared is not None:
                # now after catch up we have in last_ordered_3pc[1] value 0
                # it value should change last_ordered_3pc to lowest_prepared - 1
                self._logger.info('{} Setting last ordered for non-master as {}'.
                                  format(self, self.last_ordered_3pc))
                self.last_ordered_3pc = (self.view_no, lowest_prepared - 1)
                self._bus.send(BackupSetupLastOrdered(inst_id=self._data.inst_id))
                self.first_batch_after_catchup = False

    def get_state_root_hash(self, ledger_id: str, to_str=True, committed=False):
        return self.db_manager.get_state_root_hash(ledger_id, to_str, committed) \
            if self.is_master \
            else None

    def get_txn_root_hash(self, ledger_id: str, to_str=True):
        return self.db_manager.get_txn_root_hash(ledger_id, to_str) \
            if self.is_master \
            else None

    def _is_msg_from_primary(self, msg, sender: str) -> bool:
        """
        Return whether this message was from primary replica
        :param msg:
        :param sender:
        :return:
        """
        if self._is_msg_for_current_view(msg):
            return self.primary_name == sender
        try:
            return self.primary_names[msg.viewNo] == sender
        except KeyError:
            return False

    def _is_msg_for_current_view(self, msg):
        """
        Return whether this request's view number is equal to the current view
        number of this replica.
        """
        viewNo = getattr(msg, "viewNo", None)
        return viewNo == self.view_no

    def _is_pre_prepare_time_correct(self, pp: PrePrepare, sender: str) -> bool:
        """
        Check if this PRE-PREPARE is not older than (not checking for greater
        than since batches maybe sent in less than 1 second) last PRE-PREPARE
        and in a sufficient range of local clock's UTC time.
        :param pp:
        :return:
        """
        tpcKey = (pp.viewNo, pp.ppSeqNo)

        if (self.last_accepted_pre_prepare_time and
                pp.ppTime < self.last_accepted_pre_prepare_time):
            return False
        elif ((tpcKey not in self.pre_prepare_tss) or
                ((pp, sender) not in self.pre_prepare_tss[tpcKey])):
            return False
        else:
            return (
                abs(pp.ppTime - self.pre_prepare_tss[tpcKey][pp, sender]) <=
                self._config.ACCEPTABLE_DEVIATION_PREPREPARE_SECS
            )

    def _is_pre_prepare_time_acceptable(self, pp: PrePrepare, sender: str) -> bool:
        """
        Returns True or False depending on the whether the time in PRE-PREPARE
        is acceptable. Can return True if time is not acceptable but sufficient
        PREPAREs are found to support the PRE-PREPARE
        :param pp:
        :return:
        """
        key = (pp.viewNo, pp.ppSeqNo)
        if key in self.requested_pre_prepares:
            # Special case for requested PrePrepares
            return True
        correct = self._is_pre_prepare_time_correct(pp, sender)
        if not correct:
            if key in self.pre_prepares_stashed_for_incorrect_time and \
                    self.pre_prepares_stashed_for_incorrect_time[key][-1]:
                self._logger.debug('{} marking time as correct for {}'.format(self, pp))
                correct = True
            else:
                self._logger.warning('{} found {} to have incorrect time.'.format(self, pp))
        return correct

    def _non_finalised_reqs(self, reqKeys: List[Tuple[str, int]]):
        """
        Check if there are any requests which are not finalised, i.e for
        which there are not enough PROPAGATEs
        """
        return {key for key in reqKeys if not self._requests.is_finalised(key)}

    """Method from legacy code"""
    def _is_next_pre_prepare(self, view_no: int, pp_seq_no: int):
        if pp_seq_no == 1:
            # First PRE-PREPARE
            return True
        (last_pp_view_no, last_pp_seq_no) = self.__last_pp_3pc

        return pp_seq_no - last_pp_seq_no == 1

    def _apply_pre_prepare(self, pre_prepare: PrePrepare):
        """
        Applies (but not commits) requests of the PrePrepare
        to the ledger and state
        """
        reqs = []
        idx = 0
        rejects = []
        invalid_indices = []
        suspicious = False

        # 1. apply each request
        for req_key in pre_prepare.reqIdr:
            req = self._requests[req_key].finalised
            try:
                self._process_req_during_batch(req,
                                               pre_prepare.ppTime)
            except (InvalidClientMessageException, UnknownIdentifier, SuspiciousPrePrepare) as ex:
                self._logger.warning('{} encountered exception {} while processing {}, '
                                     'will reject'.format(self, ex, req))
                rejects.append((req.key, Reject(req.identifier, req.reqId, ex)))
                invalid_indices.append(idx)
                if isinstance(ex, SuspiciousPrePrepare):
                    suspicious = True
            finally:
                reqs.append(req)
            idx += 1

        # 2. call callback for the applied batch
        if self.is_master:
            three_pc_batch = ThreePcBatch.from_pre_prepare(pre_prepare,
                                                           state_root=self.get_state_root_hash(pre_prepare.ledgerId,
                                                                                               to_str=False),
                                                           txn_root=self.get_txn_root_hash(pre_prepare.ledgerId,
                                                                                           to_str=False),
                                                           primaries=[],
                                                           valid_digests=self._get_valid_req_ids_from_all_requests(
                                                               reqs, invalid_indices))
            self.post_batch_creation(three_pc_batch)

        return reqs, invalid_indices, rejects, suspicious

    def _get_valid_req_ids_from_all_requests(self, reqs, invalid_indices):
        return [req.key for idx, req in enumerate(reqs) if idx not in invalid_indices]

    def _validate_applied_pre_prepare(self, pre_prepare: PrePrepare,
                                      reqs, invalid_indices, invalid_from_pp) -> Optional[int]:
        if len(invalid_indices) != len(invalid_from_pp):
            return PP_APPLY_REJECT_WRONG

        digest = self.replica_batch_digest(reqs)
        if digest != pre_prepare.digest:
            return PP_APPLY_WRONG_DIGEST

        if self.is_master:
            if pre_prepare.stateRootHash != self.get_state_root_hash(pre_prepare.ledgerId):
                return PP_APPLY_WRONG_STATE

            if pre_prepare.txnRootHash != self.get_txn_root_hash(pre_prepare.ledgerId):
                return PP_APPLY_ROOT_HASH_MISMATCH

            # TODO: move this kind of validation to batch handlers
            if f.AUDIT_TXN_ROOT_HASH.nm in pre_prepare and pre_prepare.auditTxnRootHash != self.get_txn_root_hash(AUDIT_LEDGER_ID):
                return PP_APPLY_AUDIT_HASH_MISMATCH

        return None

    """Method from legacy code"""
    def l_get_lowest_probable_prepared_certificate_in_view(
            self, view_no) -> Optional[int]:
        """
        Return lowest pp_seq_no of the view for which can be prepared but
        choose from unprocessed PRE-PREPAREs and PREPAREs.
        """
        # TODO: Naive implementation, dont need to iterate over the complete
        # data structures, fix this later
        seq_no_pp = SortedList()  # pp_seq_no of PRE-PREPAREs
        # pp_seq_no of PREPAREs with count of PREPAREs for each
        seq_no_p = set()

        for (v, p) in self.prePreparesPendingPrevPP:
            if v == view_no:
                seq_no_pp.add(p)
            if v > view_no:
                break

        for (v, p), pr in self.preparesWaitingForPrePrepare.items():
            if v == view_no and len(pr) >= self._data.quorums.prepare.value:
                seq_no_p.add(p)

        for n in seq_no_pp:
            if n in seq_no_p:
                return n
        return None

    def _revert(self, ledgerId, stateRootHash, reqCount):
        # A batch should only be reverted if all batches that came after it
        # have been reverted
        ledger = self.db_manager.get_ledger(ledgerId)
        state = self.db_manager.get_state(ledgerId)
        self._logger.info('{} reverting {} txns and state root from {} to {} for ledger {}'
                          .format(self, reqCount, Ledger.hashToStr(state.headHash),
                                  Ledger.hashToStr(stateRootHash), ledgerId))
        state.revertToHead(stateRootHash)
        ledger.discardTxns(reqCount)
        self.post_batch_rejection(ledgerId)

    def _track_batches(self, pp: PrePrepare, prevStateRootHash):
        # pp.discarded indicates the index from where the discarded requests
        #  starts hence the count of accepted requests, prevStateRoot is
        # tracked to revert this PRE-PREPARE
        self._logger.trace('{} tracking batch for {} with state root {}'.format(
            self, pp, prevStateRootHash))
        if self.is_master:
            self.metrics.add_event(MetricsName.THREE_PC_BATCH_SIZE, len(pp.reqIdr))
        else:
            self.metrics.add_event(MetricsName.BACKUP_THREE_PC_BATCH_SIZE, len(pp.reqIdr))

        self.batches[(pp.viewNo, pp.ppSeqNo)] = [pp.ledgerId, pp.discarded,
                                                 pp.ppTime, prevStateRootHash, len(pp.reqIdr)]

    @property
    def lastPrePrepareSeqNo(self):
        return self._lastPrePrepareSeqNo

    @lastPrePrepareSeqNo.setter
    def lastPrePrepareSeqNo(self, n):
        """
        This will _lastPrePrepareSeqNo to values greater than its previous
        values else it will not. To forcefully override as in case of `revert`,
        directly set `self._lastPrePrepareSeqNo`
        """
        if n > self._lastPrePrepareSeqNo:
            self._lastPrePrepareSeqNo = n
        else:
            self._logger.debug(
                '{} cannot set lastPrePrepareSeqNo to {} as its '
                'already {}'.format(
                    self, n, self._lastPrePrepareSeqNo))

    def _add_to_pre_prepares(self, pp: PrePrepare) -> None:
        """
        Add the specified PRE-PREPARE to this replica's list of received
        PRE-PREPAREs and try sending PREPARE

        :param pp: the PRE-PREPARE to add to the list
        """
        key = (pp.viewNo, pp.ppSeqNo)
        # ToDo:
        self.prePrepares[key] = pp
        self._preprepare_batch(pp)
        self.lastPrePrepareSeqNo = pp.ppSeqNo
        self.last_accepted_pre_prepare_time = pp.ppTime
        self._dequeue_prepares(*key)
        self._dequeue_commits(*key)
        self.stats.inc(TPCStat.PrePrepareRcvd)
        self.try_prepare(pp)

    def _add_to_sent_pre_prepares(self, pp: PrePrepare) -> None:
        self.sent_preprepares[pp.viewNo, pp.ppSeqNo] = pp
        self._preprepare_batch(pp)
        self.lastPrePrepareSeqNo = pp.ppSeqNo

    def _dequeue_prepares(self, viewNo: int, ppSeqNo: int):
        key = (viewNo, ppSeqNo)
        if key in self.preparesWaitingForPrePrepare:
            i = 0
            # Keys of pending prepares that will be processed below
            while self.preparesWaitingForPrePrepare[key]:
                prepare, sender = self.preparesWaitingForPrePrepare[
                    key].popleft()
                self._logger.debug("{} popping stashed PREPARE{}".format(self, key))
                self._network.process_incoming(prepare, sender)
                i += 1
            self.preparesWaitingForPrePrepare.pop(key)
            self._logger.debug("{} processed {} PREPAREs waiting for PRE-PREPARE for"
                               " view no {} and seq no {}".format(self, i, viewNo, ppSeqNo))

    def _dequeue_commits(self, viewNo: int, ppSeqNo: int):
        key = (viewNo, ppSeqNo)
        if key in self.commitsWaitingForPrepare:
            if not self._has_prepared(key):
                self._logger.debug('{} has not pre-prepared {}, will dequeue the '
                                   'COMMITs later'.format(self, key))
                return
            i = 0
            # Keys of pending prepares that will be processed below
            while self.commitsWaitingForPrepare[key]:
                commit, sender = self.commitsWaitingForPrepare[
                    key].popleft()
                self._logger.debug("{} popping stashed COMMIT{}".format(self, key))
                self._network.process_incoming(commit, sender)

                i += 1
            self.commitsWaitingForPrepare.pop(key)
            self._logger.debug("{} processed {} COMMITs waiting for PREPARE for"
                               " view no {} and seq no {}".format(self, i, viewNo, ppSeqNo))

    def try_prepare(self, pp: PrePrepare):
        """
        Try to send the Prepare message if the PrePrepare message is ready to
        be passed into the Prepare phase.
        """
        rv, msg = self._can_prepare(pp)
        if rv:
            self._do_prepare(pp)
        else:
            self._logger.debug("{} cannot send PREPARE since {}".format(self, msg))

    def _can_prepare(self, ppReq) -> (bool, str):
        """
        Return whether the batch of requests in the PRE-PREPARE can
        proceed to the PREPARE step.

        :param ppReq: any object with identifier and requestId attributes
        """
        if self.prepares.hasPrepareFrom(ppReq, self.name):
            return False, 'has already sent PREPARE for {}'.format(ppReq)
        return True, ''

    @measure_consensus_time(MetricsName.SEND_PREPARE_TIME,
                            MetricsName.BACKUP_SEND_PREPARE_TIME)
    def _do_prepare(self, pp: PrePrepare):
        self._logger.debug("{} Sending PREPARE{} at {}".format(
            self, (pp.viewNo, pp.ppSeqNo), self.get_current_time()))
        params = [self._data.inst_id,
                  pp.viewNo,
                  pp.ppSeqNo,
                  pp.ppTime,
                  pp.digest,
                  pp.stateRootHash,
                  pp.txnRootHash]
        if f.AUDIT_TXN_ROOT_HASH.nm in pp:
            params.append(pp.auditTxnRootHash)

        # BLS multi-sig:
        params = self.l_bls_bft_replica.update_prepare(params, pp.ledgerId)

        prepare = Prepare(*params)
        self._send(prepare, stat=TPCStat.PrepareSent)
        self._add_to_prepares(prepare, self.name)

    def _has_prepared(self, key):
        if not self.get_preprepare(*key):
            return False
        if ((key not in self.prepares and key not in self.sent_preprepares) and
                (key not in self.preparesWaitingForPrePrepare)):
            return False
        return True

    def get_preprepare(self, viewNo, ppSeqNo):
        key = (viewNo, ppSeqNo)
        if key in self.sent_preprepares:
            return self.sent_preprepares[key]
        if key in self.prePrepares:
            return self.prePrepares[key]
        return None

    def _add_to_prepares(self, prepare: Prepare, sender: str):
        """
        Add the specified PREPARE to this replica's list of received
        PREPAREs and try sending COMMIT

        :param prepare: the PREPARE to add to the list
        """
        # BLS multi-sig:
        self.l_bls_bft_replica.process_prepare(prepare, sender)

        self.prepares.addVote(prepare, sender)
        self._dequeue_commits(prepare.viewNo, prepare.ppSeqNo)
        self._try_commit(prepare)

    def _try_commit(self, prepare: Prepare):
        """
        Try to commit if the Prepare message is ready to be passed into the
        commit phase.
        """
        rv, reason = self._can_commit(prepare)
        if rv:
            pp = self.get_preprepare(prepare.viewNo, prepare.ppSeqNo)
            self._prepare_batch(pp)
            self._do_commit(prepare)
        else:
            self._logger.debug("{} cannot send COMMIT since {}".format(self, reason))

    @measure_consensus_time(MetricsName.SEND_COMMIT_TIME,
                            MetricsName.BACKUP_SEND_COMMIT_TIME)
    def _do_commit(self, p: Prepare):
        """
        Create a commit message from the given Prepare message and trigger the
        commit phase
        :param p: the prepare message
        """
        key_3pc = (p.viewNo, p.ppSeqNo)
        self._logger.debug("{} Sending COMMIT{} at {}".format(self, key_3pc, self.get_current_time()))

        params = [
            self._data.inst_id, p.viewNo, p.ppSeqNo
        ]

        pre_prepare = self.get_preprepare(*key_3pc)

        # BLS multi-sig:
        if p.stateRootHash is not None:
            pre_prepare = self.get_preprepare(*key_3pc)
            params = self.l_bls_bft_replica.update_commit(params, pre_prepare)

        commit = Commit(*params)

        self._send(commit, stat=TPCStat.CommitSent)
        self._add_to_commits(commit, self.name)

    def _add_to_commits(self, commit: Commit, sender: str):
        """
        Add the specified COMMIT to this replica's list of received
        commit requests.

        :param commit: the COMMIT to add to the list
        :param sender: the name of the node that sent the COMMIT
        """
        # BLS multi-sig:
        self.l_bls_bft_replica.process_commit(commit, sender)

        self.commits.addVote(commit, sender)
        self._try_order(commit)

    def _try_order(self, commit: Commit):
        """
        Try to order if the Commit message is ready to be ordered.
        """
        canOrder, reason = self._can_order(commit)
        if canOrder:
            self._logger.trace("{} returning request to node".format(self))
            self._do_order(commit)
        else:
            self._logger.debug("{} cannot return request to node: {}".format(self, reason))
        return canOrder

    def _do_order(self, commit: Commit):
        key = (commit.viewNo, commit.ppSeqNo)
        self._logger.debug("{} ordering COMMIT {}".format(self, key))
        return self._order_3pc_key(key)

    @measure_consensus_time(MetricsName.ORDER_3PC_BATCH_TIME,
                            MetricsName.BACKUP_ORDER_3PC_BATCH_TIME)
    def _order_3pc_key(self, key):
        pp = self.get_preprepare(*key)
        if pp is None:
            raise ValueError(
                "{} no PrePrepare with a 'key' {} found".format(self, key)
            )

        self._freshness_checker.update_freshness(ledger_id=pp.ledgerId,
                                                 ts=pp.ppTime)

        self._add_to_ordered(*key)
        invalid_indices = invalid_index_serializer.deserialize(pp.discarded)
        invalid_reqIdr = []
        valid_reqIdr = []
        for ind, reqIdr in enumerate(pp.reqIdr):
            if ind in invalid_indices:
                invalid_reqIdr.append(reqIdr)
            else:
                valid_reqIdr.append(reqIdr)
            self._requests.ordered_by_replica(reqIdr)

        original_view_no = get_original_viewno(pp)
        ordered = Ordered(self._data.inst_id,
                          pp.viewNo,
                          valid_reqIdr,
                          invalid_reqIdr,
                          pp.ppSeqNo,
                          pp.ppTime,
                          pp.ledgerId,
                          pp.stateRootHash,
                          pp.txnRootHash,
                          pp.auditTxnRootHash if f.AUDIT_TXN_ROOT_HASH.nm in pp else None,
                          self._get_primaries_for_ordered(pp),
                          original_view_no)
        self._discard_ordered_req_keys(pp)

        self._bus.send(ordered)

        ordered_msg = "{} ordered batch request, view no {}, ppSeqNo {}, ledger {}, " \
                      "state root {}, txn root {}, audit root {}".format(self, pp.viewNo, pp.ppSeqNo, pp.ledgerId,
                                                                         pp.stateRootHash, pp.txnRootHash,
                                                                         pp.auditTxnRootHash)
        self._logger.debug("{}, requests ordered {}, discarded {}".
                           format(ordered_msg, valid_reqIdr, invalid_reqIdr))
        self._logger.info("{}, requests ordered {}, discarded {}".
                          format(ordered_msg, len(valid_reqIdr), len(invalid_reqIdr)))

        if self.is_master:
            self.metrics.add_event(MetricsName.ORDERED_BATCH_SIZE, len(valid_reqIdr) + len(invalid_reqIdr))
            self.metrics.add_event(MetricsName.ORDERED_BATCH_INVALID_COUNT, len(invalid_reqIdr))
        else:
            self.metrics.add_event(MetricsName.BACKUP_ORDERED_BATCH_SIZE, len(valid_reqIdr))

        # BLS multi-sig:
        self.l_bls_bft_replica.process_order(key, self._data.quorums, pp)

        return True

    def _add_to_ordered(self, view_no: int, pp_seq_no: int):
        self.ordered.add(view_no, pp_seq_no)
        self.last_ordered_3pc = (view_no, pp_seq_no)

    def _get_primaries_for_ordered(self, pp):
        ledger = self.db_manager.get_ledger(AUDIT_LEDGER_ID)
        for index, txn in enumerate(ledger.get_uncommitted_txns()):
            payload_data = get_payload_data(txn)
            if pp.ppSeqNo == payload_data[AUDIT_TXN_PP_SEQ_NO] and \
                    pp.viewNo == payload_data[AUDIT_TXN_VIEW_NO]:
                txn_primaries = payload_data[AUDIT_TXN_PRIMARIES]
                if isinstance(txn_primaries, Iterable):
                    return txn_primaries
                elif isinstance(txn_primaries, int):
                    last_primaries_seq_no = get_seq_no(txn) - txn_primaries
                    return get_payload_data(
                        ledger.get_by_seq_no_uncommitted(last_primaries_seq_no))[AUDIT_TXN_PRIMARIES]
                break
        else:
            return self._data.primaries

    def _discard_ordered_req_keys(self, pp: PrePrepare):
        for k in pp.reqIdr:
            # Using discard since the key may not be present as in case of
            # primary, the key was popped out while creating PRE-PREPARE.
            # Or in case of node catching up, it will not validate
            # PRE-PREPAREs or PREPAREs but will only validate number of COMMITs
            #  and their consistency with PRE-PREPARE of PREPAREs
            self.discard_req_key(pp.ledgerId, k)

    def _can_order(self, commit: Commit) -> Tuple[bool, Optional[str]]:
        """
        Return whether the specified commitRequest can be returned to the node.

        Decision criteria:

        - If have got just n-f Commit requests then return request to node
        - If less than n-f of commit requests then probably don't have
            consensus on the request; don't return request to node
        - If more than n-f then already returned to node; don't return request
            to node

        :param commit: the COMMIT
        """
        quorum = self._data.quorums.commit.value
        if not self.commits.hasQuorum(commit, quorum):
            return False, "no quorum ({}): {} commits where f is {}". \
                format(quorum, commit, self.f)

        key = (commit.viewNo, commit.ppSeqNo)
        if self._validator.has_already_ordered(*key):
            return False, "already ordered"

        if commit.ppSeqNo > 1 and not self._all_prev_ordered(commit):
            viewNo, ppSeqNo = commit.viewNo, commit.ppSeqNo
            if viewNo not in self.stashed_out_of_order_commits:
                self.stashed_out_of_order_commits[viewNo] = {}
            self.stashed_out_of_order_commits[viewNo][ppSeqNo] = commit
            self._out_of_order_repeater.start()
            return False, "stashing {} since out of order". \
                format(commit)

        return True, None

    def _process_stashed_out_of_order_commits(self):
        # This method is called periodically to check for any commits that
        # were stashed due to lack of commits before them and orders them if it
        # can

        if not self.can_order_commits():
            return

        self._logger.debug('{} trying to order from out of order commits. '
                           'Len(stashed_out_of_order_commits) == {}'
                           .format(self, len(self.stashed_out_of_order_commits)))
        if self.last_ordered_3pc:
            lastOrdered = self.last_ordered_3pc
            vToRemove = set()
            for v in self.stashed_out_of_order_commits:
                if v < lastOrdered[0]:
                    self._logger.debug(
                        "{} found commits {} from previous view {}"
                        " that were not ordered but last ordered"
                        " is {}".format(
                            self, self.stashed_out_of_order_commits[v], v, lastOrdered))
                    vToRemove.add(v)
                    continue
                pToRemove = set()
                for p, commit in self.stashed_out_of_order_commits[v].items():
                    if (v, p) in self.ordered or \
                            self._validator.has_already_ordered(*(commit.viewNo, commit.ppSeqNo)):
                        pToRemove.add(p)
                        continue
                    if (v == lastOrdered[0] and lastOrdered == (v, p - 1)) or \
                            (v > lastOrdered[0] and self._is_lowest_commit_in_view(commit)):
                        self._logger.debug("{} ordering stashed commit {}".format(self, commit))
                        if self._try_order(commit):
                            lastOrdered = (v, p)
                            pToRemove.add(p)

                for p in pToRemove:
                    del self.stashed_out_of_order_commits[v][p]
                if not self.stashed_out_of_order_commits[v]:
                    vToRemove.add(v)

            for v in vToRemove:
                del self.stashed_out_of_order_commits[v]

            if not self.stashed_out_of_order_commits:
                self._out_of_order_repeater.stop()
        else:
            self._logger.debug('{} last_ordered_3pc if False. '
                               'Len(stashed_out_of_order_commits) == {}'
                               .format(self, len(self.stashed_out_of_order_commits)))

    def _is_lowest_commit_in_view(self, commit):
        view_no = commit.viewNo
        if view_no > self.view_no:
            self._logger.debug('{} encountered {} which belongs to a later view'.format(self, commit))
            return False
        return commit.ppSeqNo == 1

    def _all_prev_ordered(self, commit: Commit):
        """
        Return True if all previous COMMITs have been ordered
        """
        # TODO: This method does a lot of work, choose correct data
        # structures to make it efficient.

        viewNo, ppSeqNo = commit.viewNo, commit.ppSeqNo

        if self.last_ordered_3pc[1] == ppSeqNo - 1:
            # Last ordered was in same view as this COMMIT
            return True

        # if some PREPAREs/COMMITs were completely missed in the same view
        toCheck = set()
        toCheck.update(set(self.sent_preprepares.keys()))
        toCheck.update(set(self.prePrepares.keys()))
        toCheck.update(set(self.prepares.keys()))
        toCheck.update(set(self.commits.keys()))
        for (v, p) in toCheck:
            if v < viewNo and (v, p) not in self.ordered:
                # Have commits from previous view that are unordered.
                return False
            if v == viewNo and p < ppSeqNo and (v, p) not in self.ordered:
                # If unordered commits are found with lower ppSeqNo then this
                # cannot be ordered.
                return False

        return True

    def _can_commit(self, prepare: Prepare) -> (bool, str):
        """
        Return whether the specified PREPARE can proceed to the Commit
        step.

        Decision criteria:

        - If this replica has got just n-f-1 PREPARE requests then commit request.
        - If less than n-f-1 PREPARE requests then probably there's no consensus on
            the request; don't commit
        - If more than n-f-1 then already sent COMMIT; don't commit

        :param prepare: the PREPARE
        """
        quorum = self._data.quorums.prepare.value
        if not self.prepares.hasQuorum(prepare, quorum):
            return False, 'does not have prepare quorum for {}'.format(prepare)
        if self._has_committed(prepare):
            return False, 'has already sent COMMIT for {}'.format(prepare)
        return True, ''

    def _has_committed(self, request) -> bool:
        return self.commits.hasCommitFrom(ThreePhaseKey(
            request.viewNo, request.ppSeqNo), self.name)

    def _is_the_last_old_preprepare(self, pp_seq_no):
        return self._data.prev_view_prepare_cert == pp_seq_no

    def post_batch_creation(self, three_pc_batch: ThreePcBatch):
        """
        A batch of requests has been created and has been applied but
        committed to ledger and state.
        :param ledger_id:
        :param state_root: state root after the batch creation
        :return:
        """
        ledger_id = three_pc_batch.ledger_id
        if ledger_id != POOL_LEDGER_ID and \
                not three_pc_batch.primaries:
            three_pc_batch.primaries = self._write_manager.future_primary_handler.get_last_primaries() or self._data.primaries
        if self._write_manager.is_valid_ledger_id(ledger_id):
            self._write_manager.post_apply_batch(three_pc_batch)
        else:
            self._logger.debug('{} did not know how to handle for ledger {}'.format(self, ledger_id))

    def post_batch_rejection(self, ledger_id):
        """
        A batch of requests has been rejected, if stateRoot is None, reject
        the current batch.
        :param ledger_id:
        :param stateRoot: state root after the batch was created
        :return:
        """
        if self._write_manager.is_valid_ledger_id(ledger_id):
            self._write_manager.post_batch_rejected(ledger_id)
        else:
            self._logger.debug('{} did not know how to handle for ledger {}'.format(self, ledger_id))

    def _ledger_id_for_request(self, request: Request):
        if request.operation.get(TXN_TYPE) is None:
            raise ValueError(
                "{} TXN_TYPE is not defined for request {}".format(self, request)
            )

        typ = request.operation[TXN_TYPE]
        return self._write_manager.type_to_ledger_id[typ]

    def _do_dynamic_validation(self, request: Request, req_pp_time: int):
        """
                State based validation
                """
        # Digest validation
        # TODO implicit caller's context: request is processed by (master) replica
        # as part of PrePrepare 3PC batch
        ledger_id, seq_no = self.db_manager.get_store(SEQ_NO_DB_LABEL).get_by_payload_digest(request.payload_digest)
        if ledger_id is not None and seq_no is not None:
            raise SuspiciousPrePrepare('Trying to order already ordered request')

        ledger = self.db_manager.get_ledger(self._ledger_id_for_request(request))
        for txn in ledger.uncommittedTxns:
            if get_payload_digest(txn) == request.payload_digest:
                raise SuspiciousPrePrepare('Trying to order already ordered request')

        # TAA validation
        # For now, we need to call taa_validation not from dynamic_validation because
        # req_pp_time is required
        self._write_manager.do_taa_validation(request, req_pp_time, self._config)
        self._write_manager.dynamic_validation(request)

    @measure_consensus_time(MetricsName.REQUEST_PROCESSING_TIME,
                            MetricsName.BACKUP_REQUEST_PROCESSING_TIME)
    def _process_req_during_batch(self,
                                  req: Request,
                                  cons_time: int):
        """
                This method will do dynamic validation and apply requests.
                If there is any errors during validation it would be raised
                """
        if self.is_master:
            self._do_dynamic_validation(req, cons_time)
            self._write_manager.apply_request(req, cons_time)

    def can_send_3pc_batch(self):
        if not self._data.is_primary:
            return False
        if not self._data.is_participating:
            return False
        if self._data.waiting_for_new_view:
            return False
        if self._data.prev_view_prepare_cert > self._lastPrePrepareSeqNo:
            return False

        # ToDo: is pre_view_change_in_progress needed?
        # if self.replica.node.pre_view_change_in_progress:
        #     return False
        if self.view_no < self.last_ordered_3pc[0]:
            return False
        if self.view_no == self.last_ordered_3pc[0]:
            if self._lastPrePrepareSeqNo < self.last_ordered_3pc[1]:
                return False
            # This check is done for current view only to simplify logic and avoid
            # edge cases between views, especially taking into account that we need
            # to send a batch in new view as soon as possible
            if self._config.Max3PCBatchesInFlight is not None:
                batches_in_flight = self._lastPrePrepareSeqNo - self.last_ordered_3pc[1]
                if batches_in_flight >= self._config.Max3PCBatchesInFlight:
                    if self._can_log_skip_send_3pc():
                        self._logger.info("{} not creating new batch because there already {} in flight out of {} allowed".
                                          format(self.name, batches_in_flight, self._config.Max3PCBatchesInFlight))
                    return False

        self._skip_send_3pc_ts = None
        return True

    def _can_log_skip_send_3pc(self):
        current_time = time.perf_counter()
        if self._skip_send_3pc_ts is None:
            self._skip_send_3pc_ts = current_time
            return True

        if current_time - self._skip_send_3pc_ts > self._config.Max3PCBatchWait:
            self._skip_send_3pc_ts = current_time
            return True

        return False

    def can_order_commits(self):
        if self._data.is_participating:
            return True
        if self._data.is_synced and self._data.legacy_vc_in_progress:
            return True
        return False

    def dequeue_pre_prepares(self):
        """
        Dequeue any received PRE-PREPAREs that did not have finalized requests
        or the replica was missing any PRE-PREPAREs before it
        :return:
        """
        ppsReady = []
        # Check if any requests have become finalised belonging to any stashed
        # PRE-PREPAREs.
        for i, (pp, sender, reqIds) in enumerate(
                self.prePreparesPendingFinReqs):
            finalised = set()
            for r in reqIds:
                if self._requests.is_finalised(r):
                    finalised.add(r)
            diff = reqIds.difference(finalised)
            # All requests become finalised
            if not diff:
                ppsReady.append(i)
            self.prePreparesPendingFinReqs[i] = (pp, sender, diff)

        for i in sorted(ppsReady, reverse=True):
            pp, sender, _ = self.prePreparesPendingFinReqs.pop(i)
            self.prePreparesPendingPrevPP[pp.viewNo, pp.ppSeqNo] = (pp, sender)

        r = 0
        while self.prePreparesPendingPrevPP and self._can_dequeue_pre_prepare(
                *self.prePreparesPendingPrevPP.iloc[0]):
            _, (pp, sender) = self.prePreparesPendingPrevPP.popitem(last=False)
            if not self._can_pp_seq_no_be_in_view(pp.viewNo, pp.ppSeqNo):
                self._discard(pp, "Pre-Prepare from a previous view",
                              self._logger.debug)
                continue
            self._logger.info("{} popping stashed PREPREPARE{} "
                              "from sender {}".format(self, (pp.viewNo, pp.ppSeqNo), sender))
            self._network.process_incoming(pp, sender)
            r += 1
        return r

    def _can_dequeue_pre_prepare(self, view_no: int, pp_seq_no: int):
        return self._is_next_pre_prepare(view_no, pp_seq_no) or compare_3PC_keys(
            (view_no, pp_seq_no), self.last_ordered_3pc) >= 0

    # TODO: Convert this into a free function?
    def _discard(self, msg, reason, logMethod=logging.error, cliOutput=False):
        """
        Discard a message and log a reason using the specified `logMethod`.

        :param msg: the message to discard
        :param reason: the reason why this message is being discarded
        :param logMethod: the logging function to be used
        :param cliOutput: if truthy, informs a CLI that the logged msg should
        be printed
        """
        reason = "" if not reason else " because {}".format(reason)
        logMethod("{} discarding message {}{}".format(self, msg, reason),
                  extra={"cli": cliOutput})

    def _can_pp_seq_no_be_in_view(self, view_no, pp_seq_no):
        """
        Checks if the `pp_seq_no` could have been in view `view_no`. It will
        return False when the `pp_seq_no` belongs to a later view than
        `view_no` else will return True
        :return:
        """
        if view_no > self.view_no:
            raise PlenumValueError(
                'view_no', view_no,
                "<= current view_no {}".format(self.view_no),
                prefix=self
            )

        return view_no == self.view_no or (view_no < self.view_no and self._data.legacy_last_prepared_before_view_change and
                                           compare_3PC_keys((view_no, pp_seq_no),
                                                            self._data.legacy_last_prepared_before_view_change) >= 0)

    def send_3pc_batch(self):
        if not self.can_send_3pc_batch():
            return 0

        sent_batches = set()

        # 1. send 3PC batches with requests for every ledger
        self._send_3pc_batches_for_ledgers(sent_batches)

        # 2. for every ledger we haven't just sent a 3PC batch check if it's not fresh enough,
        # and send an empty 3PC batch to update the state if needed
        self._send_3pc_freshness_batch(sent_batches)

        # 3. send 3PC batch if new primaries elected
        self.l_send_3pc_primaries_batch(sent_batches)

        # 4. update ts of last sent 3PC batch
        if len(sent_batches) > 0:
            self.lastBatchCreated = self.get_current_time()

        return len(sent_batches)

    def l_send_3pc_primaries_batch(self, sent_batches):
        # As we've selected new primaries, we need to send 3pc batch,
        # so this primaries can be saved in audit ledger
        if not sent_batches and self.primaries_batch_needed:
            self._logger.debug("Sending a 3PC batch to propagate newly selected primaries")
            self.primaries_batch_needed = False
            sent_batches.add(self._do_send_3pc_batch(ledger_id=DOMAIN_LEDGER_ID))

    def _send_3pc_freshness_batch(self, sent_batches):
        if not self._config.UPDATE_STATE_FRESHNESS:
            return

        if not self.is_master:
            return

        # Update freshness for all outdated ledgers sequentially without any waits
        # TODO: Consider sending every next update in Max3PCBatchWait only
        outdated_ledgers = self._freshness_checker.check_freshness(self.get_time_for_3pc_batch())
        for ledger_id, ts in outdated_ledgers.items():
            if ledger_id in sent_batches:
                self._logger.debug("Ledger {} is not updated for {} seconds, "
                                   "but a 3PC for this ledger has been just sent".format(ledger_id, ts))
                continue

            self._logger.info("Ledger {} is not updated for {} seconds, "
                              "so its freshness state is going to be updated now".format(ledger_id, ts))
            sent_batches.add(
                self._do_send_3pc_batch(ledger_id=ledger_id))

    def _send_3pc_batches_for_ledgers(self, sent_batches):
        # TODO: Consider sending every next update in Max3PCBatchWait only
        for ledger_id, q in self.requestQueues.items():
            if len(q) == 0:
                continue

            queue_full = len(q) >= self._config.Max3PCBatchSize
            timeout = self.lastBatchCreated + self._config.Max3PCBatchWait < self.get_current_time()
            if not queue_full and not timeout:
                continue

            sent_batches.add(
                self._do_send_3pc_batch(ledger_id=ledger_id))

    def _do_send_3pc_batch(self, ledger_id):
        oldStateRootHash = self.get_state_root_hash(ledger_id, to_str=False)
        pre_prepare = self.create_3pc_batch(ledger_id)
        self.send_pre_prepare(pre_prepare)
        if not self.is_master:
            self.db_manager.get_store(LAST_SENT_PP_STORE_LABEL).store_last_sent_pp_seq_no(
                self._data.inst_id, pre_prepare.ppSeqNo)
        self._track_batches(pre_prepare, oldStateRootHash)
        return ledger_id

    @measure_consensus_time(MetricsName.CREATE_3PC_BATCH_TIME,
                            MetricsName.BACKUP_CREATE_3PC_BATCH_TIME)
    def create_3pc_batch(self, ledger_id):
        pp_seq_no = self.lastPrePrepareSeqNo + 1
        pool_state_root_hash = self.get_state_root_hash(POOL_LEDGER_ID)
        self._logger.debug("{} creating batch {} for ledger {} with state root {}".format(
            self, pp_seq_no, ledger_id,
            self.get_state_root_hash(ledger_id, to_str=False)))

        if self.last_accepted_pre_prepare_time is None:
            last_ordered_ts = self._get_last_timestamp_from_state(ledger_id)
            if last_ordered_ts:
                self.last_accepted_pre_prepare_time = last_ordered_ts

        # DO NOT REMOVE `view_no` argument, used while replay
        # tm = self.utc_epoch
        tm = self._get_utc_epoch_for_preprepare(self._data.inst_id, self.view_no,
                                                pp_seq_no)

        reqs, invalid_indices, rejects = self._consume_req_queue_for_pre_prepare(
            ledger_id, tm, self.view_no, pp_seq_no)
        if self.is_master:
            three_pc_batch = ThreePcBatch(ledger_id=ledger_id,
                                          inst_id=self._data.inst_id,
                                          view_no=self.view_no,
                                          pp_seq_no=pp_seq_no,
                                          pp_time=tm,
                                          state_root=self.get_state_root_hash(ledger_id, to_str=False),
                                          txn_root=self.get_txn_root_hash(ledger_id, to_str=False),
                                          primaries=[],
                                          valid_digests=self._get_valid_req_ids_from_all_requests(
                                              reqs, invalid_indices),
                                          original_view_no=self.view_no)
            self.post_batch_creation(three_pc_batch)

        digest = self.replica_batch_digest(reqs)
        state_root_hash = self.get_state_root_hash(ledger_id)
        audit_txn_root_hash = self.get_txn_root_hash(AUDIT_LEDGER_ID)

        """TODO: for now default value for fields sub_seq_no is 0 and for final is True"""
        params = [
            self._data.inst_id,
            self.view_no,
            pp_seq_no,
            tm,
            [req.digest for req in reqs],
            invalid_index_serializer.serialize(invalid_indices, toBytes=False),
            digest,
            ledger_id,
            state_root_hash,
            self.get_txn_root_hash(ledger_id),
            0,
            True,
            pool_state_root_hash,
            audit_txn_root_hash
        ]

        # BLS multi-sig:
        params = self.l_bls_bft_replica.update_pre_prepare(params, ledger_id)

        pre_prepare = PrePrepare(*params)

        self._logger.trace('{} created a PRE-PREPARE with {} requests for ledger {}'.format(
            self, len(reqs), ledger_id))
        self.last_accepted_pre_prepare_time = tm
        if self.is_master and rejects:
            for reject in rejects:
                self._network.send(reject)

        self._add_to_sent_pre_prepares(pre_prepare)
        return pre_prepare

    def _get_last_timestamp_from_state(self, ledger_id):
        if ledger_id == DOMAIN_LEDGER_ID:
            ts_store = self.db_manager.get_store(TS_LABEL)
            if ts_store:
                last_timestamp = ts_store.get_last_key()
                if last_timestamp:
                    last_timestamp = int(last_timestamp.decode())
                    self._logger.debug("Last ordered timestamp from store is : {}"
                                       "".format(last_timestamp))
                    return last_timestamp
        return None

    # This is to enable replaying, inst_id, view_no and pp_seq_no are used
    # while replaying
    def _get_utc_epoch_for_preprepare(self, inst_id, view_no, pp_seq_no):
        tm = self.get_time_for_3pc_batch()
        if self.last_accepted_pre_prepare_time and \
                tm < self.last_accepted_pre_prepare_time:
            tm = self.last_accepted_pre_prepare_time
        return tm

    def _consume_req_queue_for_pre_prepare(self, ledger_id, tm,
                                           view_no, pp_seq_no):
        reqs = []
        rejects = []
        invalid_indices = []
        idx = 0
        while len(reqs) < self._config.Max3PCBatchSize \
                and self.requestQueues[ledger_id]:
            key = self.requestQueues[ledger_id].pop(0)
            if key in self._requests:
                fin_req = self._requests[key].finalised
                malicious_req = False
                try:
                    self._process_req_during_batch(fin_req,
                                                   tm)

                except (
                        InvalidClientMessageException,
                        UnknownIdentifier
                ) as ex:
                    self._logger.warning('{} encountered exception {} while processing {}, '
                                         'will reject'.format(self, ex, fin_req))
                    rejects.append((fin_req.key, Reject(fin_req.identifier, fin_req.reqId, ex)))
                    invalid_indices.append(idx)
                except SuspiciousPrePrepare:
                    malicious_req = True
                finally:
                    if not malicious_req:
                        reqs.append(fin_req)
                if not malicious_req:
                    idx += 1
            else:
                self._logger.debug('{} found {} in its request queue but the '
                                   'corresponding request was removed'.format(self, key))

        return reqs, invalid_indices, rejects

    @measure_consensus_time(MetricsName.SEND_PREPREPARE_TIME,
                            MetricsName.BACKUP_SEND_PREPREPARE_TIME)
    def send_pre_prepare(self, ppReq: PrePrepare):
        key = (ppReq.viewNo, ppReq.ppSeqNo)
        self._logger.debug("{} sending PRE-PREPARE{}".format(self, key))
        self._send(ppReq, stat=TPCStat.PrePrepareSent)

    def _send(self, msg, dst=None, stat=None) -> None:
        """
        Send a message to the node on which this replica resides.

        :param stat:
        :param rid: remote id of one recipient (sends to all recipients if None)
        :param msg: the message to send
        """
        if stat:
            self.stats.inc(stat)
        self._network.send(msg, dst=dst)

    def revert_unordered_batches(self):
        """
        Revert changes to ledger (uncommitted) and state made by any requests
        that have not been ordered.
        """
        i = 0
        for key in sorted(self.batches.keys(), reverse=True):
            if compare_3PC_keys(self.last_ordered_3pc, key) > 0:
                ledger_id, discarded, _, prevStateRoot, len_reqIdr = self.batches.pop(key)
                discarded = invalid_index_serializer.deserialize(discarded)
                self._logger.debug('{} reverting 3PC key {}'.format(self, key))
                self._revert(ledger_id, prevStateRoot, len_reqIdr - len(discarded))
                self._lastPrePrepareSeqNo -= 1
                i += 1
            else:
                break
        last_txn = self.db_manager.get_ledger(AUDIT_LEDGER_ID).get_last_committed_txn()
        self.last_accepted_pre_prepare_time = None if last_txn is None else get_txn_time(last_txn)
        self._logger.info('{} reverted {} batches before starting catch up'.format(self, i))
        return i

    def l_last_prepared_certificate_in_view(self) -> Optional[Tuple[int, int]]:
        # Pick the latest sent COMMIT in the view.
        # TODO: Consider stashed messages too?
        if not self.is_master:
            raise LogicError("{} is not a master".format(self))
        keys = []
        quorum = self._data.quorums.prepare.value
        for key in self.prepares.keys():
            if self.prepares.hasQuorum(ThreePhaseKey(*key), quorum):
                keys.append(key)
        return max_3PC_key(keys) if keys else None

    def _caught_up_till_3pc(self, last_caught_up_3PC):
        self.last_ordered_3pc = last_caught_up_3PC
        self._remove_till_caught_up_3pc(last_caught_up_3PC)

    def catchup_clear_for_backup(self):
        if not self._data.is_primary:
            self.batches.clear()
            self.sent_preprepares.clear()
            self.prePrepares.clear()
            self.prepares.clear()
            self.commits.clear()
            self._data.prepared.clear()
            self._data.preprepared.clear()
            self.first_batch_after_catchup = True

    def _remove_till_caught_up_3pc(self, last_caught_up_3PC):
        """
        Remove any 3 phase messages till the last ordered key and also remove
        any corresponding request keys
        """
        outdated_pre_prepares = {}
        for key, pp in self.prePrepares.items():
            if compare_3PC_keys(key, last_caught_up_3PC) >= 0:
                outdated_pre_prepares[key] = pp
        for key, pp in self.sent_preprepares.items():
            if compare_3PC_keys(key, last_caught_up_3PC) >= 0:
                outdated_pre_prepares[key] = pp

        self._logger.trace('{} going to remove messages for {} 3PC keys'.format(
            self, len(outdated_pre_prepares)))

        for key, pp in outdated_pre_prepares.items():
            self.batches.pop(key, None)
            self.sent_preprepares.pop(key, None)
            self.prePrepares.pop(key, None)
            self.prepares.pop(key, None)
            self.commits.pop(key, None)
            self._discard_ordered_req_keys(pp)
            self._clear_batch(pp)

    def get_sent_preprepare(self, viewNo, ppSeqNo):
        key = (viewNo, ppSeqNo)
        return self.sent_preprepares.get(key)

    def get_sent_prepare(self, viewNo, ppSeqNo):
        key = (viewNo, ppSeqNo)
        if key in self.prepares:
            prepare = self.prepares[key].msg
            if self.prepares.hasPrepareFrom(prepare, self.name):
                return prepare
        return None

    def get_sent_commit(self, viewNo, ppSeqNo):
        key = (viewNo, ppSeqNo)
        if key in self.commits:
            commit = self.commits[key].msg
            if self.commits.hasCommitFrom(commit, self.name):
                return commit
        return None

    def replica_batch_digest(self, reqs):
        return replica_batch_digest(reqs)

    def _clear_all_3pc_msgs(self):

        # Clear the 3PC log
        self.batches.clear()
        self.prePrepares.clear()
        self.prepares.clear()
        self.commits.clear()
        self.pre_prepare_tss.clear()
        self.prePreparesPendingFinReqs.clear()
        self.prePreparesPendingPrevPP.clear()
        self.sent_preprepares.clear()

    def process_view_change_started(self, msg: ViewChangeStarted):
        # 1. update shared data
        self._data.preprepared = []
        self._data.prepared = []

        # 2. save existing PrePrepares
        self._update_old_view_preprepares(itertools.chain(self.prePrepares.values(), self.sent_preprepares.values()))

        # 3. revert unordered transactions
        if self.is_master:
            self.revert_unordered_batches()

        # 4. clear all 3pc messages
        self._clear_all_3pc_msgs()

        # 5. clear ordered from previous view
        self.ordered.clear_below_view(msg.view_no)
        return PROCESS, None

    def _update_old_view_preprepares(self, pre_prepares: List[PrePrepare]):
        for pp in pre_prepares:
            view_no = get_original_viewno(pp)
            self.old_view_preprepares[(view_no, pp.ppSeqNo, pp.digest)] = pp

    def process_new_view_checkpoints_applied(self, msg: NewViewCheckpointsApplied):
        result, reason = self._validate(msg)
        if result != PROCESS:
            return result, reason

        self._logger.info("{} processing {}".format(self, msg))

        if self.is_master:
            # apply PrePrepares from NewView that we have
            # request missing PrePrepares from NewView
            missing_batches = []
            for batch_id in msg.batches:
                pp = self.old_view_preprepares.get((batch_id.pp_view_no, batch_id.pp_seq_no, batch_id.pp_digest))
                if pp is None:
                    missing_batches.append(batch_id)
                else:
                    self._process_pre_prepare_from_old_view(pp)

            if not msg.batches or self.last_ordered_3pc[1] >= self._data.prev_view_prepare_cert:
                self._write_manager.future_primary_handler.set_node_state()

            if missing_batches:
                self._request_old_view_pre_prepares(missing_batches)

        self.primaries_batch_needed = True

<<<<<<< HEAD
        # unstash waiting for New View messages
        self._stasher.process_all_stashed(STASH_VIEW_3PC)
=======
        if not msg.batches or self.last_ordered_3pc[1] >= self._data.prev_view_prepare_cert:
            self._write_manager.future_primary_handler.set_node_state()

        if missing_batches:
            self._request_old_view_pre_prepares(missing_batches)
        else:
            self._write_manager.future_primary_handler.set_node_state()
            # unstash waiting for New View messages
            self._stasher.process_all_stashed(STASH_VIEW_3PC)

>>>>>>> 5493909f
        self._bus.send(ReOrderedInNewView())

    def process_old_view_preprepare_request(self, msg: OldViewPrePrepareRequest, sender):
        result, reason = self._validate(msg)
        if result != PROCESS:
            return result, reason

        old_view_pps = []
        for batch_id in msg.batch_ids:
            batch_id = BatchID(*batch_id)
            pp = self.old_view_preprepares.get((batch_id.pp_view_no, batch_id.pp_seq_no, batch_id.pp_digest))
            if pp is not None:
                old_view_pps.append(pp)
        rep = OldViewPrePrepareReply(self._data.inst_id, old_view_pps)
        self._send(rep, dst=[getNodeName(sender)])

    def process_old_view_preprepare_reply(self, msg: OldViewPrePrepareReply, sender):
        result, reason = self._validate(msg)
        if result != PROCESS:
            return result, reason

        for pp_dict in msg.preprepares:
            try:
                pp = PrePrepare(**pp_dict)
                self._process_pre_prepare_from_old_view(pp)
            except Exception as ex:
                # TODO: catch more specific error here
                self._logger.error("Invalid PrePrepare in {}: {}".format(msg, ex))
        # unstash waiting for New View messages
        self._stasher.process_all_stashed(STASH_VIEW_3PC)

    def _request_old_view_pre_prepares(self, batches):
        old_pp_req = OldViewPrePrepareRequest(self._data.inst_id, batches)
        self._send(old_pp_req)

    def _process_pre_prepare_from_old_view(self, pp):
        new_pp = updateNamedTuple(pp, viewNo=self.view_no, originalViewNo=get_original_viewno(pp))

        # PrePrepare is accepted from the current Primary only
        sender = generateName(self._data.primary_name, self._data.inst_id)
        self.process_preprepare(new_pp, sender)

        return PROCESS, None

    def _cleanup_process(self, msg: CheckpointStabilized):
        self.gc(msg.last_stable_3pc)

    def _preprepare_batch(self, pp: PrePrepare):
        """
        After pp had validated, it placed into _preprepared list
        """
        batch_id = preprepare_to_batch_id(pp)
        if batch_id not in self._data.preprepared:
            self._data.preprepared.append(batch_id)

    def _prepare_batch(self, pp: PrePrepare):
        """
        After prepared certificate for pp had collected,
        it removed from _preprepared and placed into _prepared list
        """
        batch_id = preprepare_to_batch_id(pp)
        if batch_id not in self._data.prepared:
            self._data.prepared.append(batch_id)

    def _clear_batch(self, pp: PrePrepare):
        """
        When 3pc batch processed, it removed from _prepared list
        """
        batch_id = preprepare_to_batch_id(pp)
        if batch_id in self._data.preprepared:
            self._data.preprepared.remove(batch_id)
        if batch_id in self._data.prepared:
            self._data.prepared.remove(batch_id)<|MERGE_RESOLUTION|>--- conflicted
+++ resolved
@@ -2265,10 +2265,10 @@
 
         self._logger.info("{} processing {}".format(self, msg))
 
+        missing_batches = []
         if self.is_master:
             # apply PrePrepares from NewView that we have
             # request missing PrePrepares from NewView
-            missing_batches = []
             for batch_id in msg.batches:
                 pp = self.old_view_preprepares.get((batch_id.pp_view_no, batch_id.pp_seq_no, batch_id.pp_digest))
                 if pp is None:
@@ -2281,24 +2281,14 @@
 
             if missing_batches:
                 self._request_old_view_pre_prepares(missing_batches)
+            else:
+                self._write_manager.future_primary_handler.set_node_state()
 
         self.primaries_batch_needed = True
 
-<<<<<<< HEAD
-        # unstash waiting for New View messages
-        self._stasher.process_all_stashed(STASH_VIEW_3PC)
-=======
-        if not msg.batches or self.last_ordered_3pc[1] >= self._data.prev_view_prepare_cert:
-            self._write_manager.future_primary_handler.set_node_state()
-
-        if missing_batches:
-            self._request_old_view_pre_prepares(missing_batches)
-        else:
-            self._write_manager.future_primary_handler.set_node_state()
-            # unstash waiting for New View messages
+        if not missing_batches:
             self._stasher.process_all_stashed(STASH_VIEW_3PC)
 
->>>>>>> 5493909f
         self._bus.send(ReOrderedInNewView())
 
     def process_old_view_preprepare_request(self, msg: OldViewPrePrepareRequest, sender):
@@ -2327,6 +2317,7 @@
             except Exception as ex:
                 # TODO: catch more specific error here
                 self._logger.error("Invalid PrePrepare in {}: {}".format(msg, ex))
+
         # unstash waiting for New View messages
         self._stasher.process_all_stashed(STASH_VIEW_3PC)
 
