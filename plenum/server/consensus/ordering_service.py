--- conflicted
+++ resolved
@@ -1162,24 +1162,13 @@
 
         # 2. call callback for the applied batch
         if self.is_master:
-<<<<<<< HEAD
-            three_pc_batch = ThreePcBatch.from_pre_prepare(pre_prepare,
-                                                           state_root=self.get_state_root_hash(pre_prepare.ledgerId,
-                                                                                               to_str=False),
-                                                           txn_root=self.get_txn_root_hash(pre_prepare.ledgerId,
-                                                                                           to_str=False),
-                                                           primaries=pre_prepare.primaries,
-                                                           valid_digests=self._get_valid_req_ids_from_all_requests(
-                                                               reqs, invalid_indices))
-=======
             three_pc_batch = ThreePcBatch.from_pre_prepare(
                 pre_prepare,
                 state_root=self.get_state_root_hash(pre_prepare.ledgerId, to_str=False),
                 txn_root=self.get_txn_root_hash(pre_prepare.ledgerId, to_str=False),
-                primaries=[],
+                primaries=pre_prepare.primaries,
                 valid_digests=self._get_valid_req_ids_from_all_requests(reqs, invalid_indices)
             )
->>>>>>> d3d0ffb4
             self.post_batch_creation(three_pc_batch)
 
         return reqs, invalid_indices, rejects, suspicious
@@ -2024,22 +2013,9 @@
 
         reqs, invalid_indices, rejects = self._consume_req_queue_for_pre_prepare(
             ledger_id, tm, self.view_no, pp_seq_no)
-<<<<<<< HEAD
+
+        digest = self.replica_batch_digest(reqs)
         primaries_for_batch = self._write_manager.future_primary_handler.get_primaries(self.view_no)
-        if self.is_master:
-            three_pc_batch = ThreePcBatch(ledger_id=ledger_id,
-                                          inst_id=self._data.inst_id,
-                                          view_no=self.view_no,
-                                          pp_seq_no=pp_seq_no,
-                                          pp_time=tm,
-                                          state_root=self.get_state_root_hash(ledger_id, to_str=False),
-                                          txn_root=self.get_txn_root_hash(ledger_id, to_str=False),
-                                          primaries=primaries_for_batch,
-                                          valid_digests=self._get_valid_req_ids_from_all_requests(
-                                              reqs, invalid_indices),
-                                          original_view_no=self.view_no)
-=======
-        digest = self.replica_batch_digest(reqs)
 
         if self.is_master:
             three_pc_batch = ThreePcBatch(
@@ -2050,12 +2026,11 @@
                 pp_time=tm,
                 state_root=self.get_state_root_hash(ledger_id, to_str=False),
                 txn_root=self.get_txn_root_hash(ledger_id, to_str=False),
-                primaries=[],
+                primaries=primaries_for_batch,
                 valid_digests=self._get_valid_req_ids_from_all_requests(reqs, invalid_indices),
                 pp_digest=digest,
                 original_view_no=self.view_no,
             )
->>>>>>> d3d0ffb4
             self.post_batch_creation(three_pc_batch)
 
         state_root_hash = self.get_state_root_hash(ledger_id)
