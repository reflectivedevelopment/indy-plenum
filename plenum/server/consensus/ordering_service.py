import itertools
import logging
import time
from collections import defaultdict, OrderedDict, deque
from functools import partial
from typing import Tuple, List, Set, Optional, Dict, Iterable

from orderedset._orderedset import OrderedSet
from sortedcontainers import SortedList

from common.exceptions import PlenumValueError, LogicError
from common.serializers.serialization import state_roots_serializer, invalid_index_serializer
from crypto.bls.bls_bft_replica import BlsBftReplica
from plenum.common.config_util import getConfig
from plenum.common.constants import POOL_LEDGER_ID, SEQ_NO_DB_LABEL, AUDIT_LEDGER_ID, TXN_TYPE, \
    LAST_SENT_PP_STORE_LABEL, AUDIT_TXN_PP_SEQ_NO, AUDIT_TXN_VIEW_NO, AUDIT_TXN_PRIMARIES, PREPREPARE, PREPARE, COMMIT, \
    DOMAIN_LEDGER_ID, TS_LABEL
from plenum.common.event_bus import InternalBus, ExternalBus
from plenum.common.exceptions import SuspiciousNode, InvalidClientMessageException, SuspiciousPrePrepare, \
    UnknownIdentifier
from plenum.common.ledger import Ledger
from plenum.common.messages.internal_messages import RequestPropagates, BackupSetupLastOrdered, \
    RaisedSuspicion, ViewChangeStarted, NewViewCheckpointsApplied, MissingMessage, CheckpointStabilized, \
    ReOrderedInNewView
from plenum.common.messages.node_messages import PrePrepare, Prepare, Commit, Reject, ThreePhaseKey, Ordered, \
    OldViewPrePrepareRequest, OldViewPrePrepareReply
from plenum.common.metrics_collector import MetricsName, MetricsCollector, NullMetricsCollector
from plenum.common.request import Request
from plenum.common.router import Subscription
from plenum.common.stashing_router import PROCESS, DISCARD
from plenum.common.timer import TimerService, RepeatingTimer
from plenum.common.txn_util import get_payload_digest, get_payload_data, get_seq_no, get_txn_time
from plenum.common.types import f
from plenum.common.util import compare_3PC_keys, updateNamedTuple, SortedDict, getMaxFailures, mostCommonElement, \
    get_utc_epoch, max_3PC_key
from plenum.server.batch_handlers.three_pc_batch import ThreePcBatch
from plenum.server.consensus.consensus_shared_data import ConsensusSharedData, preprepare_to_batch_id, \
    get_original_viewno
from plenum.server.consensus.batch_id import BatchID
from plenum.server.consensus.metrics_decorator import measure_consensus_time
from plenum.server.consensus.ordering_service_msg_validator import OrderingServiceMsgValidator
from plenum.server.replica_helper import PP_APPLY_REJECT_WRONG, PP_APPLY_WRONG_DIGEST, PP_APPLY_WRONG_STATE, \
    PP_APPLY_ROOT_HASH_MISMATCH, PP_APPLY_HOOK_ERROR, PP_SUB_SEQ_NO_WRONG, PP_NOT_FINAL, PP_APPLY_AUDIT_HASH_MISMATCH, \
    PP_REQUEST_ALREADY_ORDERED, PP_CHECK_NOT_FROM_PRIMARY, PP_CHECK_TO_PRIMARY, PP_CHECK_DUPLICATE, \
    PP_CHECK_INCORRECT_POOL_STATE_ROOT, PP_CHECK_OLD, PP_CHECK_REQUEST_NOT_FINALIZED, PP_CHECK_NOT_NEXT, \
    PP_CHECK_WRONG_TIME, Stats, OrderedTracker, TPCStat, generateName, getNodeName
from plenum.server.replica_freshness_checker import FreshnessChecker
from plenum.server.replica_helper import replica_batch_digest
from plenum.server.replica_validator_enums import STASH_VIEW_3PC
from plenum.server.request_managers.write_request_manager import WriteRequestManager
from plenum.server.suspicion_codes import Suspicions
from stp_core.common.log import getlogger


class OrderingService:

    def __init__(self,
                 data: ConsensusSharedData,
                 timer: TimerService,
                 bus: InternalBus,
                 network: ExternalBus,
                 write_manager: WriteRequestManager,
                 bls_bft_replica: BlsBftReplica,
                 freshness_checker: FreshnessChecker,
                 stasher=None,
                 get_current_time=None,
                 get_time_for_3pc_batch=None,
                 metrics: MetricsCollector = NullMetricsCollector()):
        self.metrics = metrics
        self._data = data
        self._requests = self._data.requests
        self._timer = timer
        self._bus = bus
        self._network = network
        self._write_manager = write_manager
        self._name = self._data.name
        # TODO: We shouldn't use get_utc_epoch here, time needs to be under full control through TimerService
        self.get_time_for_3pc_batch = get_time_for_3pc_batch or get_utc_epoch
        # Flag which node set, when it have set new primaries and need to send batch
        self.primaries_batch_needed = False

        self._config = getConfig()
        self._logger = getlogger()
        # TODO: Change just to self._stasher = stasher
        self._stasher = stasher
        self._subscription = Subscription()
        self._validator = OrderingServiceMsgValidator(self._data)
        self.get_current_time = get_current_time or self._timer.get_current_time
        self._out_of_order_repeater = RepeatingTimer(self._timer,
                                                     self._config.PROCESS_STASHED_OUT_OF_ORDER_COMMITS_INTERVAL,
                                                     self._process_stashed_out_of_order_commits,
                                                     active=False)

        """
        Maps from legacy replica code
        """
        self._state_root_serializer = state_roots_serializer

        # Keeps a map of PRE-PREPAREs which did not satisfy timestamp
        # criteria, they can be accepted if >f PREPAREs are encountered.
        # This is emptied on view change. With each PRE-PREPARE, a flag is
        # stored which indicates whether there are sufficient acceptable
        # PREPAREs or not
        self.pre_prepares_stashed_for_incorrect_time = {}

        # Time of the last PRE-PREPARE which satisfied all validation rules
        # (time, digest, roots were all correct). This time is not to be
        # reverted even if the PRE-PREPAREs are not ordered. This implies that
        # the next primary would have seen all accepted PRE-PREPAREs or another
        # view change will happen
        self.last_accepted_pre_prepare_time = None

        # PRE-PREPAREs timestamps stored by non primary replica to check
        # obsolescence of incoming PrePrepares. Pre-prepares with the same
        # 3PC key are not merged since we need to keep incoming timestamps
        # for each new PP from every nodes separately.
        # Dictionary:
        #   key: Tuple[pp.viewNo, pp.seqNo]
        #   value: Dict[Tuple[PrePrepare, sender], timestamp]
        self.pre_prepare_tss = defaultdict(dict)

        # PRE-PREPAREs that are waiting to be processed but do not have the
        # corresponding request finalised. Happens when replica has not been
        # forwarded the request by the node but is getting 3 phase messages.
        # The value is a list since a malicious entry might send PRE-PREPARE
        # with a different digest and since we dont have the request finalised
        # yet, we store all PRE-PPREPAREs
        # type: List[Tuple[PrePrepare, str, Set[Tuple[str, int]]]]
        self.prePreparesPendingFinReqs = []

        # PrePrepares waiting for previous PrePrepares, key being tuple of view
        # number and pre-prepare sequence numbers and value being tuple of
        # PrePrepare and sender
        # TODO: Since pp_seq_no will start from 1 in each view, the comparator
        # of SortedDict needs to change
        self.prePreparesPendingPrevPP = SortedDict(lambda k: (k[0], k[1]))

        # PREPAREs that are stored by non primary replica for which it has not
        #  got any PRE-PREPARE. Dictionary that stores a tuple of view no and
        #  prepare sequence number as key and a deque of PREPAREs as value.
        # This deque is attempted to be flushed on receiving every
        # PRE-PREPARE request.
        self.preparesWaitingForPrePrepare = {}

        # Defines if there was a batch after last catchup
        self.first_batch_after_catchup = False

        self._lastPrePrepareSeqNo = self._data.low_watermark  # type: int

        # COMMITs that are stored for which there are no PRE-PREPARE or PREPARE
        # received
        self.commitsWaitingForPrepare = {}
        # type: Dict[Tuple[int, int], deque]

        # Dictionary of received PRE-PREPAREs. Key of dictionary is a 2
        # element tuple with elements viewNo, pre-prepare seqNo and value
        # is the received PRE-PREPARE
        self.prePrepares = SortedDict(lambda k: (k[0], k[1]))
        # type: Dict[Tuple[int, int], PrePrepare]

        # Dictionary to keep track of the which replica was primary during each
        # view. Key is the view no and value is the name of the primary
        # replica during that view
        self.primary_names = OrderedDict()  # type: OrderedDict[int, str]

        # Indicates name of the primary replica of this protocol instance.
        # None in case the replica does not know who the primary of the
        # instance is
        self._primary_name = None  # type: Optional[str]

        # Did we log a message about getting request while absence of primary
        self.warned_no_primary = False

        self.requestQueues = {}  # type: Dict[int, OrderedSet]

        self.stats = Stats(TPCStat)

        self.batches = OrderedDict()  # type: OrderedDict[Tuple[int, int]]

        self.l_bls_bft_replica = bls_bft_replica

        # Set of tuples to keep track of ordered requests. Each tuple is
        # (viewNo, ppSeqNo).
        self.ordered = OrderedTracker()

        self.lastBatchCreated = self.get_current_time()

        # Commits which are not being ordered since commits with lower
        # sequence numbers have not been ordered yet. Key is the
        # viewNo and value a map of pre-prepare sequence number to commit
        # type: Dict[int,Dict[int,Commit]]
        self.stashed_out_of_order_commits = {}

        self._freshness_checker = freshness_checker
        self._skip_send_3pc_ts = None

        self._subscription.subscribe(self._stasher, PrePrepare, self.process_preprepare)
        self._subscription.subscribe(self._stasher, Prepare, self.process_prepare)
        self._subscription.subscribe(self._stasher, Commit, self.process_commit)
        self._subscription.subscribe(self._stasher, NewViewCheckpointsApplied, self.process_new_view_checkpoints_applied)
        self._subscription.subscribe(self._stasher, OldViewPrePrepareRequest, self.process_old_view_preprepare_request)
        self._subscription.subscribe(self._stasher, OldViewPrePrepareReply, self.process_old_view_preprepare_reply)
        self._subscription.subscribe(self._bus, ViewChangeStarted, self.process_view_change_started)
        self._subscription.subscribe(self._bus, CheckpointStabilized, self._cleanup_process)

        # Dict to keep PrePrepares from old view to be re-ordered in the new view
        # key is (viewNo, ppSeqNo, ppDigest) tuple, and value is PrePrepare
        self.old_view_preprepares = {}

    def cleanup(self):
        self._subscription.unsubscribe_all()

    def __repr__(self):
        return self.name

    @measure_consensus_time(MetricsName.PROCESS_PREPARE_TIME,
                            MetricsName.BACKUP_PROCESS_PREPARE_TIME)
    def process_prepare(self, prepare: Prepare, sender: str):
        """
        Validate and process the PREPARE specified.
        If validation is successful, create a COMMIT and broadcast it.

        :param prepare: a PREPARE msg
        :param sender: name of the node that sent the PREPARE
        """
        result, reason = self._validate(prepare)
        if result != PROCESS:
            return result, reason

        key = (prepare.viewNo, prepare.ppSeqNo)
        self._logger.debug("{} received PREPARE{} from {}".format(self, key, sender))

        # TODO move this try/except up higher
        try:
            if self._validate_prepare(prepare, sender):
                self._add_to_prepares(prepare, sender)
                self.stats.inc(TPCStat.PrepareRcvd)
                self._logger.debug("{} processed incoming PREPARE {}".format(
                    self, (prepare.viewNo, prepare.ppSeqNo)))
            else:
                # TODO let's have isValidPrepare throw an exception that gets
                # handled and possibly logged higher
                self._logger.trace("{} cannot process incoming PREPARE".format(self))
        except SuspiciousNode as ex:
            self.report_suspicious_node(ex)
        return None, None

    def _validate_prepare(self, prepare: Prepare, sender: str) -> bool:
        """
        Return whether the PREPARE specified is valid.

        :param prepare: the PREPARE to validate
        :param sender: the name of the node that sent the PREPARE
        :return: True if PREPARE is valid, False otherwise
        """
        key = (prepare.viewNo, prepare.ppSeqNo)
        primaryStatus = self._is_primary_for_msg(prepare)

        ppReq = self.get_preprepare(*key)

        # If a non primary replica and receiving a PREPARE request before a
        # PRE-PREPARE request, then proceed

        # PREPARE should not be sent from primary
        if self._is_msg_from_primary(prepare, sender):
            self.report_suspicious_node(SuspiciousNode(sender, Suspicions.PR_FRM_PRIMARY, prepare))
            return False

        # If non primary replica
        if primaryStatus is False:
            if self.prepares.hasPrepareFrom(prepare, sender):
                self.report_suspicious_node(SuspiciousNode(
                    sender, Suspicions.DUPLICATE_PR_SENT, prepare))
                return False
            # If PRE-PREPARE not received for the PREPARE, might be slow
            # network
            if not ppReq:
                self._enqueue_prepare(prepare, sender)
                self.l_setup_last_ordered_for_non_master()
                return False
        # If primary replica
        if primaryStatus is True:
            if self.prepares.hasPrepareFrom(prepare, sender):
                self.report_suspicious_node(SuspiciousNode(
                    sender, Suspicions.DUPLICATE_PR_SENT, prepare))
                return False
            # If PRE-PREPARE was not sent for this PREPARE, certainly
            # malicious behavior
            elif not ppReq:
                self.report_suspicious_node(SuspiciousNode(
                    sender, Suspicions.UNKNOWN_PR_SENT, prepare))
                return False

        if primaryStatus is None and not ppReq:
            self._enqueue_prepare(prepare, sender)
            self.l_setup_last_ordered_for_non_master()
            return False

        if prepare.digest != ppReq.digest:
            self.report_suspicious_node(SuspiciousNode(sender, Suspicions.PR_DIGEST_WRONG, prepare))
            return False
        elif prepare.stateRootHash != ppReq.stateRootHash:
            self.report_suspicious_node(SuspiciousNode(sender, Suspicions.PR_STATE_WRONG,
                                                       prepare))
            return False
        elif prepare.txnRootHash != ppReq.txnRootHash:
            self.report_suspicious_node(SuspiciousNode(sender, Suspicions.PR_TXN_WRONG,
                                                       prepare))
            return False
        elif prepare.auditTxnRootHash != ppReq.auditTxnRootHash:
            self.report_suspicious_node(SuspiciousNode(sender, Suspicions.PR_AUDIT_TXN_ROOT_HASH_WRONG,
                                                       prepare))
            return False

        # BLS multi-sig:
        self.l_bls_bft_replica.validate_prepare(prepare, sender)

        return True

    """Method from legacy code"""
    def _enqueue_prepare(self, pMsg: Prepare, sender: str):
        key = (pMsg.viewNo, pMsg.ppSeqNo)
        self._logger.debug("{} queueing prepare due to unavailability of PRE-PREPARE. "
                           "Prepare {} for key {} from {}".format(self, pMsg, key, sender))
        if key not in self.preparesWaitingForPrePrepare:
            self.preparesWaitingForPrePrepare[key] = deque()
        self.preparesWaitingForPrePrepare[key].append((pMsg, sender))
        if key not in self.pre_prepares_stashed_for_incorrect_time:
            if self.is_master or self.last_ordered_3pc[1] != 0:
                self._request_pre_prepare_for_prepare(key)
        else:
            self._process_stashed_pre_prepare_for_time_if_possible(key)

    def _process_stashed_pre_prepare_for_time_if_possible(
            self, key: Tuple[int, int]):
        """
        Check if any PRE-PREPAREs that were stashed since their time was not
        acceptable, can now be accepted since enough PREPAREs are received
        """
        self._logger.debug('{} going to process stashed PRE-PREPAREs with '
                           'incorrect times'.format(self))
        q = self._data.quorums.f
        if len(self.preparesWaitingForPrePrepare[key]) > q:
            times = [pr.ppTime for (pr, _) in
                     self.preparesWaitingForPrePrepare[key]]
            most_common_time, freq = mostCommonElement(times)
            if self._data.quorums.timestamp.is_reached(freq):
                self._logger.debug('{} found sufficient PREPAREs for the '
                                   'PRE-PREPARE{}'.format(self, key))
                stashed_pp = self.pre_prepares_stashed_for_incorrect_time
                pp, sender, done = stashed_pp[key]
                if done:
                    self._logger.debug('{} already processed PRE-PREPARE{}'.format(self, key))
                    return True
                # True is set since that will indicate to `is_pre_prepare_time_acceptable`
                # that sufficient PREPAREs are received
                stashed_pp[key] = (pp, sender, True)
                self._network.process_incoming(pp, sender)
                return True
        return False

    def _request_pre_prepare_for_prepare(self, three_pc_key) -> bool:
        """
        Check if has an acceptable PRE_PREPARE already stashed, if not then
        check count of PREPAREs, make sure >f consistent PREPAREs are found,
        store the acceptable PREPARE state (digest, roots) for verification of
        the received PRE-PREPARE
        """

        if three_pc_key in self.prePreparesPendingPrevPP:
            self._logger.debug('{} not requesting a PRE-PREPARE since already found '
                               'stashed for {}'.format(self, three_pc_key))
            return False

        if len(
                self.preparesWaitingForPrePrepare[three_pc_key]) < self._data.quorums.prepare.value:
            self._logger.debug(
                '{} not requesting a PRE-PREPARE because does not have'
                ' sufficient PREPAREs for {}'.format(
                    self, three_pc_key))
            return False

        digest, state_root, txn_root, _ = \
            self._get_acceptable_stashed_prepare_state(three_pc_key)

        # Choose a better data structure for `prePreparesPendingFinReqs`
        pre_prepares = [pp for pp, _, _ in self.prePreparesPendingFinReqs
                        if (pp.viewNo, pp.ppSeqNo) == three_pc_key]
        if pre_prepares:
            if [pp for pp in pre_prepares if (pp.digest, pp.stateRootHash, pp.txnRootHash) == (digest, state_root, txn_root)]:
                self._logger.debug('{} not requesting a PRE-PREPARE since already '
                                   'found stashed for {}'.format(self, three_pc_key))
                return False

        self._request_pre_prepare(three_pc_key,
                                  stash_data=(digest, state_root, txn_root))
        return True

    def _get_acceptable_stashed_prepare_state(self, three_pc_key):
        prepares = {s: (m.digest, m.stateRootHash, m.txnRootHash) for m, s in
                    self.preparesWaitingForPrePrepare[three_pc_key]}
        acceptable, freq = mostCommonElement(prepares.values())
        return (*acceptable, {s for s, state in prepares.items()
                              if state == acceptable})

    def _is_primary_for_msg(self, msg) -> Optional[bool]:
        """
        Return whether this replica is primary if the request's view number is
        equal this replica's view number and primary has been selected for
        the current view.
        Return None otherwise.
        :param msg: message
        """
        return self._data.is_primary if self._is_msg_for_current_view(msg) \
            else self._is_primary_in_view(msg.viewNo)

    def _is_primary_in_view(self, viewNo: int) -> Optional[bool]:
        """
        Return whether this replica was primary in the given view
        """
        if viewNo not in self.primary_names:
            return False
        return self.primary_names[viewNo] == self.name

    @measure_consensus_time(MetricsName.PROCESS_COMMIT_TIME,
                            MetricsName.BACKUP_PROCESS_COMMIT_TIME)
    def process_commit(self, commit: Commit, sender: str):
        """
        Validate and process the COMMIT specified.
        If validation is successful, return the message to the node.

        :param commit: an incoming COMMIT message
        :param sender: name of the node that sent the COMMIT
        """
        result, reason = self._validate(commit)
        if result != PROCESS:
            return result, reason

        self._logger.debug("{} received COMMIT{} from {}".format(
            self, (commit.viewNo, commit.ppSeqNo), sender))

        if self._validate_commit(commit, sender):
            self.stats.inc(TPCStat.CommitRcvd)
            self._add_to_commits(commit, sender)
            self._logger.debug("{} processed incoming COMMIT{}".format(
                self, (commit.viewNo, commit.ppSeqNo)))
        return result, reason

    def _validate_commit(self, commit: Commit, sender: str) -> bool:
        """
        Return whether the COMMIT specified is valid.

        :param commit: the COMMIT to validate
        :return: True if `request` is valid, False otherwise
        """
        key = (commit.viewNo, commit.ppSeqNo)
        if not self._has_prepared(key):
            self._enqueue_commit(commit, sender)
            return False

        if self.commits.hasCommitFrom(commit, sender):
            self.report_suspicious_node(SuspiciousNode(sender, Suspicions.DUPLICATE_CM_SENT, commit))
            return False

        # BLS multi-sig:
        pre_prepare = self.get_preprepare(commit.viewNo, commit.ppSeqNo)
        why_not = self.l_bls_bft_replica.validate_commit(commit, sender, pre_prepare)

        if why_not == BlsBftReplica.CM_BLS_SIG_WRONG:
            self._logger.warning("{} discard Commit message from "
                                 "{}:{}".format(self, sender, commit))
            self.report_suspicious_node(SuspiciousNode(sender,
                                                       Suspicions.CM_BLS_SIG_WRONG,
                                                       commit))
            return False
        elif why_not is not None:
            self._logger.warning("Unknown error code returned for bls commit "
                                 "validation {}".format(why_not))

        return True

    def _enqueue_commit(self, request: Commit, sender: str):
        key = (request.viewNo, request.ppSeqNo)
        self._logger.debug("{} - Queueing commit due to unavailability of PREPARE. "
                           "Request {} with key {} from {}".format(self, request, key, sender))
        if key not in self.commitsWaitingForPrepare:
            self.commitsWaitingForPrepare[key] = deque()
        self.commitsWaitingForPrepare[key].append((request, sender))

    @measure_consensus_time(MetricsName.PROCESS_PREPREPARE_TIME,
                            MetricsName.BACKUP_PROCESS_PREPREPARE_TIME)
    def process_preprepare(self, pre_prepare: PrePrepare, sender: str):
        """
        Validate and process provided PRE-PREPARE, create and
        broadcast PREPARE for it.

        :param pre_prepare: message
        :param sender: name of the node that sent this message
        """
        pp_key = (pre_prepare.viewNo, pre_prepare.ppSeqNo)
        # the same PrePrepare might come here multiple times
        if (pp_key and (pre_prepare, sender) not in self.pre_prepare_tss[pp_key]):
            # TODO more clean solution would be to set timestamps
            # earlier (e.g. in zstack)
            self.pre_prepare_tss[pp_key][pre_prepare, sender] = self.get_time_for_3pc_batch()

        result, reason = self._validate(pre_prepare)
        if result != PROCESS:
            return result, reason

        key = (pre_prepare.viewNo, pre_prepare.ppSeqNo)
        self._logger.debug("{} received PRE-PREPARE{} from {}".format(self, key, sender))

        # TODO: should we still do it?
        # Converting each req_idrs from list to tuple
        req_idrs = {f.REQ_IDR.nm: [key for key in pre_prepare.reqIdr]}
        pre_prepare = updateNamedTuple(pre_prepare, **req_idrs)

        def report_suspicious(reason):
            ex = SuspiciousNode(sender, reason, pre_prepare)
            self.report_suspicious_node(ex)

        why_not = self._can_process_pre_prepare(pre_prepare, sender)
        if why_not is None:
            why_not_applied = \
                self._process_valid_preprepare(pre_prepare, sender)
            if why_not_applied is not None:
                if why_not_applied == PP_APPLY_REJECT_WRONG:
                    report_suspicious(Suspicions.PPR_REJECT_WRONG)
                elif why_not_applied == PP_APPLY_WRONG_DIGEST:
                    report_suspicious(Suspicions.PPR_DIGEST_WRONG)
                elif why_not_applied == PP_APPLY_WRONG_STATE:
                    report_suspicious(Suspicions.PPR_STATE_WRONG)
                elif why_not_applied == PP_APPLY_ROOT_HASH_MISMATCH:
                    report_suspicious(Suspicions.PPR_TXN_WRONG)
                elif why_not_applied == PP_APPLY_HOOK_ERROR:
                    report_suspicious(Suspicions.PPR_PLUGIN_EXCEPTION)
                elif why_not_applied == PP_SUB_SEQ_NO_WRONG:
                    report_suspicious(Suspicions.PPR_SUB_SEQ_NO_WRONG)
                elif why_not_applied == PP_NOT_FINAL:
                    # this is fine, just wait for another
                    return None, None
                elif why_not_applied == PP_APPLY_AUDIT_HASH_MISMATCH:
                    report_suspicious(Suspicions.PPR_AUDIT_TXN_ROOT_HASH_WRONG)
                elif why_not_applied == PP_REQUEST_ALREADY_ORDERED:
                    report_suspicious(Suspicions.PPR_WITH_ORDERED_REQUEST)
        elif why_not == PP_CHECK_NOT_FROM_PRIMARY:
            report_suspicious(Suspicions.PPR_FRM_NON_PRIMARY)
        elif why_not == PP_CHECK_TO_PRIMARY:
            report_suspicious(Suspicions.PPR_TO_PRIMARY)
        elif why_not == PP_CHECK_DUPLICATE:
            report_suspicious(Suspicions.DUPLICATE_PPR_SENT)
        elif why_not == PP_CHECK_INCORRECT_POOL_STATE_ROOT:
            report_suspicious(Suspicions.PPR_POOL_STATE_ROOT_HASH_WRONG)
        elif why_not == PP_CHECK_OLD:
            self._logger.info("PRE-PREPARE {} has ppSeqNo lower "
                              "then the latest one - ignoring it".format(key))
        elif why_not == PP_CHECK_REQUEST_NOT_FINALIZED:
            absents = set()
            non_fin = set()
            non_fin_payload = set()
            for key in pre_prepare.reqIdr:
                req = self._requests.get(key)
                if req is None:
                    absents.add(key)
                elif not req.finalised:
                    non_fin.add(key)
                    non_fin_payload.add(req.request.payload_digest)
            absent_str = ', '.join(str(key) for key in absents)
            non_fin_str = ', '.join(
                '{} ({} : {})'.format(str(key),
                                      str(len(self._requests[key].propagates)),
                                      ', '.join(self._requests[key].propagates.keys())) for key in non_fin)
            self._logger.warning(
                "{} found requests in the incoming pp, of {} ledger, that are not finalized. "
                "{} of them don't have propagates: [{}]. "
                "{} of them don't have enough propagates: [{}].".format(self, pre_prepare.ledgerId,
                                                                        len(absents), absent_str,
                                                                        len(non_fin), non_fin_str))

            def signal_suspicious(req):
                self._logger.info("Request digest {} already ordered. Discard {} "
                                  "from {}".format(req, pre_prepare, sender))
                report_suspicious(Suspicions.PPR_WITH_ORDERED_REQUEST)

            # checking for payload digest is more effective
            for payload_key in non_fin_payload:
                if self.db_manager.get_store(SEQ_NO_DB_LABEL).get_by_payload_digest(payload_key) != (None, None):
                    signal_suspicious(payload_key)
                    return None, None

            # for absents we can only check full digest
            for full_key in absents:
                if self.db_manager.get_store(SEQ_NO_DB_LABEL).get_by_full_digest(full_key) is not None:
                    signal_suspicious(full_key)
                    return None, None

            bad_reqs = absents | non_fin
            self._enqueue_pre_prepare(pre_prepare, sender, bad_reqs)
            # TODO: An optimisation might be to not request PROPAGATEs
            # if some PROPAGATEs are present or a client request is
            # present and sufficient PREPAREs and PRE-PREPARE are present,
            # then the digest can be compared but this is expensive as the
            # PREPARE and PRE-PREPARE contain a combined digest
            self._schedule(partial(self._request_propagates_if_needed, bad_reqs, pre_prepare),
                           self._config.PROPAGATE_REQUEST_DELAY)
        elif why_not == PP_CHECK_NOT_NEXT:
            pp_view_no = pre_prepare.viewNo
            pp_seq_no = pre_prepare.ppSeqNo
            _, last_pp_seq_no = self.__last_pp_3pc
            if self.is_master or self.last_ordered_3pc[1] != 0:
                seq_frm = last_pp_seq_no + 1
                seq_to = pp_seq_no - 1
                if seq_to >= seq_frm >= pp_seq_no - self._config.CHK_FREQ + 1:
                    self._logger.warning(
                        "{} missing PRE-PREPAREs from {} to {}, "
                        "going to request".format(self, seq_frm, seq_to))
                    self._request_missing_three_phase_messages(
                        pp_view_no, seq_frm, seq_to)
            self._enqueue_pre_prepare(pre_prepare, sender)
            self.l_setup_last_ordered_for_non_master()
        elif why_not == PP_CHECK_WRONG_TIME:
            key = (pre_prepare.viewNo, pre_prepare.ppSeqNo)
            item = (pre_prepare, sender, False)
            self.pre_prepares_stashed_for_incorrect_time[key] = item
            report_suspicious(Suspicions.PPR_TIME_WRONG)
        elif why_not == BlsBftReplica.PPR_BLS_MULTISIG_WRONG:
            report_suspicious(Suspicions.PPR_BLS_MULTISIG_WRONG)
        else:
            self._logger.warning("Unknown PRE-PREPARE check status: {}".format(why_not))
        return None, None

    @property
    def view_no(self):
        return self._data.view_no

    @property
    def sent_preprepares(self):
        return self._data.sent_preprepares

    @property
    def prepares(self):
        return self._data.prepares

    @property
    def commits(self):
        return self._data.commits

    @property
    def requested_pre_prepares(self):
        return self._data.requested_pre_prepares

    @property
    def last_ordered_3pc(self):
        return self._data.last_ordered_3pc

    @last_ordered_3pc.setter
    def last_ordered_3pc(self, lo_tuple):
        self._data.last_ordered_3pc = lo_tuple
        pp_seq_no = lo_tuple[1]
        if pp_seq_no > self.lastPrePrepareSeqNo:
            self.lastPrePrepareSeqNo = pp_seq_no
        self._logger.info('{} set last ordered as {}'.format(self, lo_tuple))

    @property
    def last_preprepare(self):
        last_3pc = (0, 0)
        lastPp = None
        if self.sent_preprepares:
            (v, s), pp = self.sent_preprepares.peekitem(-1)
            last_3pc = (v, s)
            lastPp = pp
        if self.prePrepares:
            (v, s), pp = self.prePrepares.peekitem(-1)
            if compare_3PC_keys(last_3pc, (v, s)) > 0:
                lastPp = pp
        return lastPp

    @property
    def __last_pp_3pc(self):
        last_pp = self.last_preprepare
        if not last_pp:
            return self.last_ordered_3pc

        last_3pc = (last_pp.viewNo, last_pp.ppSeqNo)
        if compare_3PC_keys(self.last_ordered_3pc, last_3pc) > 0:
            return last_3pc

        return self.last_ordered_3pc

    @property
    def db_manager(self):
        return self._write_manager.database_manager

    @property
    def is_master(self):
        return self._data.is_master

    @property
    def primary_name(self):
        """
        Name of the primary replica of this replica's instance

        :return: Returns name if primary is known, None otherwise
        """
        return self._data.primary_name

    @property
    def name(self):
        return self._data.name

    @name.setter
    def name(self, n):
        self._data._name = n

    @property
    def f(self):
        return getMaxFailures(self._data.total_nodes)

    def gc(self, till3PCKey):
        self._logger.info("{} cleaning up till {}".format(self, till3PCKey))
        tpcKeys = set()
        reqKeys = set()

        for key3PC, pp in itertools.chain(
            self.sent_preprepares.items(),
            self.prePrepares.items()
        ):
            if compare_3PC_keys(till3PCKey, key3PC) <= 0:
                tpcKeys.add(key3PC)
                for reqKey in pp.reqIdr:
                    reqKeys.add(reqKey)

        for key3PC, pp_dict in self.pre_prepare_tss.items():
            if compare_3PC_keys(till3PCKey, key3PC) <= 0:
                tpcKeys.add(key3PC)
                # TODO INDY-1983: was found that it adds additional
                # requests to clean, need to explore why
                # for (pp, _) in pp_dict:
                #    for reqKey in pp.reqIdr:
                #        reqKeys.add(reqKey)

        self._logger.trace("{} found {} 3-phase keys to clean".
                           format(self, len(tpcKeys)))
        self._logger.trace("{} found {} request keys to clean".
                           format(self, len(reqKeys)))

        self.old_view_preprepares = {k: v for k, v in self.old_view_preprepares.items()
                                     if compare_3PC_keys(till3PCKey, (k[0], k[1])) > 0}

        to_clean_up = (
            self.pre_prepare_tss,
            self.sent_preprepares,
            self.prePrepares,
            self.prepares,
            self.commits,
            self.batches,
            self.pre_prepares_stashed_for_incorrect_time,
        )
        for request_key in tpcKeys:
            pp = self.get_preprepare(*request_key)
            if pp:
                self._clear_batch(self.get_preprepare(*request_key))
            for coll in to_clean_up:
                coll.pop(request_key, None)

        for request_key in reqKeys:
            self._requests.free(request_key)
            for ledger_id, keys in self.requestQueues.items():
                if request_key in keys:
                    self.discard_req_key(ledger_id, request_key)
            self._logger.trace('{} freed request {} from previous checkpoints'
                               .format(self, request_key))

        # ToDo: do we need ordered messages there?
        self.ordered.clear_below_view(self.view_no - 1)

        # BLS multi-sig:
        self.l_bls_bft_replica.gc(till3PCKey)

    def discard_req_key(self, ledger_id, req_key):
        self.requestQueues[ledger_id].discard(req_key)

    def _clear_prev_view_pre_prepares(self):
        to_remove = []
        for idx, (pp, _, _) in enumerate(self.prePreparesPendingFinReqs):
            if pp.viewNo < self.view_no:
                to_remove.insert(0, idx)
        for idx in to_remove:
            self.prePreparesPendingFinReqs.pop(idx)

        for (v, p) in list(self.prePreparesPendingPrevPP.keys()):
            if v < self.view_no:
                self.prePreparesPendingPrevPP.pop((v, p))

    def report_suspicious_node(self, ex: SuspiciousNode):
        self._bus.send(RaisedSuspicion(inst_id=self._data.inst_id,
                                       ex=ex))

    def _validate(self, msg):
        return self._validator.validate(msg)

    """Method from legacy code"""
    def l_compact_primary_names(self):
        min_allowed_view_no = self.view_no - 1
        views_to_remove = []
        for view_no in self.primary_names:
            if view_no >= min_allowed_view_no:
                break
            views_to_remove.append(view_no)
        for view_no in views_to_remove:
            self.primary_names.pop(view_no)

    def _can_process_pre_prepare(self, pre_prepare: PrePrepare, sender: str):
        """
        Decide whether this replica is eligible to process a PRE-PREPARE.

        :param pre_prepare: a PRE-PREPARE msg to process
        :param sender: the name of the node that sent the PRE-PREPARE msg
        """

        if self._validator.has_already_ordered(pre_prepare.viewNo, pre_prepare.ppSeqNo):
            return None

        # PRE-PREPARE should not be sent from non primary
        if not self._is_msg_from_primary(pre_prepare, sender):
            return PP_CHECK_NOT_FROM_PRIMARY

        # Already has a PRE-PREPARE with same 3 phase key
        if (pre_prepare.viewNo, pre_prepare.ppSeqNo) in self.prePrepares:
            return PP_CHECK_DUPLICATE

        if not self._is_pre_prepare_time_acceptable(pre_prepare, sender):
            return PP_CHECK_WRONG_TIME

        if compare_3PC_keys((pre_prepare.viewNo, pre_prepare.ppSeqNo),
                            self.__last_pp_3pc) > 0:
            return PP_CHECK_OLD  # ignore old pre-prepare

        if self._non_finalised_reqs(pre_prepare.reqIdr):
            return PP_CHECK_REQUEST_NOT_FINALIZED

        if not self._is_next_pre_prepare(pre_prepare.viewNo,
                                         pre_prepare.ppSeqNo):
            return PP_CHECK_NOT_NEXT

        if f.POOL_STATE_ROOT_HASH.nm in pre_prepare and \
                pre_prepare.poolStateRootHash != self.get_state_root_hash(POOL_LEDGER_ID):
            return PP_CHECK_INCORRECT_POOL_STATE_ROOT

        # BLS multi-sig:
        status = self.l_bls_bft_replica.validate_pre_prepare(pre_prepare,
                                                             sender)
        if status is not None:
            return status
        return None

    def _schedule(self, func, delay):
        self._timer.schedule(delay, func)

    def _process_valid_preprepare(self, pre_prepare: PrePrepare, sender: str):
        why_not_applied = None
        # apply and validate applied PrePrepare if it's not odered yet
        if not self._validator.has_already_ordered(pre_prepare.viewNo, pre_prepare.ppSeqNo):
            why_not_applied = self._apply_and_validate_applied_pre_prepare(pre_prepare, sender)

        if why_not_applied is not None:
            return why_not_applied

        # add to PrePrepares
        if self._data.is_primary:
            self._add_to_sent_pre_prepares(pre_prepare)
        else:
            self._add_to_pre_prepares(pre_prepare)

        return None

    def _apply_and_validate_applied_pre_prepare(self, pre_prepare: PrePrepare, sender: str):
        self.first_batch_after_catchup = False
        old_state_root = self.get_state_root_hash(pre_prepare.ledgerId, to_str=False)
        old_txn_root = self.get_txn_root_hash(pre_prepare.ledgerId)
        if self.is_master:
            self._logger.debug('{} state root before processing {} is {}, {}'.format(
                self,
                pre_prepare,
                old_state_root,
                old_txn_root))

        # 1. APPLY
        reqs, invalid_indices, rejects, suspicious = self._apply_pre_prepare(pre_prepare)

        # 2. CHECK IF MORE CHUNKS NEED TO BE APPLIED FURTHER BEFORE VALIDATION
        if pre_prepare.sub_seq_no != 0:
            return PP_SUB_SEQ_NO_WRONG

        if not pre_prepare.final:
            return PP_NOT_FINAL

        # 3. VALIDATE APPLIED
        invalid_from_pp = invalid_index_serializer.deserialize(pre_prepare.discarded)
        if suspicious:
            why_not_applied = PP_REQUEST_ALREADY_ORDERED
        else:
            why_not_applied = self._validate_applied_pre_prepare(pre_prepare,
                                                                 reqs, invalid_indices, invalid_from_pp)

        # 4. IF NOT VALID AFTER APPLYING - REVERT
        if why_not_applied is not None:
            if self.is_master:
                self._revert(pre_prepare.ledgerId,
                             old_state_root,
                             len(pre_prepare.reqIdr) - len(invalid_indices))
            return why_not_applied

        # 5. TRACK APPLIED
        if rejects:
            for reject in rejects:
                self._network.send(reject)

        if self.is_master:
            # BLS multi-sig:
            self.l_bls_bft_replica.process_pre_prepare(pre_prepare, sender)
            self._logger.trace("{} saved shared multi signature for "
                               "root".format(self, old_state_root))

        if not self.is_master:
            self.db_manager.get_store(LAST_SENT_PP_STORE_LABEL).store_last_sent_pp_seq_no(
                self._data.inst_id, pre_prepare.ppSeqNo)
        self._track_batches(pre_prepare, old_state_root)
        key = (pre_prepare.viewNo, pre_prepare.ppSeqNo)
        self._logger.debug("{} processed incoming PRE-PREPARE{}".format(self, key),
                           extra={"tags": ["processing"]})
        return None

    def _enqueue_pre_prepare(self, pre_prepare: PrePrepare, sender: str,
                             nonFinReqs: Set = None):
        if nonFinReqs:
            self._logger.info("{} - Queueing pre-prepares due to unavailability of finalised "
                              "requests. PrePrepare {} from {}".format(self, pre_prepare, sender))
            self.prePreparesPendingFinReqs.append((pre_prepare, sender, nonFinReqs))
        else:
            # Possible exploit, an malicious party can send an invalid
            # pre-prepare and over-write the correct one?
            self._logger.info("Queueing pre-prepares due to unavailability of previous pre-prepares. {} from {}".
                              format(pre_prepare, sender))
            self.prePreparesPendingPrevPP[pre_prepare.viewNo, pre_prepare.ppSeqNo] = (pre_prepare, sender)

    def _request_propagates_if_needed(self, bad_reqs: list, pre_prepare: PrePrepare):
        if any(pre_prepare is pended[0] for pended in self.prePreparesPendingFinReqs):
            self._bus.send(RequestPropagates(bad_reqs))

    def _request_missing_three_phase_messages(self, view_no: int, seq_frm: int, seq_to: int) -> None:
        for pp_seq_no in range(seq_frm, seq_to + 1):
            key = (view_no, pp_seq_no)
            self._request_pre_prepare(key)
            self._request_prepare(key)
            self._request_commit(key)

    def _request_three_phase_msg(self, three_pc_key: Tuple[int, int],
                                 msg_type: str,
                                 recipients: Optional[List[str]] = None,
                                 stash_data: Optional[Tuple[str, str, str]] = None):
        self._bus.send(MissingMessage(msg_type,
                                      three_pc_key,
                                      self._data.inst_id,
                                      recipients,
                                      stash_data))

    def _request_pre_prepare(self, three_pc_key: Tuple[int, int],
                             stash_data: Optional[Tuple[str, str, str]] = None):
        """
        Request preprepare
        """
        recipients = [getNodeName(self.primary_name)]
        self._request_three_phase_msg(three_pc_key,
                                      PREPREPARE,
                                      recipients,
                                      stash_data)

    def _request_prepare(self, three_pc_key: Tuple[int, int],
                         recipients: List[str] = None,
                         stash_data: Optional[Tuple[str, str, str]] = None):
        """
        Request preprepare
        """
        if recipients is None:
            recipients = self._network.connecteds.copy()
            primary_node_name = getNodeName(self.primary_name)
            if primary_node_name in recipients:
                recipients.remove(primary_node_name)
        return self._request_three_phase_msg(three_pc_key, PREPARE, recipients, stash_data)

    def _request_commit(self, three_pc_key: Tuple[int, int],
                        recipients: List[str] = None):
        """
        Request commit
        """
        if recipients is None:
            recipients = self._network.connecteds.copy()
        self._request_three_phase_msg(three_pc_key, COMMIT, recipients)

    """Method from legacy code"""
    def l_setup_last_ordered_for_non_master(self):
        """
        Since last ordered view_no and pp_seq_no are only communicated for
        master instance, backup instances use this method for restoring
        `last_ordered_3pc`
        :return:
        """
        if not self.is_master and self.first_batch_after_catchup and \
                not self._data.is_primary:
            # If not master instance choose last ordered seq no to be 1 less
            # the lowest prepared certificate in this view
            lowest_prepared = self.l_get_lowest_probable_prepared_certificate_in_view(
                self.view_no)
            if lowest_prepared is not None:
                # now after catch up we have in last_ordered_3pc[1] value 0
                # it value should change last_ordered_3pc to lowest_prepared - 1
                self._logger.info('{} Setting last ordered for non-master as {}'.
                                  format(self, self.last_ordered_3pc))
                self.last_ordered_3pc = (self.view_no, lowest_prepared - 1)
                self._bus.send(BackupSetupLastOrdered(inst_id=self._data.inst_id))
                self.first_batch_after_catchup = False

    def get_state_root_hash(self, ledger_id: str, to_str=True, committed=False):
        return self.db_manager.get_state_root_hash(ledger_id, to_str, committed) \
            if self.is_master \
            else None

    def get_txn_root_hash(self, ledger_id: str, to_str=True):
        return self.db_manager.get_txn_root_hash(ledger_id, to_str) \
            if self.is_master \
            else None

    def _is_msg_from_primary(self, msg, sender: str) -> bool:
        """
        Return whether this message was from primary replica
        :param msg:
        :param sender:
        :return:
        """
        if self._is_msg_for_current_view(msg):
            return self.primary_name == sender
        try:
            return self.primary_names[msg.viewNo] == sender
        except KeyError:
            return False

    def _is_msg_for_current_view(self, msg):
        """
        Return whether this request's view number is equal to the current view
        number of this replica.
        """
        viewNo = getattr(msg, "viewNo", None)
        return viewNo == self.view_no

    def _is_pre_prepare_time_correct(self, pp: PrePrepare, sender: str) -> bool:
        """
        Check if this PRE-PREPARE is not older than (not checking for greater
        than since batches maybe sent in less than 1 second) last PRE-PREPARE
        and in a sufficient range of local clock's UTC time.
        :param pp:
        :return:
        """
        tpcKey = (pp.viewNo, pp.ppSeqNo)

        if (self.last_accepted_pre_prepare_time and
                pp.ppTime < self.last_accepted_pre_prepare_time):
            return False
        elif ((tpcKey not in self.pre_prepare_tss) or
                ((pp, sender) not in self.pre_prepare_tss[tpcKey])):
            return False
        else:
            return (
                abs(pp.ppTime - self.pre_prepare_tss[tpcKey][pp, sender]) <=
                self._config.ACCEPTABLE_DEVIATION_PREPREPARE_SECS
            )

    def _is_pre_prepare_time_acceptable(self, pp: PrePrepare, sender: str) -> bool:
        """
        Returns True or False depending on the whether the time in PRE-PREPARE
        is acceptable. Can return True if time is not acceptable but sufficient
        PREPAREs are found to support the PRE-PREPARE
        :param pp:
        :return:
        """
        key = (pp.viewNo, pp.ppSeqNo)
        if key in self.requested_pre_prepares:
            # Special case for requested PrePrepares
            return True
        correct = self._is_pre_prepare_time_correct(pp, sender)
        if not correct:
            if key in self.pre_prepares_stashed_for_incorrect_time and \
                    self.pre_prepares_stashed_for_incorrect_time[key][-1]:
                self._logger.debug('{} marking time as correct for {}'.format(self, pp))
                correct = True
            else:
                self._logger.warning('{} found {} to have incorrect time.'.format(self, pp))
        return correct

    def _non_finalised_reqs(self, reqKeys: List[Tuple[str, int]]):
        """
        Check if there are any requests which are not finalised, i.e for
        which there are not enough PROPAGATEs
        """
        return {key for key in reqKeys if not self._requests.is_finalised(key)}

    """Method from legacy code"""
    def _is_next_pre_prepare(self, view_no: int, pp_seq_no: int):
        if pp_seq_no == 1:
            # First PRE-PREPARE
            return True
        (last_pp_view_no, last_pp_seq_no) = self.__last_pp_3pc

        return pp_seq_no - last_pp_seq_no == 1

    def _apply_pre_prepare(self, pre_prepare: PrePrepare):
        """
        Applies (but not commits) requests of the PrePrepare
        to the ledger and state
        """
        reqs = []
        idx = 0
        rejects = []
        invalid_indices = []
        suspicious = False

        # 1. apply each request
        for req_key in pre_prepare.reqIdr:
            req = self._requests[req_key].finalised
            try:
                self._process_req_during_batch(req,
                                               pre_prepare.ppTime)
            except (InvalidClientMessageException, UnknownIdentifier, SuspiciousPrePrepare) as ex:
                self._logger.warning('{} encountered exception {} while processing {}, '
                                     'will reject'.format(self, ex, req))
                rejects.append((req.key, Reject(req.identifier, req.reqId, ex)))
                invalid_indices.append(idx)
                if isinstance(ex, SuspiciousPrePrepare):
                    suspicious = True
            finally:
                reqs.append(req)
            idx += 1

        # 2. call callback for the applied batch
        if self.is_master:
            three_pc_batch = ThreePcBatch.from_pre_prepare(pre_prepare,
                                                           state_root=self.get_state_root_hash(pre_prepare.ledgerId,
                                                                                               to_str=False),
                                                           txn_root=self.get_txn_root_hash(pre_prepare.ledgerId,
                                                                                           to_str=False),
                                                           primaries=[],
                                                           valid_digests=self._get_valid_req_ids_from_all_requests(
                                                               reqs, invalid_indices))
            self.post_batch_creation(three_pc_batch)

        return reqs, invalid_indices, rejects, suspicious

    def _get_valid_req_ids_from_all_requests(self, reqs, invalid_indices):
        return [req.key for idx, req in enumerate(reqs) if idx not in invalid_indices]

    def _validate_applied_pre_prepare(self, pre_prepare: PrePrepare,
                                      reqs, invalid_indices, invalid_from_pp) -> Optional[int]:
        if len(invalid_indices) != len(invalid_from_pp):
            return PP_APPLY_REJECT_WRONG

        digest = self.replica_batch_digest(reqs)
        if digest != pre_prepare.digest:
            return PP_APPLY_WRONG_DIGEST

        if self.is_master:
            if pre_prepare.stateRootHash != self.get_state_root_hash(pre_prepare.ledgerId):
                return PP_APPLY_WRONG_STATE

            if pre_prepare.txnRootHash != self.get_txn_root_hash(pre_prepare.ledgerId):
                return PP_APPLY_ROOT_HASH_MISMATCH

            # TODO: move this kind of validation to batch handlers
            if f.AUDIT_TXN_ROOT_HASH.nm in pre_prepare and pre_prepare.auditTxnRootHash != self.get_txn_root_hash(AUDIT_LEDGER_ID):
                return PP_APPLY_AUDIT_HASH_MISMATCH

        return None

    """Method from legacy code"""
    def l_get_lowest_probable_prepared_certificate_in_view(
            self, view_no) -> Optional[int]:
        """
        Return lowest pp_seq_no of the view for which can be prepared but
        choose from unprocessed PRE-PREPAREs and PREPAREs.
        """
        # TODO: Naive implementation, dont need to iterate over the complete
        # data structures, fix this later
        seq_no_pp = SortedList()  # pp_seq_no of PRE-PREPAREs
        # pp_seq_no of PREPAREs with count of PREPAREs for each
        seq_no_p = set()

        for (v, p) in self.prePreparesPendingPrevPP:
            if v == view_no:
                seq_no_pp.add(p)
            if v > view_no:
                break

        for (v, p), pr in self.preparesWaitingForPrePrepare.items():
            if v == view_no and len(pr) >= self._data.quorums.prepare.value:
                seq_no_p.add(p)

        for n in seq_no_pp:
            if n in seq_no_p:
                return n
        return None

    def _revert(self, ledgerId, stateRootHash, reqCount):
        # A batch should only be reverted if all batches that came after it
        # have been reverted
        ledger = self.db_manager.get_ledger(ledgerId)
        state = self.db_manager.get_state(ledgerId)
        self._logger.info('{} reverting {} txns and state root from {} to {} for ledger {}'
                          .format(self, reqCount, Ledger.hashToStr(state.headHash),
                                  Ledger.hashToStr(stateRootHash), ledgerId))
        state.revertToHead(stateRootHash)
        ledger.discardTxns(reqCount)
        self.post_batch_rejection(ledgerId)

    def _track_batches(self, pp: PrePrepare, prevStateRootHash):
        # pp.discarded indicates the index from where the discarded requests
        #  starts hence the count of accepted requests, prevStateRoot is
        # tracked to revert this PRE-PREPARE
        self._logger.trace('{} tracking batch for {} with state root {}'.format(
            self, pp, prevStateRootHash))
        if self.is_master:
            self.metrics.add_event(MetricsName.THREE_PC_BATCH_SIZE, len(pp.reqIdr))
        else:
            self.metrics.add_event(MetricsName.BACKUP_THREE_PC_BATCH_SIZE, len(pp.reqIdr))

        self.batches[(pp.viewNo, pp.ppSeqNo)] = [pp.ledgerId, pp.discarded,
                                                 pp.ppTime, prevStateRootHash, len(pp.reqIdr)]

    @property
    def lastPrePrepareSeqNo(self):
        return self._lastPrePrepareSeqNo

    @lastPrePrepareSeqNo.setter
    def lastPrePrepareSeqNo(self, n):
        """
        This will _lastPrePrepareSeqNo to values greater than its previous
        values else it will not. To forcefully override as in case of `revert`,
        directly set `self._lastPrePrepareSeqNo`
        """
        if n > self._lastPrePrepareSeqNo:
            self._lastPrePrepareSeqNo = n
        else:
            self._logger.debug(
                '{} cannot set lastPrePrepareSeqNo to {} as its '
                'already {}'.format(
                    self, n, self._lastPrePrepareSeqNo))

    def _add_to_pre_prepares(self, pp: PrePrepare) -> None:
        """
        Add the specified PRE-PREPARE to this replica's list of received
        PRE-PREPAREs and try sending PREPARE

        :param pp: the PRE-PREPARE to add to the list
        """
        key = (pp.viewNo, pp.ppSeqNo)
        # ToDo:
        self.prePrepares[key] = pp
        self._preprepare_batch(pp)
        self.lastPrePrepareSeqNo = pp.ppSeqNo
        self.last_accepted_pre_prepare_time = pp.ppTime
        self._dequeue_prepares(*key)
        self._dequeue_commits(*key)
        self.stats.inc(TPCStat.PrePrepareRcvd)
        self.try_prepare(pp)

    def _add_to_sent_pre_prepares(self, pp: PrePrepare) -> None:
        self.sent_preprepares[pp.viewNo, pp.ppSeqNo] = pp
        self._preprepare_batch(pp)
        self.lastPrePrepareSeqNo = pp.ppSeqNo

    def _dequeue_prepares(self, viewNo: int, ppSeqNo: int):
        key = (viewNo, ppSeqNo)
        if key in self.preparesWaitingForPrePrepare:
            i = 0
            # Keys of pending prepares that will be processed below
            while self.preparesWaitingForPrePrepare[key]:
                prepare, sender = self.preparesWaitingForPrePrepare[
                    key].popleft()
                self._logger.debug("{} popping stashed PREPARE{}".format(self, key))
                self._network.process_incoming(prepare, sender)
                i += 1
            self.preparesWaitingForPrePrepare.pop(key)
            self._logger.debug("{} processed {} PREPAREs waiting for PRE-PREPARE for"
                               " view no {} and seq no {}".format(self, i, viewNo, ppSeqNo))

    def _dequeue_commits(self, viewNo: int, ppSeqNo: int):
        key = (viewNo, ppSeqNo)
        if key in self.commitsWaitingForPrepare:
            if not self._has_prepared(key):
                self._logger.debug('{} has not pre-prepared {}, will dequeue the '
                                   'COMMITs later'.format(self, key))
                return
            i = 0
            # Keys of pending prepares that will be processed below
            while self.commitsWaitingForPrepare[key]:
                commit, sender = self.commitsWaitingForPrepare[
                    key].popleft()
                self._logger.debug("{} popping stashed COMMIT{}".format(self, key))
                self._network.process_incoming(commit, sender)

                i += 1
            self.commitsWaitingForPrepare.pop(key)
            self._logger.debug("{} processed {} COMMITs waiting for PREPARE for"
                               " view no {} and seq no {}".format(self, i, viewNo, ppSeqNo))

    def try_prepare(self, pp: PrePrepare):
        """
        Try to send the Prepare message if the PrePrepare message is ready to
        be passed into the Prepare phase.
        """
        rv, msg = self._can_prepare(pp)
        if rv:
            self._do_prepare(pp)
        else:
            self._logger.debug("{} cannot send PREPARE since {}".format(self, msg))

    def _can_prepare(self, ppReq) -> (bool, str):
        """
        Return whether the batch of requests in the PRE-PREPARE can
        proceed to the PREPARE step.

        :param ppReq: any object with identifier and requestId attributes
        """
        if self.prepares.hasPrepareFrom(ppReq, self.name):
            return False, 'has already sent PREPARE for {}'.format(ppReq)
        return True, ''

    @measure_consensus_time(MetricsName.SEND_PREPARE_TIME,
                            MetricsName.BACKUP_SEND_PREPARE_TIME)
    def _do_prepare(self, pp: PrePrepare):
        self._logger.debug("{} Sending PREPARE{} at {}".format(
            self, (pp.viewNo, pp.ppSeqNo), self.get_current_time()))
        params = [self._data.inst_id,
                  pp.viewNo,
                  pp.ppSeqNo,
                  pp.ppTime,
                  pp.digest,
                  pp.stateRootHash,
                  pp.txnRootHash]
        if f.AUDIT_TXN_ROOT_HASH.nm in pp:
            params.append(pp.auditTxnRootHash)

        # BLS multi-sig:
        params = self.l_bls_bft_replica.update_prepare(params, pp.ledgerId)

        prepare = Prepare(*params)
        self._send(prepare, stat=TPCStat.PrepareSent)
        self._add_to_prepares(prepare, self.name)

    def _has_prepared(self, key):
        if not self.get_preprepare(*key):
            return False
        if ((key not in self.prepares and key not in self.sent_preprepares) and
                (key not in self.preparesWaitingForPrePrepare)):
            return False
        return True

    def get_preprepare(self, viewNo, ppSeqNo):
        key = (viewNo, ppSeqNo)
        if key in self.sent_preprepares:
            return self.sent_preprepares[key]
        if key in self.prePrepares:
            return self.prePrepares[key]
        return None

    def _add_to_prepares(self, prepare: Prepare, sender: str):
        """
        Add the specified PREPARE to this replica's list of received
        PREPAREs and try sending COMMIT

        :param prepare: the PREPARE to add to the list
        """
        # BLS multi-sig:
        self.l_bls_bft_replica.process_prepare(prepare, sender)

        self.prepares.addVote(prepare, sender)
        self._dequeue_commits(prepare.viewNo, prepare.ppSeqNo)
        self._try_commit(prepare)

    def _try_commit(self, prepare: Prepare):
        """
        Try to commit if the Prepare message is ready to be passed into the
        commit phase.
        """
        rv, reason = self._can_commit(prepare)
        if rv:
            pp = self.get_preprepare(prepare.viewNo, prepare.ppSeqNo)
            self._prepare_batch(pp)
            self._do_commit(prepare)
        else:
            self._logger.debug("{} cannot send COMMIT since {}".format(self, reason))

    @measure_consensus_time(MetricsName.SEND_COMMIT_TIME,
                            MetricsName.BACKUP_SEND_COMMIT_TIME)
    def _do_commit(self, p: Prepare):
        """
        Create a commit message from the given Prepare message and trigger the
        commit phase
        :param p: the prepare message
        """
        key_3pc = (p.viewNo, p.ppSeqNo)
        self._logger.debug("{} Sending COMMIT{} at {}".format(self, key_3pc, self.get_current_time()))

        params = [
            self._data.inst_id, p.viewNo, p.ppSeqNo
        ]

        pre_prepare = self.get_preprepare(*key_3pc)

        # BLS multi-sig:
        if p.stateRootHash is not None:
            pre_prepare = self.get_preprepare(*key_3pc)
            params = self.l_bls_bft_replica.update_commit(params, pre_prepare)

        commit = Commit(*params)

        self._send(commit, stat=TPCStat.CommitSent)
        self._add_to_commits(commit, self.name)

    def _add_to_commits(self, commit: Commit, sender: str):
        """
        Add the specified COMMIT to this replica's list of received
        commit requests.

        :param commit: the COMMIT to add to the list
        :param sender: the name of the node that sent the COMMIT
        """
        # BLS multi-sig:
        self.l_bls_bft_replica.process_commit(commit, sender)

        self.commits.addVote(commit, sender)
        self._try_order(commit)

    def _try_order(self, commit: Commit):
        """
        Try to order if the Commit message is ready to be ordered.
        """
        canOrder, reason = self._can_order(commit)
        if canOrder:
            self._logger.trace("{} returning request to node".format(self))
            self._do_order(commit)
        else:
            self._logger.debug("{} cannot return request to node: {}".format(self, reason))
        return canOrder

    def _do_order(self, commit: Commit):
        key = (commit.viewNo, commit.ppSeqNo)
        self._logger.debug("{} ordering COMMIT {}".format(self, key))
        return self._order_3pc_key(key)

    @measure_consensus_time(MetricsName.ORDER_3PC_BATCH_TIME,
                            MetricsName.BACKUP_ORDER_3PC_BATCH_TIME)
    def _order_3pc_key(self, key):
        pp = self.get_preprepare(*key)
        if pp is None:
            raise ValueError(
                "{} no PrePrepare with a 'key' {} found".format(self, key)
            )

        self._freshness_checker.update_freshness(ledger_id=pp.ledgerId,
                                                 ts=pp.ppTime)

        self._add_to_ordered(*key)
        invalid_indices = invalid_index_serializer.deserialize(pp.discarded)
        invalid_reqIdr = []
        valid_reqIdr = []
        for ind, reqIdr in enumerate(pp.reqIdr):
            if ind in invalid_indices:
                invalid_reqIdr.append(reqIdr)
            else:
                valid_reqIdr.append(reqIdr)
            self._requests.ordered_by_replica(reqIdr)

        original_view_no = get_original_viewno(pp)
        ordered = Ordered(self._data.inst_id,
                          pp.viewNo,
                          valid_reqIdr,
                          invalid_reqIdr,
                          pp.ppSeqNo,
                          pp.ppTime,
                          pp.ledgerId,
                          pp.stateRootHash,
                          pp.txnRootHash,
                          pp.auditTxnRootHash if f.AUDIT_TXN_ROOT_HASH.nm in pp else None,
                          self._get_primaries_for_ordered(pp),
                          original_view_no)
        self._discard_ordered_req_keys(pp)

        self._bus.send(ordered)

        ordered_msg = "{} ordered batch request, view no {}, ppSeqNo {}, ledger {}, " \
                      "state root {}, txn root {}, audit root {}".format(self, pp.viewNo, pp.ppSeqNo, pp.ledgerId,
                                                                         pp.stateRootHash, pp.txnRootHash,
                                                                         pp.auditTxnRootHash)
        self._logger.debug("{}, requests ordered {}, discarded {}".
                           format(ordered_msg, valid_reqIdr, invalid_reqIdr))
        self._logger.info("{}, requests ordered {}, discarded {}".
                          format(ordered_msg, len(valid_reqIdr), len(invalid_reqIdr)))

        if self.is_master:
            self.metrics.add_event(MetricsName.ORDERED_BATCH_SIZE, len(valid_reqIdr) + len(invalid_reqIdr))
            self.metrics.add_event(MetricsName.ORDERED_BATCH_INVALID_COUNT, len(invalid_reqIdr))
        else:
            self.metrics.add_event(MetricsName.BACKUP_ORDERED_BATCH_SIZE, len(valid_reqIdr))

        # BLS multi-sig:
        self.l_bls_bft_replica.process_order(key, self._data.quorums, pp)

        return True

    def _add_to_ordered(self, view_no: int, pp_seq_no: int):
        self.ordered.add(view_no, pp_seq_no)
        self.last_ordered_3pc = (view_no, pp_seq_no)

    def _get_primaries_for_ordered(self, pp):
        ledger = self.db_manager.get_ledger(AUDIT_LEDGER_ID)
        for index, txn in enumerate(ledger.get_uncommitted_txns()):
            payload_data = get_payload_data(txn)
            if pp.ppSeqNo == payload_data[AUDIT_TXN_PP_SEQ_NO] and \
                    pp.viewNo == payload_data[AUDIT_TXN_VIEW_NO]:
                txn_primaries = payload_data[AUDIT_TXN_PRIMARIES]
                if isinstance(txn_primaries, Iterable):
                    return txn_primaries
                elif isinstance(txn_primaries, int):
                    last_primaries_seq_no = get_seq_no(txn) - txn_primaries
                    return get_payload_data(
                        ledger.get_by_seq_no_uncommitted(last_primaries_seq_no))[AUDIT_TXN_PRIMARIES]
                break
        else:
            return self._data.primaries

    def _discard_ordered_req_keys(self, pp: PrePrepare):
        for k in pp.reqIdr:
            # Using discard since the key may not be present as in case of
            # primary, the key was popped out while creating PRE-PREPARE.
            # Or in case of node catching up, it will not validate
            # PRE-PREPAREs or PREPAREs but will only validate number of COMMITs
            #  and their consistency with PRE-PREPARE of PREPAREs
            self.discard_req_key(pp.ledgerId, k)

    def _can_order(self, commit: Commit) -> Tuple[bool, Optional[str]]:
        """
        Return whether the specified commitRequest can be returned to the node.

        Decision criteria:

        - If have got just n-f Commit requests then return request to node
        - If less than n-f of commit requests then probably don't have
            consensus on the request; don't return request to node
        - If more than n-f then already returned to node; don't return request
            to node

        :param commit: the COMMIT
        """
        quorum = self._data.quorums.commit.value
        if not self.commits.hasQuorum(commit, quorum):
            return False, "no quorum ({}): {} commits where f is {}". \
                format(quorum, commit, self.f)

        key = (commit.viewNo, commit.ppSeqNo)
        if self._validator.has_already_ordered(*key):
            return False, "already ordered"

        if commit.ppSeqNo > 1 and not self._all_prev_ordered(commit):
            viewNo, ppSeqNo = commit.viewNo, commit.ppSeqNo
            if viewNo not in self.stashed_out_of_order_commits:
                self.stashed_out_of_order_commits[viewNo] = {}
            self.stashed_out_of_order_commits[viewNo][ppSeqNo] = commit
            self._out_of_order_repeater.start()
            return False, "stashing {} since out of order". \
                format(commit)

        return True, None

    def _process_stashed_out_of_order_commits(self):
        # This method is called periodically to check for any commits that
        # were stashed due to lack of commits before them and orders them if it
        # can

        if not self.can_order_commits():
            return

        self._logger.debug('{} trying to order from out of order commits. '
                           'Len(stashed_out_of_order_commits) == {}'
                           .format(self, len(self.stashed_out_of_order_commits)))
        if self.last_ordered_3pc:
            lastOrdered = self.last_ordered_3pc
            vToRemove = set()
            for v in self.stashed_out_of_order_commits:
                if v < lastOrdered[0]:
                    self._logger.debug(
                        "{} found commits {} from previous view {}"
                        " that were not ordered but last ordered"
                        " is {}".format(
                            self, self.stashed_out_of_order_commits[v], v, lastOrdered))
                    vToRemove.add(v)
                    continue
                pToRemove = set()
                for p, commit in self.stashed_out_of_order_commits[v].items():
                    if (v, p) in self.ordered or \
                            self._validator.has_already_ordered(*(commit.viewNo, commit.ppSeqNo)):
                        pToRemove.add(p)
                        continue
                    if (v == lastOrdered[0] and lastOrdered == (v, p - 1)) or \
                            (v > lastOrdered[0] and self._is_lowest_commit_in_view(commit)):
                        self._logger.debug("{} ordering stashed commit {}".format(self, commit))
                        if self._try_order(commit):
                            lastOrdered = (v, p)
                            pToRemove.add(p)

                for p in pToRemove:
                    del self.stashed_out_of_order_commits[v][p]
                if not self.stashed_out_of_order_commits[v]:
                    vToRemove.add(v)

            for v in vToRemove:
                del self.stashed_out_of_order_commits[v]

            if not self.stashed_out_of_order_commits:
                self._out_of_order_repeater.stop()
        else:
            self._logger.debug('{} last_ordered_3pc if False. '
                               'Len(stashed_out_of_order_commits) == {}'
                               .format(self, len(self.stashed_out_of_order_commits)))

    def _is_lowest_commit_in_view(self, commit):
        view_no = commit.viewNo
        if view_no > self.view_no:
            self._logger.debug('{} encountered {} which belongs to a later view'.format(self, commit))
            return False
        return commit.ppSeqNo == 1

    def _all_prev_ordered(self, commit: Commit):
        """
        Return True if all previous COMMITs have been ordered
        """
        # TODO: This method does a lot of work, choose correct data
        # structures to make it efficient.

        viewNo, ppSeqNo = commit.viewNo, commit.ppSeqNo

        if self.last_ordered_3pc[1] == ppSeqNo - 1:
            # Last ordered was in same view as this COMMIT
            return True

        # if some PREPAREs/COMMITs were completely missed in the same view
        toCheck = set()
        toCheck.update(set(self.sent_preprepares.keys()))
        toCheck.update(set(self.prePrepares.keys()))
        toCheck.update(set(self.prepares.keys()))
        toCheck.update(set(self.commits.keys()))
        for (v, p) in toCheck:
            if v < viewNo and (v, p) not in self.ordered:
                # Have commits from previous view that are unordered.
                return False
            if v == viewNo and p < ppSeqNo and (v, p) not in self.ordered:
                # If unordered commits are found with lower ppSeqNo then this
                # cannot be ordered.
                return False

        return True

    def _can_commit(self, prepare: Prepare) -> (bool, str):
        """
        Return whether the specified PREPARE can proceed to the Commit
        step.

        Decision criteria:

        - If this replica has got just n-f-1 PREPARE requests then commit request.
        - If less than n-f-1 PREPARE requests then probably there's no consensus on
            the request; don't commit
        - If more than n-f-1 then already sent COMMIT; don't commit

        :param prepare: the PREPARE
        """
        quorum = self._data.quorums.prepare.value
        if not self.prepares.hasQuorum(prepare, quorum):
            return False, 'does not have prepare quorum for {}'.format(prepare)
        if self._has_committed(prepare):
            return False, 'has already sent COMMIT for {}'.format(prepare)
        return True, ''

    def _has_committed(self, request) -> bool:
        return self.commits.hasCommitFrom(ThreePhaseKey(
            request.viewNo, request.ppSeqNo), self.name)

    def _is_the_last_old_preprepare(self, pp_seq_no):
        return self._data.prev_view_prepare_cert == pp_seq_no

    def post_batch_creation(self, three_pc_batch: ThreePcBatch):
        """
        A batch of requests has been created and has been applied but
        committed to ledger and state.
        :param ledger_id:
        :param state_root: state root after the batch creation
        :return:
        """
        ledger_id = three_pc_batch.ledger_id
        if self._write_manager.is_valid_ledger_id(ledger_id):
            self._write_manager.post_apply_batch(three_pc_batch)
        else:
            self._logger.debug('{} did not know how to handle for ledger {}'.format(self, ledger_id))

    def post_batch_rejection(self, ledger_id):
        """
        A batch of requests has been rejected, if stateRoot is None, reject
        the current batch.
        :param ledger_id:
        :param stateRoot: state root after the batch was created
        :return:
        """
        if self._write_manager.is_valid_ledger_id(ledger_id):
            self._write_manager.post_batch_rejected(ledger_id)
        else:
            self._logger.debug('{} did not know how to handle for ledger {}'.format(self, ledger_id))

    def _ledger_id_for_request(self, request: Request):
        if request.operation.get(TXN_TYPE) is None:
            raise ValueError(
                "{} TXN_TYPE is not defined for request {}".format(self, request)
            )

        typ = request.operation[TXN_TYPE]
        return self._write_manager.type_to_ledger_id[typ]

    def _do_dynamic_validation(self, request: Request, req_pp_time: int):
        """
                State based validation
                """
        # Digest validation
        # TODO implicit caller's context: request is processed by (master) replica
        # as part of PrePrepare 3PC batch
        ledger_id, seq_no = self.db_manager.get_store(SEQ_NO_DB_LABEL).get_by_payload_digest(request.payload_digest)
        if ledger_id is not None and seq_no is not None:
            raise SuspiciousPrePrepare('Trying to order already ordered request')

        ledger = self.db_manager.get_ledger(self._ledger_id_for_request(request))
        for txn in ledger.uncommittedTxns:
            if get_payload_digest(txn) == request.payload_digest:
                raise SuspiciousPrePrepare('Trying to order already ordered request')

        # TAA validation
        # For now, we need to call taa_validation not from dynamic_validation because
        # req_pp_time is required
        self._write_manager.do_taa_validation(request, req_pp_time, self._config)
        self._write_manager.dynamic_validation(request)

    @measure_consensus_time(MetricsName.REQUEST_PROCESSING_TIME,
                            MetricsName.BACKUP_REQUEST_PROCESSING_TIME)
    def _process_req_during_batch(self,
                                  req: Request,
                                  cons_time: int):
        """
                This method will do dynamic validation and apply requests.
                If there is any errors during validation it would be raised
                """
        if self.is_master:
            self._do_dynamic_validation(req, cons_time)
            self._write_manager.apply_request(req, cons_time)

    def can_send_3pc_batch(self):
        if not self._data.is_primary:
            return False
        if not self._data.is_participating:
            return False
        if self._data.waiting_for_new_view:
            return False
        if self._data.prev_view_prepare_cert > self._lastPrePrepareSeqNo:
            return False

        # ToDo: is pre_view_change_in_progress needed?
        # if self.replica.node.pre_view_change_in_progress:
        #     return False
        if self.view_no < self.last_ordered_3pc[0]:
            return False
        if self.view_no == self.last_ordered_3pc[0]:
            if self._lastPrePrepareSeqNo < self.last_ordered_3pc[1]:
                return False
            # This check is done for current view only to simplify logic and avoid
            # edge cases between views, especially taking into account that we need
            # to send a batch in new view as soon as possible
            if self._config.Max3PCBatchesInFlight is not None:
                batches_in_flight = self._lastPrePrepareSeqNo - self.last_ordered_3pc[1]
                if batches_in_flight >= self._config.Max3PCBatchesInFlight:
                    if self._can_log_skip_send_3pc():
                        self._logger.info("{} not creating new batch because there already {} in flight out of {} allowed".
                                          format(self.name, batches_in_flight, self._config.Max3PCBatchesInFlight))
                    return False

        self._skip_send_3pc_ts = None
        return True

    def _can_log_skip_send_3pc(self):
        current_time = time.perf_counter()
        if self._skip_send_3pc_ts is None:
            self._skip_send_3pc_ts = current_time
            return True

        if current_time - self._skip_send_3pc_ts > self._config.Max3PCBatchWait:
            self._skip_send_3pc_ts = current_time
            return True

        return False

    def can_order_commits(self):
        if self._data.is_participating:
            return True
        if self._data.is_synced and self._data.legacy_vc_in_progress:
            return True
        return False

    def dequeue_pre_prepares(self):
        """
        Dequeue any received PRE-PREPAREs that did not have finalized requests
        or the replica was missing any PRE-PREPAREs before it
        :return:
        """
        ppsReady = []
        # Check if any requests have become finalised belonging to any stashed
        # PRE-PREPAREs.
        for i, (pp, sender, reqIds) in enumerate(
                self.prePreparesPendingFinReqs):
            finalised = set()
            for r in reqIds:
                if self._requests.is_finalised(r):
                    finalised.add(r)
            diff = reqIds.difference(finalised)
            # All requests become finalised
            if not diff:
                ppsReady.append(i)
            self.prePreparesPendingFinReqs[i] = (pp, sender, diff)

        for i in sorted(ppsReady, reverse=True):
            pp, sender, _ = self.prePreparesPendingFinReqs.pop(i)
            self.prePreparesPendingPrevPP[pp.viewNo, pp.ppSeqNo] = (pp, sender)

        r = 0
        while self.prePreparesPendingPrevPP and self._can_dequeue_pre_prepare(
                *self.prePreparesPendingPrevPP.iloc[0]):
            _, (pp, sender) = self.prePreparesPendingPrevPP.popitem(last=False)
            if not self._can_pp_seq_no_be_in_view(pp.viewNo, pp.ppSeqNo):
                self._discard(pp, "Pre-Prepare from a previous view",
                              self._logger.debug)
                continue
            self._logger.info("{} popping stashed PREPREPARE{} "
                              "from sender {}".format(self, (pp.viewNo, pp.ppSeqNo), sender))
            self._network.process_incoming(pp, sender)
            r += 1
        return r

    def _can_dequeue_pre_prepare(self, view_no: int, pp_seq_no: int):
        return self._is_next_pre_prepare(view_no, pp_seq_no) or compare_3PC_keys(
            (view_no, pp_seq_no), self.last_ordered_3pc) >= 0

    # TODO: Convert this into a free function?
    def _discard(self, msg, reason, logMethod=logging.error, cliOutput=False):
        """
        Discard a message and log a reason using the specified `logMethod`.

        :param msg: the message to discard
        :param reason: the reason why this message is being discarded
        :param logMethod: the logging function to be used
        :param cliOutput: if truthy, informs a CLI that the logged msg should
        be printed
        """
        reason = "" if not reason else " because {}".format(reason)
        logMethod("{} discarding message {}{}".format(self, msg, reason),
                  extra={"cli": cliOutput})

    def _can_pp_seq_no_be_in_view(self, view_no, pp_seq_no):
        """
        Checks if the `pp_seq_no` could have been in view `view_no`. It will
        return False when the `pp_seq_no` belongs to a later view than
        `view_no` else will return True
        :return:
        """
        if view_no > self.view_no:
            raise PlenumValueError(
                'view_no', view_no,
                "<= current view_no {}".format(self.view_no),
                prefix=self
            )

        return view_no == self.view_no or (view_no < self.view_no and self._data.legacy_last_prepared_before_view_change and
                                           compare_3PC_keys((view_no, pp_seq_no),
                                                            self._data.legacy_last_prepared_before_view_change) >= 0)

    def send_3pc_batch(self):
        if not self.can_send_3pc_batch():
            return 0

        sent_batches = set()

        # 1. send 3PC batches with requests for every ledger
        self._send_3pc_batches_for_ledgers(sent_batches)

        # 2. for every ledger we haven't just sent a 3PC batch check if it's not fresh enough,
        # and send an empty 3PC batch to update the state if needed
        self._send_3pc_freshness_batch(sent_batches)

        # 3. send 3PC batch if new primaries elected
        self.l_send_3pc_primaries_batch(sent_batches)

        # 4. update ts of last sent 3PC batch
        if len(sent_batches) > 0:
            self.lastBatchCreated = self.get_current_time()

        return len(sent_batches)

    def l_send_3pc_primaries_batch(self, sent_batches):
        # As we've selected new primaries, we need to send 3pc batch,
        # so this primaries can be saved in audit ledger
        if not sent_batches and self.primaries_batch_needed:
            self._logger.debug("Sending a 3PC batch to propagate newly selected primaries")
            self.primaries_batch_needed = False
            sent_batches.add(self._do_send_3pc_batch(ledger_id=DOMAIN_LEDGER_ID))

    def _send_3pc_freshness_batch(self, sent_batches):
        if not self._config.UPDATE_STATE_FRESHNESS:
            return

        if not self.is_master:
            return

        # Update freshness for all outdated ledgers sequentially without any waits
        # TODO: Consider sending every next update in Max3PCBatchWait only
        outdated_ledgers = self._freshness_checker.check_freshness(self.get_time_for_3pc_batch())
        for ledger_id, ts in outdated_ledgers.items():
            if ledger_id in sent_batches:
                self._logger.debug("Ledger {} is not updated for {} seconds, "
                                   "but a 3PC for this ledger has been just sent".format(ledger_id, ts))
                continue

            self._logger.info("Ledger {} is not updated for {} seconds, "
                              "so its freshness state is going to be updated now".format(ledger_id, ts))
            sent_batches.add(
                self._do_send_3pc_batch(ledger_id=ledger_id))

    def _send_3pc_batches_for_ledgers(self, sent_batches):
        # TODO: Consider sending every next update in Max3PCBatchWait only
        for ledger_id, q in self.requestQueues.items():
            if len(q) == 0:
                continue

            queue_full = len(q) >= self._config.Max3PCBatchSize
            timeout = self.lastBatchCreated + self._config.Max3PCBatchWait < self.get_current_time()
            if not queue_full and not timeout:
                continue

            sent_batches.add(
                self._do_send_3pc_batch(ledger_id=ledger_id))

    def _do_send_3pc_batch(self, ledger_id):
        oldStateRootHash = self.get_state_root_hash(ledger_id, to_str=False)
        pre_prepare = self.create_3pc_batch(ledger_id)
        self.send_pre_prepare(pre_prepare)
        if not self.is_master:
            self.db_manager.get_store(LAST_SENT_PP_STORE_LABEL).store_last_sent_pp_seq_no(
                self._data.inst_id, pre_prepare.ppSeqNo)
        self._track_batches(pre_prepare, oldStateRootHash)
        return ledger_id

    @measure_consensus_time(MetricsName.CREATE_3PC_BATCH_TIME,
                            MetricsName.BACKUP_CREATE_3PC_BATCH_TIME)
    def create_3pc_batch(self, ledger_id):
        pp_seq_no = self.lastPrePrepareSeqNo + 1
        pool_state_root_hash = self.get_state_root_hash(POOL_LEDGER_ID)
        self._logger.debug("{} creating batch {} for ledger {} with state root {}".format(
            self, pp_seq_no, ledger_id,
            self.get_state_root_hash(ledger_id, to_str=False)))

        if self.last_accepted_pre_prepare_time is None:
            last_ordered_ts = self._get_last_timestamp_from_state(ledger_id)
            if last_ordered_ts:
                self.last_accepted_pre_prepare_time = last_ordered_ts

        # DO NOT REMOVE `view_no` argument, used while replay
        # tm = self.utc_epoch
        tm = self._get_utc_epoch_for_preprepare(self._data.inst_id, self.view_no,
                                                pp_seq_no)

        reqs, invalid_indices, rejects = self._consume_req_queue_for_pre_prepare(
            ledger_id, tm, self.view_no, pp_seq_no)
        if self.is_master:
            three_pc_batch = ThreePcBatch(ledger_id=ledger_id,
                                          inst_id=self._data.inst_id,
                                          view_no=self.view_no,
                                          pp_seq_no=pp_seq_no,
                                          pp_time=tm,
                                          state_root=self.get_state_root_hash(ledger_id, to_str=False),
                                          txn_root=self.get_txn_root_hash(ledger_id, to_str=False),
                                          primaries=[],
                                          valid_digests=self._get_valid_req_ids_from_all_requests(
                                              reqs, invalid_indices),
                                          original_view_no=self.view_no)
            self.post_batch_creation(three_pc_batch)

        digest = self.replica_batch_digest(reqs)
        state_root_hash = self.get_state_root_hash(ledger_id)
        audit_txn_root_hash = self.get_txn_root_hash(AUDIT_LEDGER_ID)

        """TODO: for now default value for fields sub_seq_no is 0 and for final is True"""
        params = [
            self._data.inst_id,
            self.view_no,
            pp_seq_no,
            tm,
            [req.digest for req in reqs],
            invalid_index_serializer.serialize(invalid_indices, toBytes=False),
            digest,
            ledger_id,
            state_root_hash,
            self.get_txn_root_hash(ledger_id),
            0,
            True,
            pool_state_root_hash,
            audit_txn_root_hash
        ]

        # BLS multi-sig:
        params = self.l_bls_bft_replica.update_pre_prepare(params, ledger_id)

        pre_prepare = PrePrepare(*params)

        self._logger.trace('{} created a PRE-PREPARE with {} requests for ledger {}'.format(
            self, len(reqs), ledger_id))
        self.last_accepted_pre_prepare_time = tm
        if self.is_master and rejects:
            for reject in rejects:
                self._network.send(reject)

        self._add_to_sent_pre_prepares(pre_prepare)
        return pre_prepare

    def _get_last_timestamp_from_state(self, ledger_id):
        if ledger_id == DOMAIN_LEDGER_ID:
            ts_store = self.db_manager.get_store(TS_LABEL)
            if ts_store:
                last_timestamp = ts_store.get_last_key()
                if last_timestamp:
                    last_timestamp = int(last_timestamp.decode())
                    self._logger.debug("Last ordered timestamp from store is : {}"
                                       "".format(last_timestamp))
                    return last_timestamp
        return None

    # This is to enable replaying, inst_id, view_no and pp_seq_no are used
    # while replaying
    def _get_utc_epoch_for_preprepare(self, inst_id, view_no, pp_seq_no):
        tm = self.get_time_for_3pc_batch()
        if self.last_accepted_pre_prepare_time and \
                tm < self.last_accepted_pre_prepare_time:
            tm = self.last_accepted_pre_prepare_time
        return tm

    def _consume_req_queue_for_pre_prepare(self, ledger_id, tm,
                                           view_no, pp_seq_no):
        reqs = []
        rejects = []
        invalid_indices = []
        idx = 0
        while len(reqs) < self._config.Max3PCBatchSize \
                and self.requestQueues[ledger_id]:
            key = self.requestQueues[ledger_id].pop(0)
            if key in self._requests:
                fin_req = self._requests[key].finalised
                malicious_req = False
                try:
                    self._process_req_during_batch(fin_req,
                                                   tm)

                except (
                        InvalidClientMessageException,
                        UnknownIdentifier
                ) as ex:
                    self._logger.warning('{} encountered exception {} while processing {}, '
                                         'will reject'.format(self, ex, fin_req))
                    rejects.append((fin_req.key, Reject(fin_req.identifier, fin_req.reqId, ex)))
                    invalid_indices.append(idx)
                except SuspiciousPrePrepare:
                    malicious_req = True
                finally:
                    if not malicious_req:
                        reqs.append(fin_req)
                if not malicious_req:
                    idx += 1
            else:
                self._logger.debug('{} found {} in its request queue but the '
                                   'corresponding request was removed'.format(self, key))

        return reqs, invalid_indices, rejects

    @measure_consensus_time(MetricsName.SEND_PREPREPARE_TIME,
                            MetricsName.BACKUP_SEND_PREPREPARE_TIME)
    def send_pre_prepare(self, ppReq: PrePrepare):
        key = (ppReq.viewNo, ppReq.ppSeqNo)
        self._logger.debug("{} sending PRE-PREPARE{}".format(self, key))
        self._send(ppReq, stat=TPCStat.PrePrepareSent)

    def _send(self, msg, dst=None, stat=None) -> None:
        """
        Send a message to the node on which this replica resides.

        :param stat:
        :param rid: remote id of one recipient (sends to all recipients if None)
        :param msg: the message to send
        """
        if stat:
            self.stats.inc(stat)
        self._network.send(msg, dst=dst)

    def revert_unordered_batches(self):
        """
        Revert changes to ledger (uncommitted) and state made by any requests
        that have not been ordered.
        """
        i = 0
        for key in sorted(self.batches.keys(), reverse=True):
            if compare_3PC_keys(self.last_ordered_3pc, key) > 0:
                ledger_id, discarded, _, prevStateRoot, len_reqIdr = self.batches.pop(key)
                discarded = invalid_index_serializer.deserialize(discarded)
                self._logger.debug('{} reverting 3PC key {}'.format(self, key))
                self._revert(ledger_id, prevStateRoot, len_reqIdr - len(discarded))
                self._lastPrePrepareSeqNo -= 1
                i += 1
            else:
                break
        last_txn = self.db_manager.get_ledger(AUDIT_LEDGER_ID).get_last_committed_txn()
        self.last_accepted_pre_prepare_time = None if last_txn is None else get_txn_time(last_txn)
        self._logger.info('{} reverted {} batches before starting catch up'.format(self, i))
        return i

    def l_last_prepared_certificate_in_view(self) -> Optional[Tuple[int, int]]:
        # Pick the latest sent COMMIT in the view.
        # TODO: Consider stashed messages too?
        if not self.is_master:
            raise LogicError("{} is not a master".format(self))
        keys = []
        quorum = self._data.quorums.prepare.value
        for key in self.prepares.keys():
            if self.prepares.hasQuorum(ThreePhaseKey(*key), quorum):
                keys.append(key)
        return max_3PC_key(keys) if keys else None

    def _caught_up_till_3pc(self, last_caught_up_3PC):
        self.last_ordered_3pc = last_caught_up_3PC
        self._remove_till_caught_up_3pc(last_caught_up_3PC)

    def catchup_clear_for_backup(self):
        if not self._data.is_primary:
            self.batches.clear()
            self.sent_preprepares.clear()
            self.prePrepares.clear()
            self.prepares.clear()
            self.commits.clear()
            self._data.prepared.clear()
            self._data.preprepared.clear()
            self.first_batch_after_catchup = True

    def _remove_till_caught_up_3pc(self, last_caught_up_3PC):
        """
        Remove any 3 phase messages till the last ordered key and also remove
        any corresponding request keys
        """
        outdated_pre_prepares = {}
        for key, pp in self.prePrepares.items():
            if compare_3PC_keys(key, last_caught_up_3PC) >= 0:
                outdated_pre_prepares[key] = pp
        for key, pp in self.sent_preprepares.items():
            if compare_3PC_keys(key, last_caught_up_3PC) >= 0:
                outdated_pre_prepares[key] = pp

        self._logger.trace('{} going to remove messages for {} 3PC keys'.format(
            self, len(outdated_pre_prepares)))

        for key, pp in outdated_pre_prepares.items():
            self.batches.pop(key, None)
            self.sent_preprepares.pop(key, None)
            self.prePrepares.pop(key, None)
            self.prepares.pop(key, None)
            self.commits.pop(key, None)
            self._discard_ordered_req_keys(pp)
            self._clear_batch(pp)

    def get_sent_preprepare(self, viewNo, ppSeqNo):
        key = (viewNo, ppSeqNo)
        return self.sent_preprepares.get(key)

    def get_sent_prepare(self, viewNo, ppSeqNo):
        key = (viewNo, ppSeqNo)
        if key in self.prepares:
            prepare = self.prepares[key].msg
            if self.prepares.hasPrepareFrom(prepare, self.name):
                return prepare
        return None

    def get_sent_commit(self, viewNo, ppSeqNo):
        key = (viewNo, ppSeqNo)
        if key in self.commits:
            commit = self.commits[key].msg
            if self.commits.hasCommitFrom(commit, self.name):
                return commit
        return None

    def replica_batch_digest(self, reqs):
        return replica_batch_digest(reqs)

    def _clear_all_3pc_msgs(self):

        # Clear the 3PC log
        self.batches.clear()
        self.prePrepares.clear()
        self.prepares.clear()
        self.commits.clear()
        self.pre_prepare_tss.clear()
        self.prePreparesPendingFinReqs.clear()
        self.prePreparesPendingPrevPP.clear()
        self.sent_preprepares.clear()

    def process_view_change_started(self, msg: ViewChangeStarted):
        # 1. update shared data
        self._data.preprepared = []
        self._data.prepared = []

        # 2. save existing PrePrepares
        self._update_old_view_preprepares(itertools.chain(self.prePrepares.values(), self.sent_preprepares.values()))

        # 3. revert unordered transactions
        if self.is_master:
            self.revert_unordered_batches()

        # 4. clear all 3pc messages
        self._clear_all_3pc_msgs()

        # 5. clear ordered from previous view
        self.ordered.clear_below_view(msg.view_no)
        return PROCESS, None

    def _update_old_view_preprepares(self, pre_prepares: List[PrePrepare]):
        for pp in pre_prepares:
            view_no = get_original_viewno(pp)
            self.old_view_preprepares[(view_no, pp.ppSeqNo, pp.digest)] = pp

    def process_new_view_checkpoints_applied(self, msg: NewViewCheckpointsApplied):
        result, reason = self._validate(msg)
        if result != PROCESS:
            return result, reason

        self._logger.info("{} processing {}".format(self, msg))

        missing_batches = []
        if self.is_master:
            # apply PrePrepares from NewView that we have
            # request missing PrePrepares from NewView
            for batch_id in msg.batches:
                pp = self.old_view_preprepares.get((batch_id.pp_view_no, batch_id.pp_seq_no, batch_id.pp_digest))
                if pp is None:
                    missing_batches.append(batch_id)
                else:
                    self._process_pre_prepare_from_old_view(pp)

            if not msg.batches or self.last_ordered_3pc[1] >= self._data.prev_view_prepare_cert:
                self._write_manager.future_primary_handler.set_node_state()

            if missing_batches:
                self._request_old_view_pre_prepares(missing_batches)
            else:
                self._write_manager.future_primary_handler.set_node_state()

        self.primaries_batch_needed = True

<<<<<<< HEAD
        if missing_batches:
            self._request_old_view_pre_prepares(missing_batches)
        else:
            # unstash waiting for New View messages
            self._stasher.process_all_stashed(STASH_VIEW_3PC)

        self._bus.send(ReOrderedInNewView())

        return PROCESS, None
=======
        if not missing_batches:
            self._reordered_in_new_view()
>>>>>>> d1ddf439

    def process_old_view_preprepare_request(self, msg: OldViewPrePrepareRequest, sender):
        result, reason = self._validate(msg)
        if result != PROCESS:
            return result, reason

        old_view_pps = []
        for batch_id in msg.batch_ids:
            batch_id = BatchID(*batch_id)
            pp = self.old_view_preprepares.get((batch_id.pp_view_no, batch_id.pp_seq_no, batch_id.pp_digest))
            if pp is not None:
                old_view_pps.append(pp)
        rep = OldViewPrePrepareReply(self._data.inst_id, old_view_pps)
        self._send(rep, dst=[getNodeName(sender)])

    def process_old_view_preprepare_reply(self, msg: OldViewPrePrepareReply, sender):
        result, reason = self._validate(msg)
        if result != PROCESS:
            return result, reason

        for pp_dict in msg.preprepares:
            try:
                pp = PrePrepare(**pp_dict)
                self._process_pre_prepare_from_old_view(pp)
            except Exception as ex:
                # TODO: catch more specific error here
                self._logger.error("Invalid PrePrepare in {}: {}".format(msg, ex))

        self._reordered_in_new_view()

    def _request_old_view_pre_prepares(self, batches):
        old_pp_req = OldViewPrePrepareRequest(self._data.inst_id, batches)
        self._send(old_pp_req)

    def _process_pre_prepare_from_old_view(self, pp):
        new_pp = updateNamedTuple(pp, viewNo=self.view_no, originalViewNo=get_original_viewno(pp))

        # PrePrepare is accepted from the current Primary only
        sender = generateName(self._data.primary_name, self._data.inst_id)
        self.process_preprepare(new_pp, sender)

        return PROCESS, None

    def _reordered_in_new_view(self):
        self._stasher.process_all_stashed(STASH_VIEW_3PC)
        # TODO: Why do we call it "reordered" despite that we only _started_ reordering old batches?
        self._bus.send(ReOrderedInNewView())

    def _cleanup_process(self, msg: CheckpointStabilized):
        self.gc(msg.last_stable_3pc)

    def _preprepare_batch(self, pp: PrePrepare):
        """
        After pp had validated, it placed into _preprepared list
        """
        batch_id = preprepare_to_batch_id(pp)
        if batch_id not in self._data.preprepared:
            self._data.preprepared.append(batch_id)

    def _prepare_batch(self, pp: PrePrepare):
        """
        After prepared certificate for pp had collected,
        it removed from _preprepared and placed into _prepared list
        """
        batch_id = preprepare_to_batch_id(pp)
        if batch_id not in self._data.prepared:
            self._data.prepared.append(batch_id)

    def _clear_batch(self, pp: PrePrepare):
        """
        When 3pc batch processed, it removed from _prepared list
        """
        batch_id = preprepare_to_batch_id(pp)
        if batch_id in self._data.preprepared:
            self._data.preprepared.remove(batch_id)
        if batch_id in self._data.prepared:
            self._data.prepared.remove(batch_id)<|MERGE_RESOLUTION|>--- conflicted
+++ resolved
@@ -2269,30 +2269,13 @@
                 else:
                     self._process_pre_prepare_from_old_view(pp)
 
-            if not msg.batches or self.last_ordered_3pc[1] >= self._data.prev_view_prepare_cert:
-                self._write_manager.future_primary_handler.set_node_state()
-
-            if missing_batches:
-                self._request_old_view_pre_prepares(missing_batches)
-            else:
-                self._write_manager.future_primary_handler.set_node_state()
-
-        self.primaries_batch_needed = True
-
-<<<<<<< HEAD
         if missing_batches:
             self._request_old_view_pre_prepares(missing_batches)
-        else:
-            # unstash waiting for New View messages
-            self._stasher.process_all_stashed(STASH_VIEW_3PC)
-
-        self._bus.send(ReOrderedInNewView())
-
-        return PROCESS, None
-=======
+
+        self.primaries_batch_needed = True
+
         if not missing_batches:
             self._reordered_in_new_view()
->>>>>>> d1ddf439
 
     def process_old_view_preprepare_request(self, msg: OldViewPrePrepareRequest, sender):
         result, reason = self._validate(msg)
