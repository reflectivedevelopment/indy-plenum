import itertools
import logging
import time
from collections import defaultdict, OrderedDict, deque
from functools import partial
from typing import Tuple, List, Set, Optional, Dict, Iterable

import math
from orderedset._orderedset import OrderedSet
from sortedcontainers import SortedList

from common.exceptions import PlenumValueError, LogicError
from common.serializers.serialization import state_roots_serializer, invalid_index_serializer
from crypto.bls.bls_bft_replica import BlsBftReplica
from plenum.common.config_util import getConfig
from plenum.common.constants import POOL_LEDGER_ID, SEQ_NO_DB_LABEL, AUDIT_LEDGER_ID, TXN_TYPE, \
    LAST_SENT_PP_STORE_LABEL, AUDIT_TXN_PP_SEQ_NO, AUDIT_TXN_VIEW_NO, AUDIT_TXN_PRIMARIES, PREPREPARE, PREPARE, COMMIT, \
    DOMAIN_LEDGER_ID, TS_LABEL
from plenum.common.event_bus import InternalBus, ExternalBus
from plenum.common.exceptions import SuspiciousNode, InvalidClientMessageException, SuspiciousPrePrepare, \
    UnknownIdentifier
from plenum.common.ledger import Ledger
from plenum.common.messages.internal_messages import RequestPropagates, BackupSetupLastOrdered, \
    RaisedSuspicion, ViewChangeStarted, NewViewCheckpointsApplied, Missing3pcMessage, CheckpointStabilized
from plenum.common.messages.node_messages import PrePrepare, Prepare, Commit, Reject, ThreePhaseKey, Ordered, \
    MessageReq
from plenum.common.metrics_collector import MetricsName, MetricsCollector, NullMetricsCollector, measure_time
from plenum.common.request import Request
from plenum.common.router import Subscription
from plenum.common.stashing_router import StashingRouter, PROCESS, DISCARD
from plenum.common.timer import TimerService, RepeatingTimer
from plenum.common.txn_util import get_payload_digest, get_payload_data, get_seq_no
from plenum.common.types import f
from plenum.common.util import compare_3PC_keys, updateNamedTuple, SortedDict, getMaxFailures, mostCommonElement, \
    get_utc_epoch, max_3PC_key
from plenum.server.batch_handlers.three_pc_batch import ThreePcBatch
from plenum.server.consensus.consensus_shared_data import ConsensusSharedData, BatchID, preprepare_to_batch_id
from plenum.server.consensus.metrics_decorator import measure_consensus_time
from plenum.server.consensus.msg_validator import ThreePCMsgValidator
from plenum.server.models import Prepares, Commits
from plenum.server.replica_helper import PP_APPLY_REJECT_WRONG, PP_APPLY_WRONG_DIGEST, PP_APPLY_WRONG_STATE, \
    PP_APPLY_ROOT_HASH_MISMATCH, PP_APPLY_HOOK_ERROR, PP_SUB_SEQ_NO_WRONG, PP_NOT_FINAL, PP_APPLY_AUDIT_HASH_MISMATCH, \
    PP_REQUEST_ALREADY_ORDERED, PP_CHECK_NOT_FROM_PRIMARY, PP_CHECK_TO_PRIMARY, PP_CHECK_DUPLICATE, \
    PP_CHECK_INCORRECT_POOL_STATE_ROOT, PP_CHECK_OLD, PP_CHECK_REQUEST_NOT_FINALIZED, PP_CHECK_NOT_NEXT, \
    PP_CHECK_WRONG_TIME, Stats, OrderedTracker, TPCStat, generateName, getNodeName
from plenum.server.replica_freshness_checker import FreshnessChecker
from plenum.server.replica_helper import replica_batch_digest
from plenum.server.request_managers.write_request_manager import WriteRequestManager
from plenum.server.suspicion_codes import Suspicions
from stp_core.common.log import getlogger


class OrderingService:

    def __init__(self,
                 data: ConsensusSharedData,
                 timer: TimerService,
                 bus: InternalBus,
                 network: ExternalBus,
                 write_manager: WriteRequestManager,
                 bls_bft_replica: BlsBftReplica,
                 freshness_checker: FreshnessChecker,
                 stasher=None,
                 get_current_time=None,
                 get_time_for_3pc_batch=None,
                 metrics: MetricsCollector = NullMetricsCollector()):
        self.metrics = metrics
        self._data = data
        self._requests = self._data.requests
        self._timer = timer
        self._bus = bus
        self._network = network
        self._write_manager = write_manager
        self._name = self._data.name
        self.get_time_for_3pc_batch = get_time_for_3pc_batch or get_utc_epoch
        # Flag which node set, when it have set new primaries and need to send batch
        self.primaries_batch_needed = False

        self._config = getConfig()
        self._logger = getlogger()
        # TODO: Change just to self._stasher = stasher
        self._stasher = stasher
        self._subscription = Subscription()
        self._validator = ThreePCMsgValidator(self._data)
        self.get_current_time = get_current_time or self._timer.get_current_time
        self._out_of_order_repeater = RepeatingTimer(self._timer,
                                                     self._config.PROCESS_STASHED_OUT_OF_ORDER_COMMITS_INTERVAL,
                                                     self._process_stashed_out_of_order_commits,
                                                     active=False)

        """
        Maps from legacy replica code
        """
        self._state_root_serializer = state_roots_serializer

        # Keeps a map of PRE-PREPAREs which did not satisfy timestamp
        # criteria, they can be accepted if >f PREPAREs are encountered.
        # This is emptied on view change. With each PRE-PREPARE, a flag is
        # stored which indicates whether there are sufficient acceptable
        # PREPAREs or not
        self.pre_prepares_stashed_for_incorrect_time = {}

        # Time of the last PRE-PREPARE which satisfied all validation rules
        # (time, digest, roots were all correct). This time is not to be
        # reverted even if the PRE-PREPAREs are not ordered. This implies that
        # the next primary would have seen all accepted PRE-PREPAREs or another
        # view change will happen
        self.last_accepted_pre_prepare_time = None

        # PRE-PREPAREs timestamps stored by non primary replica to check
        # obsolescence of incoming PrePrepares. Pre-prepares with the same
        # 3PC key are not merged since we need to keep incoming timestamps
        # for each new PP from every nodes separately.
        # Dictionary:
        #   key: Tuple[pp.viewNo, pp.seqNo]
        #   value: Dict[Tuple[PrePrepare, sender], timestamp]
        self.pre_prepare_tss = defaultdict(dict)

        # PRE-PREPAREs that are waiting to be processed but do not have the
        # corresponding request finalised. Happens when replica has not been
        # forwarded the request by the node but is getting 3 phase messages.
        # The value is a list since a malicious entry might send PRE-PREPARE
        # with a different digest and since we dont have the request finalised
        # yet, we store all PRE-PPREPAREs
        # type: List[Tuple[PrePrepare, str, Set[Tuple[str, int]]]]
        self.prePreparesPendingFinReqs = []

        # PrePrepares waiting for previous PrePrepares, key being tuple of view
        # number and pre-prepare sequence numbers and value being tuple of
        # PrePrepare and sender
        # TODO: Since pp_seq_no will start from 1 in each view, the comparator
        # of SortedDict needs to change
        self.prePreparesPendingPrevPP = SortedDict(lambda k: (k[0], k[1]))

        # PREPAREs that are stored by non primary replica for which it has not
        #  got any PRE-PREPARE. Dictionary that stores a tuple of view no and
        #  prepare sequence number as key and a deque of PREPAREs as value.
        # This deque is attempted to be flushed on receiving every
        # PRE-PREPARE request.
        self.preparesWaitingForPrePrepare = {}

        # Defines if there was a batch after last catchup
        self.first_batch_after_catchup = False

        self._lastPrePrepareSeqNo = self._data.low_watermark  # type: int

        # COMMITs that are stored for which there are no PRE-PREPARE or PREPARE
        # received
        self.commitsWaitingForPrepare = {}
        # type: Dict[Tuple[int, int], deque]

        # Dictionary of received PRE-PREPAREs. Key of dictionary is a 2
        # element tuple with elements viewNo, pre-prepare seqNo and value
        # is the received PRE-PREPARE
        self.prePrepares = SortedDict(lambda k: (k[0], k[1]))
        # type: Dict[Tuple[int, int], PrePrepare]

        # Dictionary to keep track of the which replica was primary during each
        # view. Key is the view no and value is the name of the primary
        # replica during that view
        self.primary_names = OrderedDict()  # type: OrderedDict[int, str]

        # Indicates name of the primary replica of this protocol instance.
        # None in case the replica does not know who the primary of the
        # instance is
        self._primary_name = None  # type: Optional[str]

        # Did we log a message about getting request while absence of primary
        self.warned_no_primary = False

        self.requestQueues = {}  # type: Dict[int, OrderedSet]

        self.stats = Stats(TPCStat)

        self.batches = OrderedDict()  # type: OrderedDict[Tuple[int, int]]

        self.l_bls_bft_replica = bls_bft_replica

        # Set of tuples to keep track of ordered requests. Each tuple is
        # (viewNo, ppSeqNo).
        self.ordered = OrderedTracker()

        self.lastBatchCreated = self.get_current_time()

        # Commits which are not being ordered since commits with lower
        # sequence numbers have not been ordered yet. Key is the
        # viewNo and value a map of pre-prepare sequence number to commit
        # type: Dict[int,Dict[int,Commit]]
        self.stashed_out_of_order_commits = {}

        self._freshness_checker = freshness_checker
        self._skip_send_3pc_ts = None

        self._subscription.subscribe(self._stasher, PrePrepare, self.process_preprepare)
        self._subscription.subscribe(self._stasher, Prepare, self.process_prepare)
        self._subscription.subscribe(self._stasher, Commit, self.process_commit)
        self._subscription.subscribe(self._stasher, NewViewCheckpointsApplied, self.process_new_view_checkpoints_applied)
        self._subscription.subscribe(self._bus, ViewChangeStarted, self.process_view_change_started)
        self._subscription.subscribe(self._bus, CheckpointStabilized, self._cleanup_process)

        # Dict to keep PrePrepares from old view to be re-ordered in the new view
        # key is (viewNo, ppSeqNo, ppDigest) tuple, and value is PrePrepare
        self.old_view_preprepares = {}

    def cleanup(self):
        self._subscription.unsubscribe_all()

    def __repr__(self):
        return self.name

    @measure_consensus_time(MetricsName.PROCESS_PREPARE_TIME,
                            MetricsName.BACKUP_PROCESS_PREPARE_TIME)
    def process_prepare(self, prepare: Prepare, sender: str):
        """
        Validate and process the PREPARE specified.
        If validation is successful, create a COMMIT and broadcast it.

        :param prepare: a PREPARE msg
        :param sender: name of the node that sent the PREPARE
        """
        result, reason = self._validate(prepare)
        if result != PROCESS:
            return result, reason

        key = (prepare.viewNo, prepare.ppSeqNo)
        self._logger.debug("{} received PREPARE{} from {}".format(self, key, sender))

        # TODO move this try/except up higher
        try:
            if self._validate_prepare(prepare, sender):
                self._add_to_prepares(prepare, sender)
                self.stats.inc(TPCStat.PrepareRcvd)
                self._logger.debug("{} processed incoming PREPARE {}".format(
                    self, (prepare.viewNo, prepare.ppSeqNo)))
            else:
                # TODO let's have isValidPrepare throw an exception that gets
                # handled and possibly logged higher
                self._logger.trace("{} cannot process incoming PREPARE".format(self))
        except SuspiciousNode as ex:
            self.report_suspicious_node(ex)
        return None, None

    def _validate_prepare(self, prepare: Prepare, sender: str) -> bool:
        """
        Return whether the PREPARE specified is valid.

        :param prepare: the PREPARE to validate
        :param sender: the name of the node that sent the PREPARE
        :return: True if PREPARE is valid, False otherwise
        """
        key = (prepare.viewNo, prepare.ppSeqNo)
        primaryStatus = self._is_primary_for_msg(prepare)

        ppReq = self.get_preprepare(*key)

        # If a non primary replica and receiving a PREPARE request before a
        # PRE-PREPARE request, then proceed

        # PREPARE should not be sent from primary
        if self._is_msg_from_primary(prepare, sender):
            self.report_suspicious_node(SuspiciousNode(sender, Suspicions.PR_FRM_PRIMARY, prepare))
            return False

        # If non primary replica
        if primaryStatus is False:
            if self.prepares.hasPrepareFrom(prepare, sender):
                self.report_suspicious_node(SuspiciousNode(
                    sender, Suspicions.DUPLICATE_PR_SENT, prepare))
                return False
            # If PRE-PREPARE not received for the PREPARE, might be slow
            # network
            if not ppReq:
                self._enqueue_prepare(prepare, sender)
                self.l_setup_last_ordered_for_non_master()
                return False
        # If primary replica
        if primaryStatus is True:
            if self.prepares.hasPrepareFrom(prepare, sender):
                self.report_suspicious_node(SuspiciousNode(
                    sender, Suspicions.DUPLICATE_PR_SENT, prepare))
                return False
            # If PRE-PREPARE was not sent for this PREPARE, certainly
            # malicious behavior
            elif not ppReq:
                self.report_suspicious_node(SuspiciousNode(
                    sender, Suspicions.UNKNOWN_PR_SENT, prepare))
                return False

        if primaryStatus is None and not ppReq:
            self._enqueue_prepare(prepare, sender)
            self.l_setup_last_ordered_for_non_master()
            return False

        if prepare.digest != ppReq.digest:
            self.report_suspicious_node(SuspiciousNode(sender, Suspicions.PR_DIGEST_WRONG, prepare))
            return False
        elif prepare.stateRootHash != ppReq.stateRootHash:
            self.report_suspicious_node(SuspiciousNode(sender, Suspicions.PR_STATE_WRONG,
                                                       prepare))
            return False
        elif prepare.txnRootHash != ppReq.txnRootHash:
            self.report_suspicious_node(SuspiciousNode(sender, Suspicions.PR_TXN_WRONG,
                                                       prepare))
            return False
        elif prepare.auditTxnRootHash != ppReq.auditTxnRootHash:
            self.report_suspicious_node(SuspiciousNode(sender, Suspicions.PR_AUDIT_TXN_ROOT_HASH_WRONG,
                                                       prepare))
            return False

        # BLS multi-sig:
        self.l_bls_bft_replica.validate_prepare(prepare, sender)

        return True

    """Method from legacy code"""
    def _enqueue_prepare(self, pMsg: Prepare, sender: str):
        key = (pMsg.viewNo, pMsg.ppSeqNo)
        self._logger.debug("{} queueing prepare due to unavailability of PRE-PREPARE. "
                           "Prepare {} for key {} from {}".format(self, pMsg, key, sender))
        if key not in self.preparesWaitingForPrePrepare:
            self.preparesWaitingForPrePrepare[key] = deque()
        self.preparesWaitingForPrePrepare[key].append((pMsg, sender))
        if key not in self.pre_prepares_stashed_for_incorrect_time:
            if self.is_master or self.last_ordered_3pc[1] != 0:
                self._request_pre_prepare_for_prepare(key)
        else:
            self._process_stashed_pre_prepare_for_time_if_possible(key)

    def _process_stashed_pre_prepare_for_time_if_possible(
            self, key: Tuple[int, int]):
        """
        Check if any PRE-PREPAREs that were stashed since their time was not
        acceptable, can now be accepted since enough PREPAREs are received
        """
        self._logger.debug('{} going to process stashed PRE-PREPAREs with '
                           'incorrect times'.format(self))
        q = self._data.quorums.f
        if len(self.preparesWaitingForPrePrepare[key]) > q:
            times = [pr.ppTime for (pr, _) in
                     self.preparesWaitingForPrePrepare[key]]
            most_common_time, freq = mostCommonElement(times)
            if self._data.quorums.timestamp.is_reached(freq):
                self._logger.debug('{} found sufficient PREPAREs for the '
                                   'PRE-PREPARE{}'.format(self, key))
                stashed_pp = self.pre_prepares_stashed_for_incorrect_time
                pp, sender, done = stashed_pp[key]
                if done:
                    self._logger.debug('{} already processed PRE-PREPARE{}'.format(self, key))
                    return True
                # True is set since that will indicate to `is_pre_prepare_time_acceptable`
                # that sufficient PREPAREs are received
                stashed_pp[key] = (pp, sender, True)
                self._network.process_incoming(pp, sender)
                return True
        return False

    def _request_pre_prepare_for_prepare(self, three_pc_key) -> bool:
        """
        Check if has an acceptable PRE_PREPARE already stashed, if not then
        check count of PREPAREs, make sure >f consistent PREPAREs are found,
        store the acceptable PREPARE state (digest, roots) for verification of
        the received PRE-PREPARE
        """

        if three_pc_key in self.prePreparesPendingPrevPP:
            self._logger.debug('{} not requesting a PRE-PREPARE since already found '
                               'stashed for {}'.format(self, three_pc_key))
            return False

        if len(
                self.preparesWaitingForPrePrepare[three_pc_key]) < self._data.quorums.prepare.value:
            self._logger.debug(
                '{} not requesting a PRE-PREPARE because does not have'
                ' sufficient PREPAREs for {}'.format(
                    self, three_pc_key))
            return False

        digest, state_root, txn_root, _ = \
            self._get_acceptable_stashed_prepare_state(three_pc_key)

        # Choose a better data structure for `prePreparesPendingFinReqs`
        pre_prepares = [pp for pp, _, _ in self.prePreparesPendingFinReqs
                        if (pp.viewNo, pp.ppSeqNo) == three_pc_key]
        if pre_prepares:
            if [pp for pp in pre_prepares if (pp.digest, pp.stateRootHash, pp.txnRootHash) == (digest, state_root, txn_root)]:
                self._logger.debug('{} not requesting a PRE-PREPARE since already '
                                   'found stashed for {}'.format(self, three_pc_key))
                return False

        self._request_pre_prepare(three_pc_key,
                                  stash_data=(digest, state_root, txn_root))
        return True

    def _get_acceptable_stashed_prepare_state(self, three_pc_key):
        prepares = {s: (m.digest, m.stateRootHash, m.txnRootHash) for m, s in
                    self.preparesWaitingForPrePrepare[three_pc_key]}
        acceptable, freq = mostCommonElement(prepares.values())
        return (*acceptable, {s for s, state in prepares.items()
                              if state == acceptable})

    def _is_primary_for_msg(self, msg) -> Optional[bool]:
        """
        Return whether this replica is primary if the request's view number is
        equal this replica's view number and primary has been selected for
        the current view.
        Return None otherwise.
        :param msg: message
        """
        return self._data.is_primary if self._is_msg_for_current_view(msg) \
            else self._is_primary_in_view(msg.viewNo)

    def _is_primary_in_view(self, viewNo: int) -> Optional[bool]:
        """
        Return whether this replica was primary in the given view
        """
        if viewNo not in self.primary_names:
            return False
        return self.primary_names[viewNo] == self.name

    @measure_consensus_time(MetricsName.PROCESS_COMMIT_TIME,
                            MetricsName.BACKUP_PROCESS_COMMIT_TIME)
    def process_commit(self, commit: Commit, sender: str):
        """
        Validate and process the COMMIT specified.
        If validation is successful, return the message to the node.

        :param commit: an incoming COMMIT message
        :param sender: name of the node that sent the COMMIT
        """
        result, reason = self._validate(commit)
        if result != PROCESS:
            return result, reason

        self._logger.debug("{} received COMMIT{} from {}".format(
            self, (commit.viewNo, commit.ppSeqNo), sender))

        if self._validate_commit(commit, sender):
            self.stats.inc(TPCStat.CommitRcvd)
            self._add_to_commits(commit, sender)
            self._logger.debug("{} processed incoming COMMIT{}".format(
                self, (commit.viewNo, commit.ppSeqNo)))
        return result, reason

    def _validate_commit(self, commit: Commit, sender: str) -> bool:
        """
        Return whether the COMMIT specified is valid.

        :param commit: the COMMIT to validate
        :return: True if `request` is valid, False otherwise
        """
        key = (commit.viewNo, commit.ppSeqNo)
        if not self._has_prepared(key):
            self._enqueue_commit(commit, sender)
            return False

        if self.commits.hasCommitFrom(commit, sender):
            self.report_suspicious_node(SuspiciousNode(sender, Suspicions.DUPLICATE_CM_SENT, commit))
            return False

        # BLS multi-sig:
        pre_prepare = self.get_preprepare(commit.viewNo, commit.ppSeqNo)
        why_not = self.l_bls_bft_replica.validate_commit(commit, sender, pre_prepare)

        if why_not == BlsBftReplica.CM_BLS_SIG_WRONG:
            self._logger.warning("{} discard Commit message from "
                                 "{}:{}".format(self, sender, commit))
            self.report_suspicious_node(SuspiciousNode(sender,
                                                       Suspicions.CM_BLS_SIG_WRONG,
                                                       commit))
            return False
        elif why_not is not None:
            self._logger.warning("Unknown error code returned for bls commit "
                                 "validation {}".format(why_not))

        return True

    def _enqueue_commit(self, request: Commit, sender: str):
        key = (request.viewNo, request.ppSeqNo)
        self._logger.debug("{} - Queueing commit due to unavailability of PREPARE. "
                           "Request {} with key {} from {}".format(self, request, key, sender))
        if key not in self.commitsWaitingForPrepare:
            self.commitsWaitingForPrepare[key] = deque()
        self.commitsWaitingForPrepare[key].append((request, sender))

    @measure_consensus_time(MetricsName.PROCESS_PREPREPARE_TIME,
                            MetricsName.BACKUP_PROCESS_PREPREPARE_TIME)
    def process_preprepare(self, pre_prepare: PrePrepare, sender: str):
        """
        Validate and process provided PRE-PREPARE, create and
        broadcast PREPARE for it.

        :param pre_prepare: message
        :param sender: name of the node that sent this message
        """
        pp_key = (pre_prepare.viewNo, pre_prepare.ppSeqNo)
        # the same PrePrepare might come here multiple times
        if (pp_key and (pre_prepare, sender) not in self.pre_prepare_tss[pp_key]):
            # TODO more clean solution would be to set timestamps
            # earlier (e.g. in zstack)
            self.pre_prepare_tss[pp_key][pre_prepare, sender] = self.get_time_for_3pc_batch()

        result, reason = self._validate(pre_prepare)
        if result != PROCESS:
            return result, reason

        key = (pre_prepare.viewNo, pre_prepare.ppSeqNo)
        self._logger.debug("{} received PRE-PREPARE{} from {}".format(self, key, sender))

        # TODO: should we still do it?
        # Converting each req_idrs from list to tuple
        req_idrs = {f.REQ_IDR.nm: [key for key in pre_prepare.reqIdr]}
        pre_prepare = updateNamedTuple(pre_prepare, **req_idrs)

        def report_suspicious(reason):
            ex = SuspiciousNode(sender, reason, pre_prepare)
            self.report_suspicious_node(ex)

        why_not = self._can_process_pre_prepare(pre_prepare, sender)
        if why_not is None:
            why_not_applied = \
                self._process_valid_preprepare(pre_prepare, sender)
            if why_not_applied is not None:
                if why_not_applied == PP_APPLY_REJECT_WRONG:
                    report_suspicious(Suspicions.PPR_REJECT_WRONG)
                elif why_not_applied == PP_APPLY_WRONG_DIGEST:
                    report_suspicious(Suspicions.PPR_DIGEST_WRONG)
                elif why_not_applied == PP_APPLY_WRONG_STATE:
                    report_suspicious(Suspicions.PPR_STATE_WRONG)
                elif why_not_applied == PP_APPLY_ROOT_HASH_MISMATCH:
                    report_suspicious(Suspicions.PPR_TXN_WRONG)
                elif why_not_applied == PP_APPLY_HOOK_ERROR:
                    report_suspicious(Suspicions.PPR_PLUGIN_EXCEPTION)
                elif why_not_applied == PP_SUB_SEQ_NO_WRONG:
                    report_suspicious(Suspicions.PPR_SUB_SEQ_NO_WRONG)
                elif why_not_applied == PP_NOT_FINAL:
                    # this is fine, just wait for another
                    return None, None
                elif why_not_applied == PP_APPLY_AUDIT_HASH_MISMATCH:
                    report_suspicious(Suspicions.PPR_AUDIT_TXN_ROOT_HASH_WRONG)
                elif why_not_applied == PP_REQUEST_ALREADY_ORDERED:
                    report_suspicious(Suspicions.PPR_WITH_ORDERED_REQUEST)
        elif why_not == PP_CHECK_NOT_FROM_PRIMARY:
            report_suspicious(Suspicions.PPR_FRM_NON_PRIMARY)
        elif why_not == PP_CHECK_TO_PRIMARY:
            report_suspicious(Suspicions.PPR_TO_PRIMARY)
        elif why_not == PP_CHECK_DUPLICATE:
            report_suspicious(Suspicions.DUPLICATE_PPR_SENT)
        elif why_not == PP_CHECK_INCORRECT_POOL_STATE_ROOT:
            report_suspicious(Suspicions.PPR_POOL_STATE_ROOT_HASH_WRONG)
        elif why_not == PP_CHECK_OLD:
            self._logger.info("PRE-PREPARE {} has ppSeqNo lower "
                              "then the latest one - ignoring it".format(key))
        elif why_not == PP_CHECK_REQUEST_NOT_FINALIZED:
            absents = set()
            non_fin = set()
            non_fin_payload = set()
            for key in pre_prepare.reqIdr:
                req = self._requests.get(key)
                if req is None:
                    absents.add(key)
                elif not req.finalised:
                    non_fin.add(key)
                    non_fin_payload.add(req.request.payload_digest)
            absent_str = ', '.join(str(key) for key in absents)
            non_fin_str = ', '.join(
                '{} ({} : {})'.format(str(key),
                                      str(len(self._requests[key].propagates)),
                                      ', '.join(self._requests[key].propagates.keys())) for key in non_fin)
            self._logger.warning(
                "{} found requests in the incoming pp, of {} ledger, that are not finalized. "
                "{} of them don't have propagates: [{}]. "
                "{} of them don't have enough propagates: [{}].".format(self, pre_prepare.ledgerId,
                                                                        len(absents), absent_str,
                                                                        len(non_fin), non_fin_str))

            def signal_suspicious(req):
                self._logger.info("Request digest {} already ordered. Discard {} "
                                  "from {}".format(req, pre_prepare, sender))
                report_suspicious(Suspicions.PPR_WITH_ORDERED_REQUEST)

            # checking for payload digest is more effective
            for payload_key in non_fin_payload:
                if self.db_manager.get_store(SEQ_NO_DB_LABEL).get_by_payload_digest(payload_key) != (None, None):
                    signal_suspicious(payload_key)
                    return None, None

            # for absents we can only check full digest
            for full_key in absents:
                if self.db_manager.get_store(SEQ_NO_DB_LABEL).get_by_full_digest(full_key) is not None:
                    signal_suspicious(full_key)
                    return None, None

            bad_reqs = absents | non_fin
            self._enqueue_pre_prepare(pre_prepare, sender, bad_reqs)
            # TODO: An optimisation might be to not request PROPAGATEs
            # if some PROPAGATEs are present or a client request is
            # present and sufficient PREPAREs and PRE-PREPARE are present,
            # then the digest can be compared but this is expensive as the
            # PREPARE and PRE-PREPARE contain a combined digest
            self._schedule(partial(self._request_propagates_if_needed, bad_reqs, pre_prepare),
                           self._config.PROPAGATE_REQUEST_DELAY)
        elif why_not == PP_CHECK_NOT_NEXT:
            pp_view_no = pre_prepare.viewNo
            pp_seq_no = pre_prepare.ppSeqNo
            _, last_pp_seq_no = self.__last_pp_3pc
            if self.is_master or self.last_ordered_3pc[1] != 0:
                seq_frm = last_pp_seq_no + 1
                seq_to = pp_seq_no - 1
                if seq_to >= seq_frm >= pp_seq_no - self._config.CHK_FREQ + 1:
                    self._logger.warning(
                        "{} missing PRE-PREPAREs from {} to {}, "
                        "going to request".format(self, seq_frm, seq_to))
                    self._request_missing_three_phase_messages(
                        pp_view_no, seq_frm, seq_to)
            self._enqueue_pre_prepare(pre_prepare, sender)
            self.l_setup_last_ordered_for_non_master()
        elif why_not == PP_CHECK_WRONG_TIME:
            key = (pre_prepare.viewNo, pre_prepare.ppSeqNo)
            item = (pre_prepare, sender, False)
            self.pre_prepares_stashed_for_incorrect_time[key] = item
            report_suspicious(Suspicions.PPR_TIME_WRONG)
        elif why_not == BlsBftReplica.PPR_BLS_MULTISIG_WRONG:
            report_suspicious(Suspicions.PPR_BLS_MULTISIG_WRONG)
        else:
            self._logger.warning("Unknown PRE-PREPARE check status: {}".format(why_not))
        return None, None

    @property
    def view_no(self):
        return self._data.view_no

    @property
    def sent_preprepares(self):
        return self._data.sent_preprepares

    @property
    def prepares(self):
        return self._data.prepares

    @property
    def commits(self):
        return self._data.commits

    @property
    def requested_pre_prepares(self):
        return self._data.requested_pre_prepares

    @property
    def last_ordered_3pc(self):
        return self._data.last_ordered_3pc

    @last_ordered_3pc.setter
    def last_ordered_3pc(self, lo_tuple):
        self._data.last_ordered_3pc = lo_tuple
        pp_seq_no = lo_tuple[1]
        if pp_seq_no > self.lastPrePrepareSeqNo:
            self.lastPrePrepareSeqNo = pp_seq_no
        self._logger.info('{} set last ordered as {}'.format(self, lo_tuple))

    @property
    def last_preprepare(self):
        last_3pc = (0, 0)
        lastPp = None
        if self.sent_preprepares:
            (v, s), pp = self.sent_preprepares.peekitem(-1)
            last_3pc = (v, s)
            lastPp = pp
        if self.prePrepares:
            (v, s), pp = self.prePrepares.peekitem(-1)
            if compare_3PC_keys(last_3pc, (v, s)) > 0:
                lastPp = pp
        return lastPp

    @property
    def __last_pp_3pc(self):
        last_pp = self.last_preprepare
        if not last_pp:
            return self.last_ordered_3pc

        last_3pc = (last_pp.viewNo, last_pp.ppSeqNo)
        if compare_3PC_keys(self.last_ordered_3pc, last_3pc) > 0:
            return last_3pc

        return self.last_ordered_3pc

    @property
    def db_manager(self):
        return self._write_manager.database_manager

    @property
    def is_master(self):
        return self._data.is_master

    @property
    def primary_name(self):
        """
        Name of the primary replica of this replica's instance

        :return: Returns name if primary is known, None otherwise
        """
        return self._data.primary_name

    @property
    def name(self):
        return self._data.name

    @name.setter
    def name(self, n):
        self._data._name = n

    @property
    def f(self):
        return getMaxFailures(self._data.total_nodes)

    def gc(self, till3PCKey):
        self._logger.info("{} cleaning up till {}".format(self, till3PCKey))
        tpcKeys = set()
        reqKeys = set()

        for key3PC, pp in itertools.chain(
            self.sent_preprepares.items(),
            self.prePrepares.items()
        ):
            if compare_3PC_keys(till3PCKey, key3PC) <= 0:
                tpcKeys.add(key3PC)
                for reqKey in pp.reqIdr:
                    reqKeys.add(reqKey)

        for key3PC, pp_dict in self.pre_prepare_tss.items():
            if compare_3PC_keys(till3PCKey, key3PC) <= 0:
                tpcKeys.add(key3PC)
                # TODO INDY-1983: was found that it adds additional
                # requests to clean, need to explore why
                # for (pp, _) in pp_dict:
                #    for reqKey in pp.reqIdr:
                #        reqKeys.add(reqKey)

        self._logger.trace("{} found {} 3-phase keys to clean".
                           format(self, len(tpcKeys)))
        self._logger.trace("{} found {} request keys to clean".
                           format(self, len(reqKeys)))

        self.old_view_preprepares = {k: v for k, v in self.old_view_preprepares.items()
                                     if compare_3PC_keys(till3PCKey, (k[0], k[1])) > 0}

        to_clean_up = (
            self.pre_prepare_tss,
            self.sent_preprepares,
            self.prePrepares,
            self.prepares,
            self.commits,
            self.batches,
            self.pre_prepares_stashed_for_incorrect_time,
        )
        for request_key in tpcKeys:
            for coll in to_clean_up:
                coll.pop(request_key, None)

        for request_key in reqKeys:
            self._requests.free(request_key)
            for ledger_id, keys in self.requestQueues.items():
                if request_key in keys:
                    self.discard_req_key(ledger_id, request_key)
            self._logger.trace('{} freed request {} from previous checkpoints'
                               .format(self, request_key))

        # ToDo: do we need ordered messages there?
        self.ordered.clear_below_view(self.view_no - 1)

        # BLS multi-sig:
        self.l_bls_bft_replica.gc(till3PCKey)

    def discard_req_key(self, ledger_id, req_key):
        self.requestQueues[ledger_id].discard(req_key)

    def _clear_prev_view_pre_prepares(self):
        to_remove = []
        for idx, (pp, _, _) in enumerate(self.prePreparesPendingFinReqs):
            if pp.viewNo < self.view_no:
                to_remove.insert(0, idx)
        for idx in to_remove:
            self.prePreparesPendingFinReqs.pop(idx)

        for (v, p) in list(self.prePreparesPendingPrevPP.keys()):
            if v < self.view_no:
                self.prePreparesPendingPrevPP.pop((v, p))

    def report_suspicious_node(self, ex: SuspiciousNode):
        self._bus.send(RaisedSuspicion(inst_id=self._data.inst_id,
                                       ex=ex))

    def _validate(self, msg):
        return self._validator.validate(msg)

    """Method from legacy code"""
    def l_compact_primary_names(self):
        min_allowed_view_no = self.view_no - 1
        views_to_remove = []
        for view_no in self.primary_names:
            if view_no >= min_allowed_view_no:
                break
            views_to_remove.append(view_no)
        for view_no in views_to_remove:
            self.primary_names.pop(view_no)

    def _can_process_pre_prepare(self, pre_prepare: PrePrepare, sender: str):
        """
        Decide whether this replica is eligible to process a PRE-PREPARE.

        :param pre_prepare: a PRE-PREPARE msg to process
        :param sender: the name of the node that sent the PRE-PREPARE msg
        """

        if self._validator.has_already_ordered(pre_prepare.viewNo, pre_prepare.ppSeqNo):
            return None

        # PRE-PREPARE should not be sent from non primary
        if not self._is_msg_from_primary(pre_prepare, sender):
            return PP_CHECK_NOT_FROM_PRIMARY

        # Already has a PRE-PREPARE with same 3 phase key
        if (pre_prepare.viewNo, pre_prepare.ppSeqNo) in self.prePrepares:
            return PP_CHECK_DUPLICATE

        if not self._is_pre_prepare_time_acceptable(pre_prepare, sender):
            return PP_CHECK_WRONG_TIME

        if compare_3PC_keys((pre_prepare.viewNo, pre_prepare.ppSeqNo),
                            self.__last_pp_3pc) > 0:
            return PP_CHECK_OLD  # ignore old pre-prepare

        if self._non_finalised_reqs(pre_prepare.reqIdr):
            return PP_CHECK_REQUEST_NOT_FINALIZED

        if not self._is_next_pre_prepare(pre_prepare.viewNo,
                                         pre_prepare.ppSeqNo):
            return PP_CHECK_NOT_NEXT

        if f.POOL_STATE_ROOT_HASH.nm in pre_prepare and \
                pre_prepare.poolStateRootHash != self.get_state_root_hash(POOL_LEDGER_ID):
            return PP_CHECK_INCORRECT_POOL_STATE_ROOT

        # BLS multi-sig:
        status = self.l_bls_bft_replica.validate_pre_prepare(pre_prepare,
                                                             sender)
        if status is not None:
            return status
        return None

    def _schedule(self, func, delay):
        self._timer.schedule(delay, func)

    def _process_valid_preprepare(self, pre_prepare: PrePrepare, sender: str):
        why_not_applied = None
        # apply and validate applied PrePrepare if it's not odered yet
        if not self._validator.has_already_ordered(pre_prepare.viewNo, pre_prepare.ppSeqNo):
            why_not_applied = self._apply_and_validate_applied_pre_prepare(pre_prepare, sender)

        if why_not_applied is not None:
            return why_not_applied

        # add to PrePrepares
        if self._data.is_primary:
            self._add_to_sent_pre_prepares(pre_prepare)
        else:
            self._add_to_pre_prepares(pre_prepare)

        return None

    def _apply_and_validate_applied_pre_prepare(self, pre_prepare: PrePrepare, sender: str):
        self.first_batch_after_catchup = False
        old_state_root = self.get_state_root_hash(pre_prepare.ledgerId, to_str=False)
        old_txn_root = self.get_txn_root_hash(pre_prepare.ledgerId)
        if self.is_master:
            self._logger.debug('{} state root before processing {} is {}, {}'.format(
                self,
                pre_prepare,
                old_state_root,
                old_txn_root))

        # 1. APPLY
        reqs, invalid_indices, rejects, suspicious = self._apply_pre_prepare(pre_prepare)

        # 2. CHECK IF MORE CHUNKS NEED TO BE APPLIED FURTHER BEFORE VALIDATION
        if pre_prepare.sub_seq_no != 0:
            return PP_SUB_SEQ_NO_WRONG

        if not pre_prepare.final:
            return PP_NOT_FINAL

        # 3. VALIDATE APPLIED
        invalid_from_pp = invalid_index_serializer.deserialize(pre_prepare.discarded)
        if suspicious:
            why_not_applied = PP_REQUEST_ALREADY_ORDERED
        else:
            why_not_applied = self._validate_applied_pre_prepare(pre_prepare,
                                                                 reqs, invalid_indices, invalid_from_pp)

        # 4. IF NOT VALID AFTER APPLYING - REVERT
        if why_not_applied is not None:
            if self.is_master:
                self._revert(pre_prepare.ledgerId,
                             old_state_root,
                             len(pre_prepare.reqIdr) - len(invalid_indices))
            return why_not_applied

        # 5. TRACK APPLIED
        if rejects:
            for reject in rejects:
                self._network.send(reject)

        if self.is_master:
            # BLS multi-sig:
            self.l_bls_bft_replica.process_pre_prepare(pre_prepare, sender)
            self._logger.trace("{} saved shared multi signature for "
                               "root".format(self, old_state_root))

        if not self.is_master:
            self.db_manager.get_store(LAST_SENT_PP_STORE_LABEL).store_last_sent_pp_seq_no(
                self._data.inst_id, pre_prepare.ppSeqNo)
        self._track_batches(pre_prepare, old_state_root)
        key = (pre_prepare.viewNo, pre_prepare.ppSeqNo)
        self._logger.debug("{} processed incoming PRE-PREPARE{}".format(self, key),
                           extra={"tags": ["processing"]})
        return None

    def _enqueue_pre_prepare(self, pre_prepare: PrePrepare, sender: str,
                             nonFinReqs: Set = None):
        if nonFinReqs:
            self._logger.info("{} - Queueing pre-prepares due to unavailability of finalised "
                              "requests. PrePrepare {} from {}".format(self, pre_prepare, sender))
            self.prePreparesPendingFinReqs.append((pre_prepare, sender, nonFinReqs))
        else:
            # Possible exploit, an malicious party can send an invalid
            # pre-prepare and over-write the correct one?
            self._logger.info("Queueing pre-prepares due to unavailability of previous pre-prepares. {} from {}".
                              format(pre_prepare, sender))
            self.prePreparesPendingPrevPP[pre_prepare.viewNo, pre_prepare.ppSeqNo] = (pre_prepare, sender)

    def _request_propagates_if_needed(self, bad_reqs: list, pre_prepare: PrePrepare):
        if any(pre_prepare is pended[0] for pended in self.prePreparesPendingFinReqs):
            self._bus.send(RequestPropagates(bad_reqs))

    def _request_missing_three_phase_messages(self, view_no: int, seq_frm: int, seq_to: int) -> None:
        for pp_seq_no in range(seq_frm, seq_to + 1):
            key = (view_no, pp_seq_no)
            self._request_pre_prepare(key)
            self._request_prepare(key)
            self._request_commit(key)

    def _request_three_phase_msg(self, three_pc_key: Tuple[int, int],
                                 msg_type: str,
                                 recipients: Optional[List[str]] = None,
                                 stash_data: Optional[Tuple[str, str, str]] = None):
        self._bus.send(Missing3pcMessage(msg_type,
                                         three_pc_key,
                                         self._data.inst_id,
                                         recipients,
                                         stash_data))

    def _request_pre_prepare(self, three_pc_key: Tuple[int, int],
                             stash_data: Optional[Tuple[str, str, str]] = None):
        """
        Request preprepare
        """
<<<<<<< HEAD
        recipients = self.primary_name
        self._request_three_phase_msg(three_pc_key,
                                      PREPREPARE,
                                      recipients,
                                      stash_data)
=======
        recipients = [getNodeName(self.primary_name)]
        return self._request_three_phase_msg(three_pc_key,
                                             self.requested_pre_prepares,
                                             PREPREPARE,
                                             recipients,
                                             stash_data)
>>>>>>> 98d5363f

    def _request_prepare(self, three_pc_key: Tuple[int, int],
                         recipients: List[str] = None,
                         stash_data: Optional[Tuple[str, str, str]] = None):
        """
        Request preprepare
        """
        if recipients is None:
            recipients = self._network.connecteds.copy()
<<<<<<< HEAD
            primary_name = self.primary_name[:self.primary_name.rfind(":")]
            if primary_name in recipients:
                recipients.remove(primary_name)
        self._request_three_phase_msg(three_pc_key, PREPARE, recipients, stash_data)
=======
            primary_node_name = getNodeName(self.primary_name)
            if primary_node_name in recipients:
                recipients.remove(primary_node_name)
        return self._request_three_phase_msg(three_pc_key, self.requested_prepares, PREPARE, recipients, stash_data)
>>>>>>> 98d5363f

    def _request_commit(self, three_pc_key: Tuple[int, int],
                        recipients: List[str] = None):
        """
        Request commit
        """
        if recipients is None:
            recipients = self._network.connecteds.copy()
        self._request_three_phase_msg(three_pc_key, COMMIT, recipients)

    """Method from legacy code"""
    def l_setup_last_ordered_for_non_master(self):
        """
        Since last ordered view_no and pp_seq_no are only communicated for
        master instance, backup instances use this method for restoring
        `last_ordered_3pc`
        :return:
        """
        if not self.is_master and self.first_batch_after_catchup and \
                not self._data.is_primary:
            # If not master instance choose last ordered seq no to be 1 less
            # the lowest prepared certificate in this view
            lowest_prepared = self.l_get_lowest_probable_prepared_certificate_in_view(
                self.view_no)
            if lowest_prepared is not None:
                # now after catch up we have in last_ordered_3pc[1] value 0
                # it value should change last_ordered_3pc to lowest_prepared - 1
                self._logger.info('{} Setting last ordered for non-master as {}'.
                                  format(self, self.last_ordered_3pc))
                self.last_ordered_3pc = (self.view_no, lowest_prepared - 1)
                self._bus.send(BackupSetupLastOrdered(inst_id=self._data.inst_id))
                self.first_batch_after_catchup = False

    def get_state_root_hash(self, ledger_id: str, to_str=True, committed=False):
        return self.db_manager.get_state_root_hash(ledger_id, to_str, committed) \
            if self.is_master \
            else None

    def get_txn_root_hash(self, ledger_id: str, to_str=True):
        return self.db_manager.get_txn_root_hash(ledger_id, to_str) \
            if self.is_master \
            else None

    def _is_msg_from_primary(self, msg, sender: str) -> bool:
        """
        Return whether this message was from primary replica
        :param msg:
        :param sender:
        :return:
        """
        if self._is_msg_for_current_view(msg):
            return self.primary_name == sender
        try:
            return self.primary_names[msg.viewNo] == sender
        except KeyError:
            return False

    def _is_msg_for_current_view(self, msg):
        """
        Return whether this request's view number is equal to the current view
        number of this replica.
        """
        viewNo = getattr(msg, "viewNo", None)
        return viewNo == self.view_no

    def _is_pre_prepare_time_correct(self, pp: PrePrepare, sender: str) -> bool:
        """
        Check if this PRE-PREPARE is not older than (not checking for greater
        than since batches maybe sent in less than 1 second) last PRE-PREPARE
        and in a sufficient range of local clock's UTC time.
        :param pp:
        :return:
        """
        tpcKey = (pp.viewNo, pp.ppSeqNo)

        if (self.last_accepted_pre_prepare_time and
                pp.ppTime < self.last_accepted_pre_prepare_time):
            return False
        elif ((tpcKey not in self.pre_prepare_tss) or
                ((pp, sender) not in self.pre_prepare_tss[tpcKey])):
            return False
        else:
            return (
                abs(pp.ppTime - self.pre_prepare_tss[tpcKey][pp, sender]) <=
                self._config.ACCEPTABLE_DEVIATION_PREPREPARE_SECS
            )

    def _is_pre_prepare_time_acceptable(self, pp: PrePrepare, sender: str) -> bool:
        """
        Returns True or False depending on the whether the time in PRE-PREPARE
        is acceptable. Can return True if time is not acceptable but sufficient
        PREPAREs are found to support the PRE-PREPARE
        :param pp:
        :return:
        """
        key = (pp.viewNo, pp.ppSeqNo)
        if key in self._data.requested_pre_prepares:
            # Special case for requested PrePrepares
            return True
        correct = self._is_pre_prepare_time_correct(pp, sender)
        if not correct:
            if key in self.pre_prepares_stashed_for_incorrect_time and \
                    self.pre_prepares_stashed_for_incorrect_time[key][-1]:
                self._logger.debug('{} marking time as correct for {}'.format(self, pp))
                correct = True
            else:
                self._logger.warning('{} found {} to have incorrect time.'.format(self, pp))
        return correct

    def _non_finalised_reqs(self, reqKeys: List[Tuple[str, int]]):
        """
        Check if there are any requests which are not finalised, i.e for
        which there are not enough PROPAGATEs
        """
        return {key for key in reqKeys if not self._requests.is_finalised(key)}

    """Method from legacy code"""
    def _is_next_pre_prepare(self, view_no: int, pp_seq_no: int):
        if pp_seq_no == 1:
            # First PRE-PREPARE
            return True
        (last_pp_view_no, last_pp_seq_no) = self.__last_pp_3pc
        return pp_seq_no - last_pp_seq_no == 1

    def _apply_pre_prepare(self, pre_prepare: PrePrepare):
        """
        Applies (but not commits) requests of the PrePrepare
        to the ledger and state
        """
        reqs = []
        idx = 0
        rejects = []
        invalid_indices = []
        suspicious = False

        # 1. apply each request
        for req_key in pre_prepare.reqIdr:
            req = self._requests[req_key].finalised
            try:
                self._process_req_during_batch(req,
                                               pre_prepare.ppTime)
            except (InvalidClientMessageException, UnknownIdentifier, SuspiciousPrePrepare) as ex:
                self._logger.warning('{} encountered exception {} while processing {}, '
                                     'will reject'.format(self, ex, req))
                rejects.append((req.key, Reject(req.identifier, req.reqId, ex)))
                invalid_indices.append(idx)
                if isinstance(ex, SuspiciousPrePrepare):
                    suspicious = True
            finally:
                reqs.append(req)
            idx += 1

        # 2. call callback for the applied batch
        if self.is_master:
            three_pc_batch = ThreePcBatch.from_pre_prepare(pre_prepare,
                                                           state_root=self.get_state_root_hash(pre_prepare.ledgerId,
                                                                                               to_str=False),
                                                           txn_root=self.get_txn_root_hash(pre_prepare.ledgerId,
                                                                                           to_str=False),
                                                           primaries=[],
                                                           valid_digests=self._get_valid_req_ids_from_all_requests(
                                                               reqs, invalid_indices))
            self.post_batch_creation(three_pc_batch)

        return reqs, invalid_indices, rejects, suspicious

    def _get_valid_req_ids_from_all_requests(self, reqs, invalid_indices):
        return [req.key for idx, req in enumerate(reqs) if idx not in invalid_indices]

    def _validate_applied_pre_prepare(self, pre_prepare: PrePrepare,
                                      reqs, invalid_indices, invalid_from_pp) -> Optional[int]:
        if len(invalid_indices) != len(invalid_from_pp):
            return PP_APPLY_REJECT_WRONG

        digest = self.replica_batch_digest(reqs)
        if digest != pre_prepare.digest:
            return PP_APPLY_WRONG_DIGEST

        if self.is_master:
            if pre_prepare.stateRootHash != self.get_state_root_hash(pre_prepare.ledgerId):
                return PP_APPLY_WRONG_STATE

            if pre_prepare.txnRootHash != self.get_txn_root_hash(pre_prepare.ledgerId):
                return PP_APPLY_ROOT_HASH_MISMATCH

            # TODO: move this kind of validation to batch handlers
            if f.AUDIT_TXN_ROOT_HASH.nm in pre_prepare and pre_prepare.auditTxnRootHash != self.get_txn_root_hash(AUDIT_LEDGER_ID):
                return PP_APPLY_AUDIT_HASH_MISMATCH

        return None

    """Method from legacy code"""
    def l_get_lowest_probable_prepared_certificate_in_view(
            self, view_no) -> Optional[int]:
        """
        Return lowest pp_seq_no of the view for which can be prepared but
        choose from unprocessed PRE-PREPAREs and PREPAREs.
        """
        # TODO: Naive implementation, dont need to iterate over the complete
        # data structures, fix this later
        seq_no_pp = SortedList()  # pp_seq_no of PRE-PREPAREs
        # pp_seq_no of PREPAREs with count of PREPAREs for each
        seq_no_p = set()

        for (v, p) in self.prePreparesPendingPrevPP:
            if v == view_no:
                seq_no_pp.add(p)
            if v > view_no:
                break

        for (v, p), pr in self.preparesWaitingForPrePrepare.items():
            if v == view_no and len(pr) >= self._data.quorums.prepare.value:
                seq_no_p.add(p)

        for n in seq_no_pp:
            if n in seq_no_p:
                return n
        return None

    def _revert(self, ledgerId, stateRootHash, reqCount):
        # A batch should only be reverted if all batches that came after it
        # have been reverted
        ledger = self.db_manager.get_ledger(ledgerId)
        state = self.db_manager.get_state(ledgerId)
        self._logger.info('{} reverting {} txns and state root from {} to {} for ledger {}'
                          .format(self, reqCount, Ledger.hashToStr(state.headHash),
                                  Ledger.hashToStr(stateRootHash), ledgerId))
        state.revertToHead(stateRootHash)
        ledger.discardTxns(reqCount)
        self.post_batch_rejection(ledgerId)

    def _track_batches(self, pp: PrePrepare, prevStateRootHash):
        # pp.discarded indicates the index from where the discarded requests
        #  starts hence the count of accepted requests, prevStateRoot is
        # tracked to revert this PRE-PREPARE
        self._logger.trace('{} tracking batch for {} with state root {}'.format(
            self, pp, prevStateRootHash))
        if self.is_master:
            self.metrics.add_event(MetricsName.THREE_PC_BATCH_SIZE, len(pp.reqIdr))
        else:
            self.metrics.add_event(MetricsName.BACKUP_THREE_PC_BATCH_SIZE, len(pp.reqIdr))

        self.batches[(pp.viewNo, pp.ppSeqNo)] = [pp.ledgerId, pp.discarded,
                                                 pp.ppTime, prevStateRootHash, len(pp.reqIdr)]

    @property
    def lastPrePrepareSeqNo(self):
        return self._lastPrePrepareSeqNo

    @lastPrePrepareSeqNo.setter
    def lastPrePrepareSeqNo(self, n):
        """
        This will _lastPrePrepareSeqNo to values greater than its previous
        values else it will not. To forcefully override as in case of `revert`,
        directly set `self._lastPrePrepareSeqNo`
        """
        if n > self._lastPrePrepareSeqNo:
            self._lastPrePrepareSeqNo = n
        else:
            self._logger.debug(
                '{} cannot set lastPrePrepareSeqNo to {} as its '
                'already {}'.format(
                    self, n, self._lastPrePrepareSeqNo))

    def _add_to_pre_prepares(self, pp: PrePrepare) -> None:
        """
        Add the specified PRE-PREPARE to this replica's list of received
        PRE-PREPAREs and try sending PREPARE

        :param pp: the PRE-PREPARE to add to the list
        """
        key = (pp.viewNo, pp.ppSeqNo)
        # ToDo:
        self.prePrepares[key] = pp
        self._preprepare_batch(pp)
        self.lastPrePrepareSeqNo = pp.ppSeqNo
        self.last_accepted_pre_prepare_time = pp.ppTime
        self._dequeue_prepares(*key)
        self._dequeue_commits(*key)
        self.stats.inc(TPCStat.PrePrepareRcvd)
        self.try_prepare(pp)

    def _add_to_sent_pre_prepares(self, pp: PrePrepare) -> None:
        self.sentPrePrepares[pp.viewNo, pp.ppSeqNo] = pp
        self._preprepare_batch(pp)
        self.lastPrePrepareSeqNo = pp.ppSeqNo

    def _dequeue_prepares(self, viewNo: int, ppSeqNo: int):
        key = (viewNo, ppSeqNo)
        if key in self.preparesWaitingForPrePrepare:
            i = 0
            # Keys of pending prepares that will be processed below
            while self.preparesWaitingForPrePrepare[key]:
                prepare, sender = self.preparesWaitingForPrePrepare[
                    key].popleft()
                self._logger.debug("{} popping stashed PREPARE{}".format(self, key))
                self._network.process_incoming(prepare, sender)
                i += 1
            self.preparesWaitingForPrePrepare.pop(key)
            self._logger.debug("{} processed {} PREPAREs waiting for PRE-PREPARE for"
                               " view no {} and seq no {}".format(self, i, viewNo, ppSeqNo))

    def _dequeue_commits(self, viewNo: int, ppSeqNo: int):
        key = (viewNo, ppSeqNo)
        if key in self.commitsWaitingForPrepare:
            if not self._has_prepared(key):
                self._logger.debug('{} has not pre-prepared {}, will dequeue the '
                                   'COMMITs later'.format(self, key))
                return
            i = 0
            # Keys of pending prepares that will be processed below
            while self.commitsWaitingForPrepare[key]:
                commit, sender = self.commitsWaitingForPrepare[
                    key].popleft()
                self._logger.debug("{} popping stashed COMMIT{}".format(self, key))
                self._network.process_incoming(commit, sender)

                i += 1
            self.commitsWaitingForPrepare.pop(key)
            self._logger.debug("{} processed {} COMMITs waiting for PREPARE for"
                               " view no {} and seq no {}".format(self, i, viewNo, ppSeqNo))

    def try_prepare(self, pp: PrePrepare):
        """
        Try to send the Prepare message if the PrePrepare message is ready to
        be passed into the Prepare phase.
        """
        rv, msg = self._can_prepare(pp)
        if rv:
            self._do_prepare(pp)
        else:
            self._logger.debug("{} cannot send PREPARE since {}".format(self, msg))

    def _can_prepare(self, ppReq) -> (bool, str):
        """
        Return whether the batch of requests in the PRE-PREPARE can
        proceed to the PREPARE step.

        :param ppReq: any object with identifier and requestId attributes
        """
        if self.prepares.hasPrepareFrom(ppReq, self.name):
            return False, 'has already sent PREPARE for {}'.format(ppReq)
        return True, ''

    @measure_consensus_time(MetricsName.SEND_PREPARE_TIME,
                            MetricsName.BACKUP_SEND_PREPARE_TIME)
    def _do_prepare(self, pp: PrePrepare):
        self._logger.debug("{} Sending PREPARE{} at {}".format(
            self, (pp.viewNo, pp.ppSeqNo), self.get_current_time()))
        params = [self._data.inst_id,
                  pp.viewNo,
                  pp.ppSeqNo,
                  pp.ppTime,
                  pp.digest,
                  pp.stateRootHash,
                  pp.txnRootHash]
        if f.AUDIT_TXN_ROOT_HASH.nm in pp:
            params.append(pp.auditTxnRootHash)

        # BLS multi-sig:
        params = self.l_bls_bft_replica.update_prepare(params, pp.ledgerId)

        prepare = Prepare(*params)
        self._send(prepare, stat=TPCStat.PrepareSent)
        self._add_to_prepares(prepare, self.name)

    def _has_prepared(self, key):
        if not self.get_preprepare(*key):
            return False
        if ((key not in self.prepares and key not in self.sent_preprepares) and
                (key not in self.preparesWaitingForPrePrepare)):
            return False
        return True

    def get_preprepare(self, viewNo, ppSeqNo):
        key = (viewNo, ppSeqNo)
        if key in self.sent_preprepares:
            return self.sent_preprepares[key]
        if key in self.prePrepares:
            return self.prePrepares[key]
        return None

    def _add_to_prepares(self, prepare: Prepare, sender: str):
        """
        Add the specified PREPARE to this replica's list of received
        PREPAREs and try sending COMMIT

        :param prepare: the PREPARE to add to the list
        """
        # BLS multi-sig:
        self.l_bls_bft_replica.process_prepare(prepare, sender)

        self.prepares.addVote(prepare, sender)
        self._dequeue_commits(prepare.viewNo, prepare.ppSeqNo)
        self._try_commit(prepare)

    def _try_commit(self, prepare: Prepare):
        """
        Try to commit if the Prepare message is ready to be passed into the
        commit phase.
        """
        rv, reason = self._can_commit(prepare)
        if rv:
            pp = self.get_preprepare(prepare.viewNo, prepare.ppSeqNo)
            self._prepare_batch(pp)
            self._do_commit(prepare)
        else:
            self._logger.debug("{} cannot send COMMIT since {}".format(self, reason))

    @measure_consensus_time(MetricsName.SEND_COMMIT_TIME,
                            MetricsName.BACKUP_SEND_COMMIT_TIME)
    def _do_commit(self, p: Prepare):
        """
        Create a commit message from the given Prepare message and trigger the
        commit phase
        :param p: the prepare message
        """
        key_3pc = (p.viewNo, p.ppSeqNo)
        self._logger.debug("{} Sending COMMIT{} at {}".format(self, key_3pc, self.get_current_time()))

        params = [
            self._data.inst_id, p.viewNo, p.ppSeqNo
        ]

        pre_prepare = self.get_preprepare(*key_3pc)

        # BLS multi-sig:
        if p.stateRootHash is not None:
            pre_prepare = self.get_preprepare(*key_3pc)
            params = self.l_bls_bft_replica.update_commit(params, pre_prepare)

        commit = Commit(*params)

        self._send(commit, stat=TPCStat.CommitSent)
        self._add_to_commits(commit, self.name)

    def _add_to_commits(self, commit: Commit, sender: str):
        """
        Add the specified COMMIT to this replica's list of received
        commit requests.

        :param commit: the COMMIT to add to the list
        :param sender: the name of the node that sent the COMMIT
        """
        # BLS multi-sig:
        self.l_bls_bft_replica.process_commit(commit, sender)

        self.commits.addVote(commit, sender)
        self._try_order(commit)

    def _try_order(self, commit: Commit):
        """
        Try to order if the Commit message is ready to be ordered.
        """
        canOrder, reason = self._can_order(commit)
        if canOrder:
            self._logger.trace("{} returning request to node".format(self))
            self._do_order(commit)
        else:
            self._logger.debug("{} cannot return request to node: {}".format(self, reason))
        return canOrder

    def _do_order(self, commit: Commit):
        key = (commit.viewNo, commit.ppSeqNo)
        self._logger.debug("{} ordering COMMIT {}".format(self, key))
        return self._order_3pc_key(key)

    @measure_consensus_time(MetricsName.ORDER_3PC_BATCH_TIME,
                            MetricsName.BACKUP_ORDER_3PC_BATCH_TIME)
    def _order_3pc_key(self, key):
        pp = self.get_preprepare(*key)
        if pp is None:
            raise ValueError(
                "{} no PrePrepare with a 'key' {} found".format(self, key)
            )

        self._freshness_checker.update_freshness(ledger_id=pp.ledgerId,
                                                 ts=pp.ppTime)

        self._add_to_ordered(*key)
        invalid_indices = invalid_index_serializer.deserialize(pp.discarded)
        invalid_reqIdr = []
        valid_reqIdr = []
        for ind, reqIdr in enumerate(pp.reqIdr):
            if ind in invalid_indices:
                invalid_reqIdr.append(reqIdr)
            else:
                valid_reqIdr.append(reqIdr)
            self._requests.ordered_by_replica(reqIdr)

        original_view_no = pp.originalViewNo if f.ORIGINAL_VIEW_NO.nm in pp else pp.viewNo
        ordered = Ordered(self._data.inst_id,
                          pp.viewNo,
                          valid_reqIdr,
                          invalid_reqIdr,
                          pp.ppSeqNo,
                          pp.ppTime,
                          pp.ledgerId,
                          pp.stateRootHash,
                          pp.txnRootHash,
                          pp.auditTxnRootHash if f.AUDIT_TXN_ROOT_HASH.nm in pp else None,
                          self._get_primaries_for_ordered(pp),
                          original_view_no)
        self._discard_ordered_req_keys(pp)

        self._bus.send(ordered)

        ordered_msg = "{} ordered batch request, view no {}, ppSeqNo {}, ledger {}, " \
                      "state root {}, txn root {}, audit root {}".format(self, pp.viewNo, pp.ppSeqNo, pp.ledgerId,
                                                                         pp.stateRootHash, pp.txnRootHash,
                                                                         pp.auditTxnRootHash)
        self._logger.debug("{}, requests ordered {}, discarded {}".
                           format(ordered_msg, valid_reqIdr, invalid_reqIdr))
        self._logger.info("{}, requests ordered {}, discarded {}".
                          format(ordered_msg, len(valid_reqIdr), len(invalid_reqIdr)))

        if self.is_master:
            self.metrics.add_event(MetricsName.ORDERED_BATCH_SIZE, len(valid_reqIdr) + len(invalid_reqIdr))
            self.metrics.add_event(MetricsName.ORDERED_BATCH_INVALID_COUNT, len(invalid_reqIdr))
        else:
            self.metrics.add_event(MetricsName.BACKUP_ORDERED_BATCH_SIZE, len(valid_reqIdr))

        # BLS multi-sig:
        self.l_bls_bft_replica.process_order(key, self._data.quorums, pp)

        return True

    def _add_to_ordered(self, view_no: int, pp_seq_no: int):
        self.ordered.add(view_no, pp_seq_no)
        self.last_ordered_3pc = (view_no, pp_seq_no)

    def _get_primaries_for_ordered(self, pp):
        ledger = self.db_manager.get_ledger(AUDIT_LEDGER_ID)
        for index, txn in enumerate(ledger.get_uncommitted_txns()):
            payload_data = get_payload_data(txn)
            if pp.ppSeqNo == payload_data[AUDIT_TXN_PP_SEQ_NO] and \
                    pp.viewNo == payload_data[AUDIT_TXN_VIEW_NO]:
                txn_primaries = payload_data[AUDIT_TXN_PRIMARIES]
                if isinstance(txn_primaries, Iterable):
                    return txn_primaries
                elif isinstance(txn_primaries, int):
                    last_primaries_seq_no = get_seq_no(txn) - txn_primaries
                    return get_payload_data(
                        ledger.get_by_seq_no_uncommitted(last_primaries_seq_no))[AUDIT_TXN_PRIMARIES]
                break
        else:
            return self._data.primaries

    def _discard_ordered_req_keys(self, pp: PrePrepare):
        for k in pp.reqIdr:
            # Using discard since the key may not be present as in case of
            # primary, the key was popped out while creating PRE-PREPARE.
            # Or in case of node catching up, it will not validate
            # PRE-PREPAREs or PREPAREs but will only validate number of COMMITs
            #  and their consistency with PRE-PREPARE of PREPAREs
            self.discard_req_key(pp.ledgerId, k)

    def _can_order(self, commit: Commit) -> Tuple[bool, Optional[str]]:
        """
        Return whether the specified commitRequest can be returned to the node.

        Decision criteria:

        - If have got just n-f Commit requests then return request to node
        - If less than n-f of commit requests then probably don't have
            consensus on the request; don't return request to node
        - If more than n-f then already returned to node; don't return request
            to node

        :param commit: the COMMIT
        """
        quorum = self._data.quorums.commit.value
        if not self.commits.hasQuorum(commit, quorum):
            return False, "no quorum ({}): {} commits where f is {}". \
                format(quorum, commit, self.f)

        key = (commit.viewNo, commit.ppSeqNo)
        if self._validator.has_already_ordered(*key):
            return False, "already ordered"

        if commit.ppSeqNo > 1 and not self._all_prev_ordered(commit):
            viewNo, ppSeqNo = commit.viewNo, commit.ppSeqNo
            if viewNo not in self.stashed_out_of_order_commits:
                self.stashed_out_of_order_commits[viewNo] = {}
            self.stashed_out_of_order_commits[viewNo][ppSeqNo] = commit
            self._out_of_order_repeater.start()
            return False, "stashing {} since out of order". \
                format(commit)

        return True, None

    def _process_stashed_out_of_order_commits(self):
        # This method is called periodically to check for any commits that
        # were stashed due to lack of commits before them and orders them if it
        # can

        if not self.can_order_commits():
            return

        self._logger.debug('{} trying to order from out of order commits. '
                           'Len(stashed_out_of_order_commits) == {}'
                           .format(self, len(self.stashed_out_of_order_commits)))
        if self.last_ordered_3pc:
            lastOrdered = self.last_ordered_3pc
            vToRemove = set()
            for v in self.stashed_out_of_order_commits:
                if v < lastOrdered[0]:
                    self._logger.debug(
                        "{} found commits {} from previous view {}"
                        " that were not ordered but last ordered"
                        " is {}".format(
                            self, self.stashed_out_of_order_commits[v], v, lastOrdered))
                    vToRemove.add(v)
                    continue
                pToRemove = set()
                for p, commit in self.stashed_out_of_order_commits[v].items():
                    if (v, p) in self.ordered or \
                            self._validator.has_already_ordered(*(commit.viewNo, commit.ppSeqNo)):
                        pToRemove.add(p)
                        continue
                    if (v == lastOrdered[0] and lastOrdered == (v, p - 1)) or \
                            (v > lastOrdered[0] and self._is_lowest_commit_in_view(commit)):
                        self._logger.debug("{} ordering stashed commit {}".format(self, commit))
                        if self._try_order(commit):
                            lastOrdered = (v, p)
                            pToRemove.add(p)

                for p in pToRemove:
                    del self.stashed_out_of_order_commits[v][p]
                if not self.stashed_out_of_order_commits[v]:
                    vToRemove.add(v)

            for v in vToRemove:
                del self.stashed_out_of_order_commits[v]

            if not self.stashed_out_of_order_commits:
                self._out_of_order_repeater.stop()
        else:
            self._logger.debug('{} last_ordered_3pc if False. '
                               'Len(stashed_out_of_order_commits) == {}'
                               .format(self, len(self.stashed_out_of_order_commits)))

    def _is_lowest_commit_in_view(self, commit):
        view_no = commit.viewNo
        if view_no > self.view_no:
            self._logger.debug('{} encountered {} which belongs to a later view'.format(self, commit))
            return False
        return commit.ppSeqNo == 1

    def _all_prev_ordered(self, commit: Commit):
        """
        Return True if all previous COMMITs have been ordered
        """
        # TODO: This method does a lot of work, choose correct data
        # structures to make it efficient.

        viewNo, ppSeqNo = commit.viewNo, commit.ppSeqNo

        if self.last_ordered_3pc == (viewNo, ppSeqNo - 1):
            # Last ordered was in same view as this COMMIT
            return True

        # if some PREPAREs/COMMITs were completely missed in the same view
        toCheck = set()
        toCheck.update(set(self.sent_preprepares.keys()))
        toCheck.update(set(self.prePrepares.keys()))
        toCheck.update(set(self.prepares.keys()))
        toCheck.update(set(self.commits.keys()))
        for (v, p) in toCheck:
            if v < viewNo and (v, p) not in self.ordered:
                # Have commits from previous view that are unordered.
                return False
            if v == viewNo and p < ppSeqNo and (v, p) not in self.ordered:
                # If unordered commits are found with lower ppSeqNo then this
                # cannot be ordered.
                return False

        return True

    def _can_commit(self, prepare: Prepare) -> (bool, str):
        """
        Return whether the specified PREPARE can proceed to the Commit
        step.

        Decision criteria:

        - If this replica has got just n-f-1 PREPARE requests then commit request.
        - If less than n-f-1 PREPARE requests then probably there's no consensus on
            the request; don't commit
        - If more than n-f-1 then already sent COMMIT; don't commit

        :param prepare: the PREPARE
        """
        quorum = self._data.quorums.prepare.value
        if not self.prepares.hasQuorum(prepare, quorum):
            return False, 'does not have prepare quorum for {}'.format(prepare)
        if self._has_committed(prepare):
            return False, 'has already sent COMMIT for {}'.format(prepare)
        return True, ''

    def _has_committed(self, request) -> bool:
        return self.commits.hasCommitFrom(ThreePhaseKey(
            request.viewNo, request.ppSeqNo), self.name)

    def post_batch_creation(self, three_pc_batch: ThreePcBatch):
        """
        A batch of requests has been created and has been applied but
        committed to ledger and state.
        :param ledger_id:
        :param state_root: state root after the batch creation
        :return:
        """
        ledger_id = three_pc_batch.ledger_id
        if ledger_id != POOL_LEDGER_ID and not three_pc_batch.primaries:
            three_pc_batch.primaries = self._write_manager.future_primary_handler.get_last_primaries() or self._data.primaries
        if self._write_manager.is_valid_ledger_id(ledger_id):
            self._write_manager.post_apply_batch(three_pc_batch)
        else:
            self._logger.debug('{} did not know how to handle for ledger {}'.format(self, ledger_id))

    def post_batch_rejection(self, ledger_id):
        """
        A batch of requests has been rejected, if stateRoot is None, reject
        the current batch.
        :param ledger_id:
        :param stateRoot: state root after the batch was created
        :return:
        """
        if self._write_manager.is_valid_ledger_id(ledger_id):
            self._write_manager.post_batch_rejected(ledger_id)
        else:
            self._logger.debug('{} did not know how to handle for ledger {}'.format(self, ledger_id))

    def _ledger_id_for_request(self, request: Request):
        if request.operation.get(TXN_TYPE) is None:
            raise ValueError(
                "{} TXN_TYPE is not defined for request {}".format(self, request)
            )

        typ = request.operation[TXN_TYPE]
        return self._write_manager.type_to_ledger_id[typ]

    def _do_dynamic_validation(self, request: Request, req_pp_time: int):
        """
                State based validation
                """
        # Digest validation
        # TODO implicit caller's context: request is processed by (master) replica
        # as part of PrePrepare 3PC batch
        ledger_id, seq_no = self.db_manager.get_store(SEQ_NO_DB_LABEL).get_by_payload_digest(request.payload_digest)
        if ledger_id is not None and seq_no is not None:
            raise SuspiciousPrePrepare('Trying to order already ordered request')

        ledger = self.db_manager.get_ledger(self._ledger_id_for_request(request))
        for txn in ledger.uncommittedTxns:
            if get_payload_digest(txn) == request.payload_digest:
                raise SuspiciousPrePrepare('Trying to order already ordered request')

        # TAA validation
        # For now, we need to call taa_validation not from dynamic_validation because
        # req_pp_time is required
        self._write_manager.do_taa_validation(request, req_pp_time, self._config)
        self._write_manager.dynamic_validation(request)

    @measure_consensus_time(MetricsName.REQUEST_PROCESSING_TIME,
                            MetricsName.BACKUP_REQUEST_PROCESSING_TIME)
    def _process_req_during_batch(self,
                                  req: Request,
                                  cons_time: int):
        """
                This method will do dynamic validation and apply requests.
                If there is any errors during validation it would be raised
                """
        if self.is_master:
            self._do_dynamic_validation(req, cons_time)
            self._write_manager.apply_request(req, cons_time)

    def can_send_3pc_batch(self):
        if not self._data.is_primary:
            return False
        if not self._data.is_participating:
            return False
        if self._data.prev_view_prepare_cert is not None and self._data.prev_view_prepare_cert > self._lastPrePrepareSeqNo:
            return False

        # ToDo: is pre_view_change_in_progress needed?
        # if self.replica.node.pre_view_change_in_progress:
        #     return False
        if self.view_no < self.last_ordered_3pc[0]:
            return False
        if self.view_no == self.last_ordered_3pc[0]:
            if self._lastPrePrepareSeqNo < self.last_ordered_3pc[1]:
                return False
            # This check is done for current view only to simplify logic and avoid
            # edge cases between views, especially taking into account that we need
            # to send a batch in new view as soon as possible
            if self._config.Max3PCBatchesInFlight is not None:
                batches_in_flight = self._lastPrePrepareSeqNo - self.last_ordered_3pc[1]
                if batches_in_flight >= self._config.Max3PCBatchesInFlight:
                    if self._can_log_skip_send_3pc():
                        self._logger.info("{} not creating new batch because there already {} in flight out of {} allowed".
                                          format(self.name, batches_in_flight, self._config.Max3PCBatchesInFlight))
                    return False

        self._skip_send_3pc_ts = None
        return True

    def _can_log_skip_send_3pc(self):
        current_time = time.perf_counter()
        if self._skip_send_3pc_ts is None:
            self._skip_send_3pc_ts = current_time
            return True

        if current_time - self._skip_send_3pc_ts > self._config.Max3PCBatchWait:
            self._skip_send_3pc_ts = current_time
            return True

        return False

    def can_order_commits(self):
        if self._data.is_participating:
            return True
        if self._data.is_synced and self._data.legacy_vc_in_progress:
            return True
        return False

    def dequeue_pre_prepares(self):
        """
        Dequeue any received PRE-PREPAREs that did not have finalized requests
        or the replica was missing any PRE-PREPAREs before it
        :return:
        """
        ppsReady = []
        # Check if any requests have become finalised belonging to any stashed
        # PRE-PREPAREs.
        for i, (pp, sender, reqIds) in enumerate(
                self.prePreparesPendingFinReqs):
            finalised = set()
            for r in reqIds:
                if self._requests.is_finalised(r):
                    finalised.add(r)
            diff = reqIds.difference(finalised)
            # All requests become finalised
            if not diff:
                ppsReady.append(i)
            self.prePreparesPendingFinReqs[i] = (pp, sender, diff)

        for i in sorted(ppsReady, reverse=True):
            pp, sender, _ = self.prePreparesPendingFinReqs.pop(i)
            self.prePreparesPendingPrevPP[pp.viewNo, pp.ppSeqNo] = (pp, sender)

        r = 0
        while self.prePreparesPendingPrevPP and self._can_dequeue_pre_prepare(
                *self.prePreparesPendingPrevPP.iloc[0]):
            _, (pp, sender) = self.prePreparesPendingPrevPP.popitem(last=False)
            if not self._can_pp_seq_no_be_in_view(pp.viewNo, pp.ppSeqNo):
                self._discard(pp, "Pre-Prepare from a previous view",
                              self._logger.debug)
                continue
            self._logger.info("{} popping stashed PREPREPARE{} "
                              "from sender {}".format(self, (pp.viewNo, pp.ppSeqNo), sender))
            self._network.process_incoming(pp, sender)
            r += 1
        return r

    def _can_dequeue_pre_prepare(self, view_no: int, pp_seq_no: int):
        return self._is_next_pre_prepare(view_no, pp_seq_no) or compare_3PC_keys(
            (view_no, pp_seq_no), self.last_ordered_3pc) >= 0

    # TODO: Convert this into a free function?
    def _discard(self, msg, reason, logMethod=logging.error, cliOutput=False):
        """
        Discard a message and log a reason using the specified `logMethod`.

        :param msg: the message to discard
        :param reason: the reason why this message is being discarded
        :param logMethod: the logging function to be used
        :param cliOutput: if truthy, informs a CLI that the logged msg should
        be printed
        """
        reason = "" if not reason else " because {}".format(reason)
        logMethod("{} discarding message {}{}".format(self, msg, reason),
                  extra={"cli": cliOutput})

    def _can_pp_seq_no_be_in_view(self, view_no, pp_seq_no):
        """
        Checks if the `pp_seq_no` could have been in view `view_no`. It will
        return False when the `pp_seq_no` belongs to a later view than
        `view_no` else will return True
        :return:
        """
        if view_no > self.view_no:
            raise PlenumValueError(
                'view_no', view_no,
                "<= current view_no {}".format(self.view_no),
                prefix=self
            )

        return view_no == self.view_no or (view_no < self.view_no and self._data.legacy_last_prepared_before_view_change and
                                           compare_3PC_keys((view_no, pp_seq_no),
                                                            self._data.legacy_last_prepared_before_view_change) >= 0)

    def send_3pc_batch(self):
        if not self.can_send_3pc_batch():
            return 0

        sent_batches = set()

        # 1. send 3PC batches with requests for every ledger
        self._send_3pc_batches_for_ledgers(sent_batches)

        # 2. for every ledger we haven't just sent a 3PC batch check if it's not fresh enough,
        # and send an empty 3PC batch to update the state if needed
        self._send_3pc_freshness_batch(sent_batches)

        # 3. send 3PC batch if new primaries elected
        self.l_send_3pc_primaries_batch(sent_batches)

        # 4. update ts of last sent 3PC batch
        if len(sent_batches) > 0:
            self.lastBatchCreated = self.get_current_time()

        return len(sent_batches)

    def l_send_3pc_primaries_batch(self, sent_batches):
        # As we've selected new primaries, we need to send 3pc batch,
        # so this primaries can be saved in audit ledger
        if not sent_batches and self.primaries_batch_needed:
            self._logger.debug("Sending a 3PC batch to propagate newly selected primaries")
            self.primaries_batch_needed = False
            sent_batches.add(self._do_send_3pc_batch(ledger_id=DOMAIN_LEDGER_ID))

    def _send_3pc_freshness_batch(self, sent_batches):
        if not self._config.UPDATE_STATE_FRESHNESS:
            return

        if not self.is_master:
            return

        # Update freshness for all outdated ledgers sequentially without any waits
        # TODO: Consider sending every next update in Max3PCBatchWait only
        outdated_ledgers = self._freshness_checker.check_freshness(self.get_time_for_3pc_batch())
        for ledger_id, ts in outdated_ledgers.items():
            if ledger_id in sent_batches:
                self._logger.debug("Ledger {} is not updated for {} seconds, "
                                   "but a 3PC for this ledger has been just sent".format(ledger_id, ts))
                continue

            self._logger.info("Ledger {} is not updated for {} seconds, "
                              "so its freshness state is going to be updated now".format(ledger_id, ts))
            sent_batches.add(
                self._do_send_3pc_batch(ledger_id=ledger_id))

    def _send_3pc_batches_for_ledgers(self, sent_batches):
        # TODO: Consider sending every next update in Max3PCBatchWait only
        for ledger_id, q in self.requestQueues.items():
            if len(q) == 0:
                continue

            queue_full = len(q) >= self._config.Max3PCBatchSize
            timeout = self.lastBatchCreated + self._config.Max3PCBatchWait < self.get_current_time()
            if not queue_full and not timeout:
                continue

            sent_batches.add(
                self._do_send_3pc_batch(ledger_id=ledger_id))

    def _do_send_3pc_batch(self, ledger_id):
        oldStateRootHash = self.get_state_root_hash(ledger_id, to_str=False)
        pre_prepare = self.create_3pc_batch(ledger_id)
        self.send_pre_prepare(pre_prepare)
        if not self.is_master:
            self.db_manager.get_store(LAST_SENT_PP_STORE_LABEL).store_last_sent_pp_seq_no(
                self._data.inst_id, pre_prepare.ppSeqNo)
        self._track_batches(pre_prepare, oldStateRootHash)
        return ledger_id

    @measure_consensus_time(MetricsName.CREATE_3PC_BATCH_TIME,
                            MetricsName.BACKUP_CREATE_3PC_BATCH_TIME)
    def create_3pc_batch(self, ledger_id):
        pp_seq_no = self.lastPrePrepareSeqNo + 1
        pool_state_root_hash = self.get_state_root_hash(POOL_LEDGER_ID)
        self._logger.debug("{} creating batch {} for ledger {} with state root {}".format(
            self, pp_seq_no, ledger_id,
            self.get_state_root_hash(ledger_id, to_str=False)))

        if self.last_accepted_pre_prepare_time is None:
            last_ordered_ts = self._get_last_timestamp_from_state(ledger_id)
            if last_ordered_ts:
                self.last_accepted_pre_prepare_time = last_ordered_ts

        # DO NOT REMOVE `view_no` argument, used while replay
        # tm = self.utc_epoch
        tm = self._get_utc_epoch_for_preprepare(self._data.inst_id, self.view_no,
                                                pp_seq_no)

        reqs, invalid_indices, rejects = self._consume_req_queue_for_pre_prepare(
            ledger_id, tm, self.view_no, pp_seq_no)
        if self.is_master:
            three_pc_batch = ThreePcBatch(ledger_id=ledger_id,
                                          inst_id=self._data.inst_id,
                                          view_no=self.view_no,
                                          pp_seq_no=pp_seq_no,
                                          pp_time=tm,
                                          state_root=self.get_state_root_hash(ledger_id, to_str=False),
                                          txn_root=self.get_txn_root_hash(ledger_id, to_str=False),
                                          primaries=[],
                                          valid_digests=self._get_valid_req_ids_from_all_requests(
                                              reqs, invalid_indices))
            self.post_batch_creation(three_pc_batch)

        digest = self.replica_batch_digest(reqs)
        state_root_hash = self.get_state_root_hash(ledger_id)
        audit_txn_root_hash = self.get_txn_root_hash(AUDIT_LEDGER_ID)

        """TODO: for now default value for fields sub_seq_no is 0 and for final is True"""
        params = [
            self._data.inst_id,
            self.view_no,
            pp_seq_no,
            tm,
            [req.digest for req in reqs],
            invalid_index_serializer.serialize(invalid_indices, toBytes=False),
            digest,
            ledger_id,
            state_root_hash,
            self.get_txn_root_hash(ledger_id),
            0,
            True,
            pool_state_root_hash,
            audit_txn_root_hash
        ]

        # BLS multi-sig:
        params = self.l_bls_bft_replica.update_pre_prepare(params, ledger_id)

        pre_prepare = PrePrepare(*params)

        self._logger.trace('{} created a PRE-PREPARE with {} requests for ledger {}'.format(
            self, len(reqs), ledger_id))
        self.last_accepted_pre_prepare_time = tm
        if self.is_master and rejects:
            for reject in rejects:
                self._network.send(reject)

        self._add_to_sent_pre_prepares(pre_prepare)
        return pre_prepare

    def _get_last_timestamp_from_state(self, ledger_id):
        if ledger_id == DOMAIN_LEDGER_ID:
            ts_store = self.db_manager.get_store(TS_LABEL)
            if ts_store:
                last_timestamp = ts_store.get_last_key()
                if last_timestamp:
                    last_timestamp = int(last_timestamp.decode())
                    self._logger.debug("Last ordered timestamp from store is : {}"
                                       "".format(last_timestamp))
                    return last_timestamp
        return None

    # This is to enable replaying, inst_id, view_no and pp_seq_no are used
    # while replaying
    def _get_utc_epoch_for_preprepare(self, inst_id, view_no, pp_seq_no):
        tm = self.get_time_for_3pc_batch()
        if self.last_accepted_pre_prepare_time and \
                tm < self.last_accepted_pre_prepare_time:
            tm = self.last_accepted_pre_prepare_time
        return tm

    def _consume_req_queue_for_pre_prepare(self, ledger_id, tm,
                                           view_no, pp_seq_no):
        reqs = []
        rejects = []
        invalid_indices = []
        idx = 0
        while len(reqs) < self._config.Max3PCBatchSize \
                and self.requestQueues[ledger_id]:
            key = self.requestQueues[ledger_id].pop(0)
            if key in self._requests:
                fin_req = self._requests[key].finalised
                malicious_req = False
                try:
                    self._process_req_during_batch(fin_req,
                                                   tm)

                except (
                        InvalidClientMessageException,
                        UnknownIdentifier
                ) as ex:
                    self._logger.warning('{} encountered exception {} while processing {}, '
                                         'will reject'.format(self, ex, fin_req))
                    rejects.append((fin_req.key, Reject(fin_req.identifier, fin_req.reqId, ex)))
                    invalid_indices.append(idx)
                except SuspiciousPrePrepare:
                    malicious_req = True
                finally:
                    if not malicious_req:
                        reqs.append(fin_req)
                if not malicious_req:
                    idx += 1
            else:
                self._logger.debug('{} found {} in its request queue but the '
                                   'corresponding request was removed'.format(self, key))

        return reqs, invalid_indices, rejects

    @measure_consensus_time(MetricsName.SEND_PREPREPARE_TIME,
                            MetricsName.BACKUP_SEND_PREPREPARE_TIME)
    def send_pre_prepare(self, ppReq: PrePrepare):
<<<<<<< HEAD
        self.sent_preprepares[ppReq.viewNo, ppReq.ppSeqNo] = ppReq
=======
>>>>>>> 98d5363f
        self._send(ppReq, stat=TPCStat.PrePrepareSent)

    def _send(self, msg, dst=None, stat=None) -> None:
        """
        Send a message to the node on which this replica resides.

        :param stat:
        :param rid: remote id of one recipient (sends to all recipients if None)
        :param msg: the message to send
        """
        if stat:
            self.stats.inc(stat)
        self._network.send(msg, dst=dst)

    def revert_unordered_batches(self):
        """
        Revert changes to ledger (uncommitted) and state made by any requests
        that have not been ordered.
        """
        i = 0
        for key in sorted(self.batches.keys(), reverse=True):
            if compare_3PC_keys(self.last_ordered_3pc, key) > 0:
                ledger_id, discarded, _, prevStateRoot, len_reqIdr = self.batches.pop(key)
                discarded = invalid_index_serializer.deserialize(discarded)
                self._logger.debug('{} reverting 3PC key {}'.format(self, key))
                self._revert(ledger_id, prevStateRoot, len_reqIdr - len(discarded))
                self._lastPrePrepareSeqNo -= 1
                i += 1
            else:
                break
        self._logger.info('{} reverted {} batches before starting catch up'.format(self, i))
        return i

    def l_last_prepared_certificate_in_view(self) -> Optional[Tuple[int, int]]:
        # Pick the latest sent COMMIT in the view.
        # TODO: Consider stashed messages too?
        if not self.is_master:
            raise LogicError("{} is not a master".format(self))
        keys = []
        quorum = self._data.quorums.prepare.value
        for key in self.prepares.keys():
            if self.prepares.hasQuorum(ThreePhaseKey(*key), quorum):
                keys.append(key)
        return max_3PC_key(keys) if keys else None

    def _caught_up_till_3pc(self, last_caught_up_3PC):
        self.last_ordered_3pc = last_caught_up_3PC
        self._remove_till_caught_up_3pc(last_caught_up_3PC)

    def catchup_clear_for_backup(self):
        if not self._data.is_primary:
            self.batches.clear()
            self.sent_preprepares.clear()
            self.prePrepares.clear()
            self.prepares.clear()
            self.commits.clear()
            self._data.prepared.clear()
            self._data.preprepared.clear()
            self.first_batch_after_catchup = True

    def _remove_till_caught_up_3pc(self, last_caught_up_3PC):
        """
        Remove any 3 phase messages till the last ordered key and also remove
        any corresponding request keys
        """
        outdated_pre_prepares = {}
        for key, pp in self.prePrepares.items():
            if compare_3PC_keys(key, last_caught_up_3PC) >= 0:
                outdated_pre_prepares[key] = pp
        for key, pp in self.sent_preprepares.items():
            if compare_3PC_keys(key, last_caught_up_3PC) >= 0:
                outdated_pre_prepares[key] = pp

        self._logger.trace('{} going to remove messages for {} 3PC keys'.format(
            self, len(outdated_pre_prepares)))

        for key, pp in outdated_pre_prepares.items():
            self.batches.pop(key, None)
            self.sent_preprepares.pop(key, None)
            self.prePrepares.pop(key, None)
            self.prepares.pop(key, None)
            self.commits.pop(key, None)
            self._discard_ordered_req_keys(pp)
            self._clear_batch(pp)

    def get_sent_preprepare(self, viewNo, ppSeqNo):
        key = (viewNo, ppSeqNo)
        return self.sent_preprepares.get(key)

    def get_sent_prepare(self, viewNo, ppSeqNo):
        key = (viewNo, ppSeqNo)
        if key in self.prepares:
            prepare = self.prepares[key].msg
            if self.prepares.hasPrepareFrom(prepare, self.name):
                return prepare
        return None

    def get_sent_commit(self, viewNo, ppSeqNo):
        key = (viewNo, ppSeqNo)
        if key in self.commits:
            commit = self.commits[key].msg
            if self.commits.hasCommitFrom(commit, self.name):
                return commit
        return None

    def replica_batch_digest(self, reqs):
        return replica_batch_digest(reqs)

    def _clear_all_3pc_msgs(self):

        # Clear the 3PC log
        self.prePrepares.clear()
        self.prepares.clear()
        self.commits.clear()
        self.pre_prepare_tss.clear()
        self.prePreparesPendingFinReqs.clear()
        self.prePreparesPendingPrevPP.clear()
        self.sent_preprepares.clear()

    def process_view_change_started(self, msg: ViewChangeStarted):
        # 1. update shared data
        self._data.preprepared = []
        self._data.prepared = []

        # 2. save existing PrePrepares
<<<<<<< HEAD
        new_old_view_preprepares = {(pp.ppSeqNo, pp.digest): pp
                                    for pp in itertools.chain(self.prePrepares.values(), self.sent_preprepares.values())}
        self.old_view_preprepares.update(new_old_view_preprepares)
=======
        self._update_old_view_preprepares(itertools.chain(self.prePrepares.values(), self.sentPrePrepares.values()))
>>>>>>> 98d5363f

        # 3. revert unordered transactions
        if self.is_master:
            self.revert_unordered_batches()

        # 4. clear all 3pc messages
        self._clear_all_3pc_msgs()

        self.batches.clear()

        # 5. clear ordered from previous view
        self.ordered.clear_below_view(msg.view_no)
        return PROCESS, None

    def _update_old_view_preprepares(self, pre_prepares: List[PrePrepare]):
        for pp in pre_prepares:
            view_no = pp.originalViewNo if f.ORIGINAL_VIEW_NO.nm in pp else pp.viewNo
            self.old_view_preprepares[(view_no, pp.ppSeqNo, pp.digest)] = pp

    def process_new_view_checkpoints_applied(self, msg: NewViewCheckpointsApplied):
        result, reason = self._validate(msg)
        if result != PROCESS:
            return result, reason

        if not self.is_master:
            return DISCARD, "not master"

        for batch_id in msg.batches:
            pp = self.old_view_preprepares.get((batch_id.pp_view_no, batch_id.pp_seq_no, batch_id.pp_digest))
            if pp is None:
                # TODO: implement correct re-sending logic
                # self._request_pre_prepare(three_pc_key=(batch_id.view_no, batch_id.pp_seq_no))
                continue
            new_pp = updateNamedTuple(pp, viewNo=self.view_no, originalViewNo=batch_id.pp_view_no)

            # PrePrepare is accepted from the current Primary only
            sender = generateName(self._data.primary_name, self._data.inst_id)
            self.process_preprepare(new_pp, sender)

        return PROCESS, None

    def _cleanup_process(self, msg: CheckpointStabilized):
        self.gc(msg.last_stable_3pc)

    def _preprepare_batch(self, pp: PrePrepare):
        """
        After pp had validated, it placed into _preprepared list
        """
        batch_id = preprepare_to_batch_id(pp)
        if batch_id in self._data.preprepared:
            raise LogicError('New pp cannot be stored in preprepared')
        if self._data.checkpoints and pp.ppSeqNo < self._data.last_checkpoint.seqNoEnd:
            raise LogicError('ppSeqNo cannot be lower than last checkpoint')
        self._data.preprepared.append(batch_id)

    def _prepare_batch(self, pp: PrePrepare):
        """
        After prepared certificate for pp had collected,
        it removed from _preprepared and placed into _prepared list
        """
        self._data.prepared.append(preprepare_to_batch_id(pp))

    def _clear_batch(self, pp: PrePrepare):
        """
        When 3pc batch processed, it removed from _prepared list
        """
        batch_id = preprepare_to_batch_id(pp)
        if batch_id in self._data.preprepared:
            self._data.preprepared.remove(batch_id)
        if batch_id in self._data.prepared:
            self._data.prepared.remove(batch_id)<|MERGE_RESOLUTION|>--- conflicted
+++ resolved
@@ -963,20 +963,12 @@
         """
         Request preprepare
         """
-<<<<<<< HEAD
+        recipients = [getNodeName(self.primary_name)]
         recipients = self.primary_name
         self._request_three_phase_msg(three_pc_key,
                                       PREPREPARE,
                                       recipients,
                                       stash_data)
-=======
-        recipients = [getNodeName(self.primary_name)]
-        return self._request_three_phase_msg(three_pc_key,
-                                             self.requested_pre_prepares,
-                                             PREPREPARE,
-                                             recipients,
-                                             stash_data)
->>>>>>> 98d5363f
 
     def _request_prepare(self, three_pc_key: Tuple[int, int],
                          recipients: List[str] = None,
@@ -986,17 +978,10 @@
         """
         if recipients is None:
             recipients = self._network.connecteds.copy()
-<<<<<<< HEAD
-            primary_name = self.primary_name[:self.primary_name.rfind(":")]
-            if primary_name in recipients:
-                recipients.remove(primary_name)
-        self._request_three_phase_msg(three_pc_key, PREPARE, recipients, stash_data)
-=======
             primary_node_name = getNodeName(self.primary_name)
             if primary_node_name in recipients:
                 recipients.remove(primary_node_name)
-        return self._request_three_phase_msg(three_pc_key, self.requested_prepares, PREPARE, recipients, stash_data)
->>>>>>> 98d5363f
+        return self._request_three_phase_msg(three_pc_key, PREPARE, recipients, stash_data)
 
     def _request_commit(self, three_pc_key: Tuple[int, int],
                         recipients: List[str] = None):
@@ -1093,7 +1078,7 @@
         :return:
         """
         key = (pp.viewNo, pp.ppSeqNo)
-        if key in self._data.requested_pre_prepares:
+        if key in self.requested_pre_prepares:
             # Special case for requested PrePrepares
             return True
         correct = self._is_pre_prepare_time_correct(pp, sender)
@@ -2106,10 +2091,6 @@
     @measure_consensus_time(MetricsName.SEND_PREPREPARE_TIME,
                             MetricsName.BACKUP_SEND_PREPREPARE_TIME)
     def send_pre_prepare(self, ppReq: PrePrepare):
-<<<<<<< HEAD
-        self.sent_preprepares[ppReq.viewNo, ppReq.ppSeqNo] = ppReq
-=======
->>>>>>> 98d5363f
         self._send(ppReq, stat=TPCStat.PrePrepareSent)
 
     def _send(self, msg, dst=None, stat=None) -> None:
@@ -2235,13 +2216,7 @@
         self._data.prepared = []
 
         # 2. save existing PrePrepares
-<<<<<<< HEAD
-        new_old_view_preprepares = {(pp.ppSeqNo, pp.digest): pp
-                                    for pp in itertools.chain(self.prePrepares.values(), self.sent_preprepares.values())}
-        self.old_view_preprepares.update(new_old_view_preprepares)
-=======
-        self._update_old_view_preprepares(itertools.chain(self.prePrepares.values(), self.sentPrePrepares.values()))
->>>>>>> 98d5363f
+        self._update_old_view_preprepares(itertools.chain(self.prePrepares.values(), self.sent_preprepares.values()))
 
         # 3. revert unordered transactions
         if self.is_master:
