--- conflicted
+++ resolved
@@ -44,33 +44,26 @@
         self._inst_id = 0
         self._validators = validators
         self._network = network
-<<<<<<< HEAD
         self._write_manager = write_manager
 
         self._data = ConsensusSharedData(name, self._validators, self._inst_id)
-=======
-        self._data = ConsensusSharedData(name, validators, 0)
-        self._data.primary_name = generateName(primary_name, self._data.inst_id)
         self._timer = timer
->>>>>>> a3ac2760
         self.config = getConfig()
         self.stasher = StashingRouter(self.config.REPLICA_STASH_LIMIT, buses=[bus, network])
         self._primaries_selector = RoundRobinNodeRegPrimariesSelector(self._write_manager.node_reg_handler)
 
-<<<<<<< HEAD
         # ToDo: it's imitation of initial catchup.
         #  Should be removed after catchup_service integration.
         #  Needs for setting uncommitted_node_reg
         self._write_manager.node_reg_handler.on_catchup_finished()
 
         self.setup_view_no(view_no)
-=======
+
         self._freshness_checker = FreshnessChecker(freshness_timeout=self.config.STATE_FRESHNESS_UPDATE_INTERVAL)
         for ledger_id in [POOL_LEDGER_ID, DOMAIN_LEDGER_ID, CONFIG_LEDGER_ID]:
             self._freshness_checker.register_ledger(ledger_id=ledger_id,
                                                     initial_time=self.get_time_for_3pc_batch())
 
->>>>>>> a3ac2760
         self._orderer = OrderingService(data=self._data,
                                         timer=self._timer,
                                         bus=bus,
