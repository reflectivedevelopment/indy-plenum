<<<<<<< HEAD
from typing import List
=======
from typing import List, NamedTuple

>>>>>>> ece14e97
from orderedset._orderedset import OrderedSet

from crypto.bls.bls_bft_replica import BlsBftReplica
from ledger.ledger import Ledger
from plenum.common.config_util import getConfig
from plenum.common.constants import TXN_TYPE
from plenum.common.event_bus import InternalBus, ExternalBus
<<<<<<< HEAD
from plenum.common.messages.internal_messages import NodeNeedViewChange, NeedViewChange
from plenum.common.messages.node_messages import Checkpoint
=======
from plenum.common.messages.internal_messages import NeedViewChange
from plenum.common.messages.node_messages import Checkpoint, Ordered
>>>>>>> ece14e97
from plenum.common.stashing_router import StashingRouter
from plenum.common.timer import TimerService
from plenum.server.batch_handlers.three_pc_batch import ThreePcBatch
from plenum.server.consensus.checkpoint_service import CheckpointService
from plenum.server.consensus.consensus_shared_data import ConsensusSharedData
from plenum.server.consensus.view_change_trigger_service import ViewChangeTriggerService
from plenum.server.consensus.message_request.message_req_service import MessageReqService
from plenum.server.consensus.ordering_service import OrderingService
from plenum.server.consensus.primary_selector import RoundRobinNodeRegPrimariesSelector
from plenum.server.consensus.view_change_service import ViewChangeService
from plenum.server.replica_freshness_checker import FreshnessChecker
from plenum.server.replica_helper import generateName
from plenum.server.request_managers.write_request_manager import WriteRequestManager


NeedAddNode = NamedTuple('NeedAddNode', [('name', str), ('who', str)])
NeedRemoveNode = NamedTuple('NeedRemoveNode', [('name', str), ('who', str)])


class ReplicaService:
    """
    This is a wrapper consensus-related services. Now it is intended mostly for
    simulation tests, however in future it can replace actual Replica in plenum.
    """

    def __init__(self, name: str, validators: List[str], primary_name: str,
                 timer: TimerService, bus: InternalBus, network: ExternalBus,
                 write_manager: WriteRequestManager,
                 bls_bft_replica: BlsBftReplica = None):
        # ToDo: Maybe ConsensusSharedData should be initiated before and passed already prepared?
        self._internal_bus = bus
        self._data = ConsensusSharedData(name, validators, 0)
        self._data.primary_name = generateName(primary_name, self._data.inst_id)
        self.config = getConfig()
        self.stasher = StashingRouter(self.config.REPLICA_STASH_LIMIT, buses=[bus, network])
        self._write_manager = write_manager
        self._primaries_selector = RoundRobinNodeRegPrimariesSelector(self._write_manager.node_reg_handler)
        self._orderer = OrderingService(data=self._data,
                                        timer=timer,
                                        bus=bus,
                                        network=network,
                                        write_manager=self._write_manager,
                                        bls_bft_replica=bls_bft_replica,
                                        freshness_checker=FreshnessChecker(
                                            freshness_timeout=self.config.STATE_FRESHNESS_UPDATE_INTERVAL),
                                        primaries_selector=self._primaries_selector,
                                        stasher=self.stasher)
        self._checkpointer = CheckpointService(self._data, bus, network, self.stasher,
                                               write_manager.database_manager)
<<<<<<< HEAD
        self._view_changer = ViewChangeService(self._data, timer, bus, network, self.stasher, primaries_selector)
        self._view_change_trigger = ViewChangeTriggerService(data=self._data,
                                                             timer=timer,
                                                             bus=bus,
                                                             network=network,
                                                             db_manager=write_manager.database_manager,
                                                             is_master_degraded=lambda: False,
                                                             stasher=self.stasher)
=======
        self._view_changer = ViewChangeService(self._data, timer, bus, network, self.stasher, self._primaries_selector)
>>>>>>> ece14e97
        self._message_requestor = MessageReqService(self._data, bus, network)

        self._add_ledgers()

        # TODO: This is just for testing purposes only
        self._data.checkpoints.append(
            Checkpoint(instId=0, viewNo=0, seqNoStart=0, seqNoEnd=0,
                       digest='4F7BsTMVPKFshM1MwLf6y23cid6fL3xMpazVoF9krzUw'))

        # ToDo: it should be done in Zero-view stage.
        write_manager.on_catchup_finished()
        self._data.primaries = self._view_changer._primaries_selector.select_primaries(self._data.view_no)

<<<<<<< HEAD
        # Simulate node behavior
        self._internal_bus = bus
        self._internal_bus.subscribe(NodeNeedViewChange, self.process_node_need_view_change)
=======
        # ToDo: ugly way to understand node_reg changing
        self._previous_node_reg = self._write_manager.node_reg_handler.committed_node_reg

        bus.subscribe(Ordered, self.emulate_ordered_processing)
>>>>>>> ece14e97

    def ready_for_3pc(self, req_key):
        fin_req = self._data.requests[req_key.digest].finalised
        req_type = fin_req.operation[TXN_TYPE]
        ledger_id = self._write_manager.type_to_ledger_id.get(req_type)
        queue = self._orderer.requestQueues[ledger_id]
        queue.add(req_key.digest)

    def emulate_ordered_processing(self, msg: Ordered):
        three_pc_batch = ThreePcBatch.from_ordered(msg)
        three_pc_batch.txn_root = Ledger.hashToStr(three_pc_batch.txn_root)
        three_pc_batch.state_root = Ledger.hashToStr(three_pc_batch.state_root)
        self._write_manager.commit_batch(three_pc_batch)

        possible_added = set(three_pc_batch.node_reg) - set(self._previous_node_reg)
        possible_removed = set(self._previous_node_reg) - set(three_pc_batch.node_reg)
        if possible_added:
            for node_name in list(possible_added):
                self._internal_bus.send(NeedAddNode(node_name, self.name))
        if possible_removed:
            for node_name in list(possible_removed):
                self._internal_bus.send(NeedRemoveNode(node_name, self.name))
        if possible_added or possible_removed:
            self._previous_node_reg = three_pc_batch.node_reg

    def _add_ledgers(self):
        for lid in self._write_manager.ledger_ids:
            self._orderer.requestQueues[lid] = OrderedSet()

    @property
    def name(self):
        return self._data.name

    def __repr__(self):
        return self.name

    def process_node_need_view_change(self, msg: NodeNeedViewChange):
        self._internal_bus.send(NeedViewChange(msg.view_no))<|MERGE_RESOLUTION|>--- conflicted
+++ resolved
@@ -1,9 +1,5 @@
-<<<<<<< HEAD
-from typing import List
-=======
 from typing import List, NamedTuple
 
->>>>>>> ece14e97
 from orderedset._orderedset import OrderedSet
 
 from crypto.bls.bls_bft_replica import BlsBftReplica
@@ -11,13 +7,8 @@
 from plenum.common.config_util import getConfig
 from plenum.common.constants import TXN_TYPE
 from plenum.common.event_bus import InternalBus, ExternalBus
-<<<<<<< HEAD
 from plenum.common.messages.internal_messages import NodeNeedViewChange, NeedViewChange
-from plenum.common.messages.node_messages import Checkpoint
-=======
-from plenum.common.messages.internal_messages import NeedViewChange
 from plenum.common.messages.node_messages import Checkpoint, Ordered
->>>>>>> ece14e97
 from plenum.common.stashing_router import StashingRouter
 from plenum.common.timer import TimerService
 from plenum.server.batch_handlers.three_pc_batch import ThreePcBatch
@@ -48,7 +39,7 @@
                  write_manager: WriteRequestManager,
                  bls_bft_replica: BlsBftReplica = None):
         # ToDo: Maybe ConsensusSharedData should be initiated before and passed already prepared?
-        self._internal_bus = bus
+        self._network = network
         self._data = ConsensusSharedData(name, validators, 0)
         self._data.primary_name = generateName(primary_name, self._data.inst_id)
         self.config = getConfig()
@@ -67,8 +58,7 @@
                                         stasher=self.stasher)
         self._checkpointer = CheckpointService(self._data, bus, network, self.stasher,
                                                write_manager.database_manager)
-<<<<<<< HEAD
-        self._view_changer = ViewChangeService(self._data, timer, bus, network, self.stasher, primaries_selector)
+        self._view_changer = ViewChangeService(self._data, timer, bus, network, self.stasher, self._primaries_selector)
         self._view_change_trigger = ViewChangeTriggerService(data=self._data,
                                                              timer=timer,
                                                              bus=bus,
@@ -76,9 +66,6 @@
                                                              db_manager=write_manager.database_manager,
                                                              is_master_degraded=lambda: False,
                                                              stasher=self.stasher)
-=======
-        self._view_changer = ViewChangeService(self._data, timer, bus, network, self.stasher, self._primaries_selector)
->>>>>>> ece14e97
         self._message_requestor = MessageReqService(self._data, bus, network)
 
         self._add_ledgers()
@@ -92,16 +79,13 @@
         write_manager.on_catchup_finished()
         self._data.primaries = self._view_changer._primaries_selector.select_primaries(self._data.view_no)
 
-<<<<<<< HEAD
         # Simulate node behavior
         self._internal_bus = bus
         self._internal_bus.subscribe(NodeNeedViewChange, self.process_node_need_view_change)
-=======
+        self._internal_bus.subscribe(Ordered, self.emulate_ordered_processing)
+
         # ToDo: ugly way to understand node_reg changing
         self._previous_node_reg = self._write_manager.node_reg_handler.committed_node_reg
-
-        bus.subscribe(Ordered, self.emulate_ordered_processing)
->>>>>>> ece14e97
 
     def ready_for_3pc(self, req_key):
         fin_req = self._data.requests[req_key.digest].finalised
