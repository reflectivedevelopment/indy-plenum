--- conflicted
+++ resolved
@@ -1,6 +1,5 @@
 from typing import List
 
-<<<<<<< HEAD
 from plenum.common.constants import TXN_TYPE
 from plenum.common.messages.internal_messages import PreNeedViewChange, NeedViewChange
 from plenum.common.util import getMaxFailures
@@ -8,9 +7,7 @@
 from plenum.server.consensus.message_request.message_req_service import MessageReqService
 from plenum.server.consensus.ordering_service_msg_validator import OrderingServiceMsgValidator
 from plenum.server.replica_freshness_checker import FreshnessChecker
-=======
 from orderedset._orderedset import OrderedSet
->>>>>>> dfd3b092
 
 from crypto.bls.bls_bft_replica import BlsBftReplica
 from plenum.common.config_util import getConfig
@@ -59,8 +56,7 @@
                                         stasher=self.stasher)
         self._checkpointer = CheckpointService(self._data, bus, network, self.stasher,
                                                write_manager.database_manager)
-<<<<<<< HEAD
-        self._view_changer = ViewChangeService(self._data, timer, bus, network, self.stasher)
+        self._view_changer = ViewChangeService(self._data, timer, bus, network, self.stasher, primaries_selector)
         self._instance_changer = InstanceChangeService(data=self._data,
                                                        timer=timer,
                                                        bus=bus,
@@ -68,9 +64,6 @@
                                                        db_manager=write_manager.database_manager,
                                                        stasher=self.stasher,
                                                        is_master_degraded=lambda: False)
-=======
-        self._view_changer = ViewChangeService(self._data, timer, bus, network, self.stasher, primaries_selector)
->>>>>>> dfd3b092
         self._message_requestor = MessageReqService(self._data, bus, network)
 
         self._add_ledgers()
