--- conflicted
+++ resolved
@@ -7,7 +7,7 @@
 from plenum.common.config_util import getConfig
 from plenum.common.event_bus import InternalBus, ExternalBus
 from plenum.common.messages.node_messages import ViewChange, ViewChangeAck, NewView, Checkpoint
-from plenum.common.stashing_router import StashingRouter, PROCESS, DISCARD
+from plenum.common.stashing_router import StashingRouter, PROCESS, DISCARD, STASH
 from plenum.common.timer import TimerService
 from plenum.server.consensus.consensus_shared_data import ConsensusSharedData, BatchID
 from plenum.server.consensus.primary_selector import RoundRobinPrimariesSelector
@@ -230,15 +230,7 @@
 
         self._finish_view_change_if_needed()
 
-<<<<<<< HEAD
-    @staticmethod
-    def _find_primary(validators: List[str], view_no: int) -> str:
-        return validators[view_no % len(validators)]
-
-    def _validate(self, msg: Union[ViewChange, ViewChangeAck, NewView], frm: str, STASH=None) -> int:
-=======
     def _validate(self, msg: Union[ViewChange, ViewChangeAck, NewView], frm: str) -> int:
->>>>>>> 3ab08dea
         # TODO: Proper validation
 
         if msg.viewNo < self._data.view_no:
