--- conflicted
+++ resolved
@@ -2,13 +2,11 @@
 import time
 from datetime import datetime
 from statistics import mean
-from typing import Dict
+from typing import Dict, Iterable, Any
 from typing import List
 from typing import Tuple
 
-
-from plenum.common.has_plugin_loader_helper import PluginLoaderHelper
-from plenum.common.types import PLUGIN_TYPE_STATS_CONSUMER, EVENT_REQ_ORDERED, EVENT_NODE_STARTED, \
+from plenum.common.types import EVENT_REQ_ORDERED, EVENT_NODE_STARTED, \
     EVENT_PERIODIC_STATS_THROUGHPUT
 from plenum.common.util import getConfig
 from plenum.common.util import getlogger
@@ -18,7 +16,7 @@
 logger = getlogger()
 config = getConfig()
 
-class Monitor(HasActionQueue, PluginLoaderHelper):
+class Monitor(HasActionQueue):
     """
     Implementation of RBFT's monitoring mechanism.
 
@@ -28,14 +26,14 @@
     """
 
     def __init__(self, name: str, Delta: float, Lambda: float, Omega: float,
-                 instances: Instances, statsConsumersPluginPath: str=None):
+                 instances: Instances, statsConsumers: Iterable[Any] = None):
         self.name = name
         self.instances = instances
 
         self.Delta = Delta
         self.Lambda = Lambda
         self.Omega = Omega
-        self.statsConsumers = self._getPlugins(statsConsumersPluginPath, PLUGIN_TYPE_STATS_CONSUMER)
+        self.statsConsumers = statsConsumers or []
 
         # Number of ordered requests by each replica. The value at index `i` in
         # the list is a tuple of the number of ordered requests by replica and
@@ -378,16 +376,7 @@
             # Multiply by 1000 for JavaScript date conversion
             "time": time.mktime(utcTime.timetuple()) * 1000
         }
-<<<<<<< HEAD
         self._sendStatsDataIfRequired(EVENT_PERIODIC_STATS_THROUGHPUT, mtrStats)
-=======
-        mtrStats["ctx"] = "DEMO"
-        self.firebaseClient.post_async(url="/mtr_stats", data=mtrStats,
-                                       callback=lambda response: None,
-                                       params={'print': 'silent'},
-                                       headers={'Connection': 'keep-alive'},
-                                       )
->>>>>>> 7cecc620
 
     @property
     def masterLatency(self):
@@ -420,7 +409,6 @@
         logger.debug("{} sending latencies".format(self))
         # TODO: Send the latencies, self.masterLatency and self.avgBackupLatency
 
-<<<<<<< HEAD
     def postOnReqOrdered(self):
         if self.totalViewChanges != self._lastPostedViewChange:
             # TODO: Send the view change event
@@ -454,69 +442,6 @@
             for sc in self.statsConsumers:
                 sc.sendStats(event, stats)
 
-=======
-    def postMonitorData(self):
-        if config.SendMonitorStats:
-            if self.totalViewChanges != self._lastPostedViewChange:
-                # TODO: Send the view change event
-                self._lastPostedViewChange = self.totalViewChanges
-
-            metrics = jsonpickle.loads(jsonpickle.dumps(dict(self.metrics())))
-            utcTime = datetime.utcnow()
-            metrics["created_at"] = utcTime.isoformat()
-            metrics["nodeName"] = self.name
-            metrics["time"] = time.mktime(utcTime.timetuple()) * 1000
-            metrics["ctx"] = "DEMO"
-            self.firebaseClient.post_async(url="/all_stats", data=metrics,
-                                           callback=lambda response: None,
-                                           params={'print': 'silent'},
-                                           headers={'Connection': 'keep-alive'},
-                                           )
-            if self.hasMasterPrimary:
-                # send total request to different metric
-                self.sendTotalRequestCount()
-
-    def postStartData(self, startedAt):
-        if config.SendMonitorStats:
-            # TODO: Use this time to determine how the node's relative time to
-            # the presentation medium, eg a web browser
-            currentUtcTime = datetime.utcnow().isoformat()
-
-            #TODO: Also send LatencyWindowSize and LatencyGraphDuration
-            # defined in config
-            throughputConfig = {
-                "throughputWindowSize": config.ThroughputWindowSize,
-                "updateFrequency": config.DashboardUpdateFreq,
-                "graphDuration": config.ThroughputGraphDuration
-            }
-
-            # Question? Cant these 2 requests be combined into one?
-            data = {"startedAt": startedAt, "ctx": "DEMO"}
-            self.firebaseClient.put_async(url="/startedAt", name="startedAt",
-                                          data=data,
-                                          callback=lambda response: None,
-                                          params={'print': 'silent'},
-                                          headers={'Connection': 'keep-alive'},
-                                          )
-            self.firebaseClient.put_async(url="/config", name="throughput",
-                                          data=throughputConfig,
-                                          callback=lambda response: None,
-                                          params={'print': 'silent'},
-                                          headers={'Connection': 'keep-alive'},
-                                          )
-
-    def sendTotalRequestCount(self):
-        #TODO: HARCODDING CONTEXT AS DEMO JUST FOR THE DEMO, MOVE IT TO CONFIG
-        data = {"totalTransactions": self.totalRequests, "ctx": "DEMO"}
-        self.firebaseClient.put_async(url="/totalTransactions",
-                                      name="totalTransactions",
-                                      data=data,
-                                      callback=lambda response: None,
-                                      params={'print': 'silent'},
-                                      headers={
-                                          'Connection': 'keep-alive'},
-                                      )
->>>>>>> 7cecc620
 
     @staticmethod
     def mean(data):
