--- conflicted
+++ resolved
@@ -1259,40 +1259,6 @@
     def send_ledger_status_to_newly_connected_node(self, node_name):
         self.sendLedgerStatus(node_name, POOL_LEDGER_ID)
 
-<<<<<<< HEAD
-=======
-    def nodeJoined(self, txn_data):
-        logger.display("{} new node joined by txn {}".format(self, txn_data))
-        old_required_number_of_instances = self.requiredNumberOfInstances
-        self.setPoolParams()
-        self.adjustReplicas(old_required_number_of_instances,
-                            self.requiredNumberOfInstances)
-        self.select_primaries_if_needed(old_required_number_of_instances)
-
-    def nodeLeft(self, txn_data):
-        logger.display("{} node left by txn {}".format(self, txn_data))
-        old_required_number_of_instances = self.requiredNumberOfInstances
-        self.setPoolParams()
-        self.adjustReplicas(old_required_number_of_instances,
-                            self.requiredNumberOfInstances)
-        self.select_primaries_if_needed(old_required_number_of_instances, txn_data)
-
-    def select_primaries_if_needed(self, old_required_number_of_instances, txn_data=None):
-        # This function mainly used in nodeJoined and nodeLeft functions
-        leecher = self.ledgerManager._node_leecher._leechers[POOL_LEDGER_ID]
-        alias = ""
-        if txn_data and DATA in txn_data:
-            alias = txn_data[DATA].get(ALIAS, alias)
-        # If number of nodes changed, we need to do a view change.
-        if not self.view_changer.view_change_in_progress \
-                and leecher.state == LedgerState.synced:
-            # We can call nodeJoined function during usual ordering or during catchup
-            # We need to do a view change only during usual ordering. Because
-            # if this is usual catchup, then, we will apply primaries from audit,
-            # after catchup finish.
-            self.master_replica.internal_bus.send(VoteForViewChange(Suspicions.NODE_COUNT_CHANGED))
-
->>>>>>> a3ac2760
     @property
     def clientStackName(self):
         return self.getClientStackNameOfNode(self.name)
