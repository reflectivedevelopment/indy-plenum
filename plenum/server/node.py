import json
import os
import time
from binascii import unhexlify
from collections import deque, defaultdict
from contextlib import closing
from functools import partial
from typing import Dict, Any, Mapping, Iterable, List, Optional, Set, Tuple, Callable

import gc
import psutil
from intervaltree import IntervalTree
from plenum.server.replica import Replica

from common.exceptions import LogicError
from common.serializers.serialization import state_roots_serializer
from crypto.bls.bls_key_manager import LoadBLSKeyError
from plenum.common.gc_trackers import GcTimeTracker, GcObjectTree
from plenum.common.metrics_collector import KvStoreMetricsCollector, NullMetricsCollector, MetricsName, \
    async_measure_time, measure_time, MetricsCollector
from plenum.common.timer import QueueTimer
from plenum.common.transactions import PlenumTransactions
from plenum.server.backup_instance_faulty_processor import BackupInstanceFaultyProcessor
from plenum.server.batch_handlers.audit_batch_handler import AuditBatchHandler
from plenum.server.batch_handlers.three_pc_batch import ThreePcBatch
from plenum.server.database_manager import DatabaseManager
from plenum.server.future_primaries_batch_handler import FuturePrimariesBatchHandler
from plenum.server.inconsistency_watchers import NetworkInconsistencyWatcher
from plenum.server.last_sent_pp_store_helper import LastSentPpStoreHelper
from plenum.server.quota_control import StaticQuotaControl, RequestQueueQuotaControl
from plenum.server.view_change.node_view_changer import create_view_changer
from state.pruning_state import PruningState
from state.state import State
from storage.helper import initKeyValueStorage, initHashStore, initKeyValueStorageIntKeys
from storage.state_ts_store import StateTsDbStorage
from stp_core.common.log import getlogger
from stp_core.crypto.signer import Signer
from stp_core.network.exceptions import RemoteNotFound
from stp_core.network.network_interface import NetworkInterface
from stp_core.types import HA
from stp_zmq.zstack import ZStack, Quota
from ledger.compact_merkle_tree import CompactMerkleTree
from ledger.genesis_txn.genesis_txn_initiator_from_file import GenesisTxnInitiatorFromFile
from ledger.hash_stores.hash_store import HashStore

from plenum.common.config_util import getConfig
from plenum.common.constants import POOL_LEDGER_ID, DOMAIN_LEDGER_ID, \
    CLIENT_BLACKLISTER_SUFFIX, CONFIG_LEDGER_ID, \
    NODE_BLACKLISTER_SUFFIX, NODE_PRIMARY_STORAGE_SUFFIX, \
    TXN_TYPE, LEDGER_STATUS, \
    CLIENT_STACK_SUFFIX, PRIMARY_SELECTION_PREFIX, VIEW_CHANGE_PREFIX, \
    OP_FIELD_NAME, CATCH_UP_PREFIX, NYM, \
    GET_TXN, DATA, VERKEY, \
    TARGET_NYM, ROLE, STEWARD, TRUSTEE, ALIAS, \
    NODE_IP, BLS_PREFIX, NodeHooks, LedgerState, CURRENT_PROTOCOL_VERSION, AUDIT_LEDGER_ID, AUDIT_TXN_PRIMARIES, \
    AUDIT_TXN_VIEW_NO, AUDIT_TXN_PP_SEQ_NO
from plenum.common.exceptions import SuspiciousNode, SuspiciousClient, \
    MissingNodeOp, InvalidNodeOp, InvalidNodeMsg, InvalidClientMsgType, \
    InvalidClientRequest, BaseExc, \
    InvalidClientMessageException, KeysNotFoundException as REx, BlowUp
from plenum.common.has_file_storage import HasFileStorage
from plenum.common.hook_manager import HookManager
from plenum.common.keygen_utils import areKeysSetup
from plenum.common.ledger import Ledger
from plenum.common.ledger_manager import LedgerManager
from plenum.common.message_processor import MessageProcessor
from plenum.common.messages.node_message_factory import node_message_factory
from plenum.common.messages.node_messages import Nomination, Batch, Reelection, \
    Primary, RequestAck, RequestNack, Reject, Ordered, \
    Propagate, PrePrepare, Prepare, Commit, Checkpoint, Reply, InstanceChange, LedgerStatus, \
    ConsistencyProof, CatchupReq, CatchupRep, ViewChangeDone, \
    MessageReq, MessageRep, ThreePhaseType, BatchCommitted, \
    ObservedData, FutureViewChangeDone, BackupInstanceFaulty
from plenum.common.motor import Motor
from plenum.common.plugin_helper import loadPlugins
from plenum.common.request import Request, SafeRequest
from plenum.common.roles import Roles
from plenum.common.signer_simple import SimpleSigner
from plenum.common.stacks import nodeStackClass, clientStackClass
from plenum.common.startable import Status, Mode
from plenum.common.txn_util import idr_from_req_data, get_req_id, \
    get_seq_no, get_type, get_payload_data, \
    get_txn_time, get_digest, TxnUtilConfig
from plenum.common.types import PLUGIN_TYPE_VERIFICATION, \
    PLUGIN_TYPE_PROCESSING, OPERATION, f
from plenum.common.util import friendlyEx, getMaxFailures, pop_keys, \
    compare_3PC_keys, get_utc_epoch
from plenum.common.verifier import DidVerifier
from plenum.common.config_helper import PNodeConfigHelper

from plenum.persistence.req_id_to_txn import ReqIdrToTxn
from plenum.persistence.storage import Storage, initStorage
from plenum.bls.bls_bft_factory import create_default_bls_bft_factory
from plenum.bls.bls_crypto_factory import create_default_bls_crypto_factory
from plenum.recorder.recorder import add_start_time, add_stop_time

from plenum.client.wallet import Wallet

from plenum.server.pool_req_handler import PoolRequestHandler
from plenum.server.ledger_req_handler import LedgerRequestHandler
from plenum.server.action_req_handler import ActionReqHandler
from plenum.server.blacklister import Blacklister
from plenum.server.blacklister import SimpleBlacklister
from plenum.server.client_authn import ClientAuthNr, SimpleAuthNr, CoreAuthNr
from plenum.server.config_req_handler import ConfigReqHandler
from plenum.server.domain_req_handler import DomainRequestHandler
from plenum.server.has_action_queue import HasActionQueue
from plenum.server.instances import Instances
from plenum.server.message_req_processor import MessageReqProcessor
from plenum.server.monitor import Monitor
from plenum.server.notifier_plugin_manager import notifierPluginTriggerEvents, \
    PluginManager
from plenum.server.observer.observable import Observable
from plenum.server.observer.observer_node import NodeObserver
from plenum.server.observer.observer_sync_policy import ObserverSyncPolicyType
from plenum.server.plugin.has_plugin_loader_helper import PluginLoaderHelper
from plenum.server.pool_manager import HasPoolManager, TxnPoolManager
from plenum.server.primary_decider import PrimaryDecider
from plenum.server.primary_selector import PrimarySelector
from plenum.server.propagator import Propagator
from plenum.server.quorums import Quorums
from plenum.server.replicas import Replicas
from plenum.server.req_authenticator import ReqAuthenticator
from plenum.server.req_handler import RequestHandler
from plenum.server.router import Router
from plenum.server.suspicion_codes import Suspicions
from plenum.server.validator_info_tool import ValidatorNodeInfoTool
from plenum.server.view_change.view_changer import ViewChanger

pluginManager = PluginManager()
logger = getlogger()


class Node(HasActionQueue, Motor, Propagator, MessageProcessor, HasFileStorage,
           HasPoolManager, PluginLoaderHelper, MessageReqProcessor, HookManager):
    """
    A node in a plenum system.
    """

    suspicions = {s.code: s.reason for s in Suspicions.get_list()}
    keygenScript = "init_plenum_keys"
    client_request_class = SafeRequest
    _info_tool_class = ValidatorNodeInfoTool
    # The order of ledger id in the following list determines the order in
    # which those ledgers will be synced. Think carefully before changing the
    # order.
    ledger_ids = [AUDIT_LEDGER_ID, POOL_LEDGER_ID, CONFIG_LEDGER_ID, DOMAIN_LEDGER_ID]
    _wallet_class = Wallet

    def __init__(self,
                 name: str,
                 clientAuthNr: ClientAuthNr = None,
                 ha: HA = None,
                 cliname: str = None,
                 cliha: HA = None,
                 config_helper=None,
                 ledger_dir: str = None,
                 keys_dir: str = None,
                 genesis_dir: str = None,
                 plugins_dir: str = None,
                 node_info_dir: str = None,
                 view_changer: ViewChanger = None,
                 primaryDecider: PrimaryDecider = None,
                 pluginPaths: Iterable[str] = None,
                 storage: Storage = None,
                 config=None,
                 seed=None):
        """
        Create a new node.

        :param clientAuthNr: client authenticator implementation to be used
        :param primaryDecider: the mechanism to be used to decide the primary
        of a protocol instance
        """
        self.timer = QueueTimer()
        self.config_and_dirs_init(name, config, config_helper, ledger_dir, keys_dir,
                                  genesis_dir, plugins_dir, node_info_dir, pluginPaths)
        self.ledger_to_req_handler = {}  # type: Dict[int, RequestHandler]
        self.txn_type_to_req_handler = {}  # type: Dict[str, RequestHandler]
        self.txn_type_to_ledger_id = {}  # type: Dict[str, int]
        self.requestExecuter = {}  # type: Dict[int, Callable]

        self.metrics = self._createMetricsCollector()
        if self.config.METRICS_COLLECTOR_TYPE is not None:
            self._gc_time_tracker = GcTimeTracker(self.metrics)

        Motor.__init__(self)

        self.states = {}  # type: Dict[int, State]

        # Config ledger and state init
        self._configLedger = self.init_config_ledger()
        self.register_state(CONFIG_LEDGER_ID, self.init_config_state())
        self._init_write_request_validator()

        # Pool ledger init
        self._poolLedger = self.init_pool_ledger()
        self.register_state(POOL_LEDGER_ID, self.init_pool_state())
        self.register_req_handler(self.init_pool_req_handler(), POOL_LEDGER_ID)
        self.register_executer(POOL_LEDGER_ID, self.execute_pool_txns)
        self.upload_pool_state()

        # Pool manager init
        HasPoolManager.__init__(self, self._poolLedger,
                                self.states[POOL_LEDGER_ID],
                                self.get_req_handler(POOL_LEDGER_ID),
                                ha, cliname, cliha)
        self.nodeReg = self.poolManager.nodeReg
        self.nodeIds = self.poolManager._ordered_node_ids
        self.cliNodeReg = self.poolManager.cliNodeReg

        # init BLS after pool manager!
        # init before domain req handler!
        self.bls_bft = self._create_bls_bft()

        # This is storage for storing map: timestamp/state.headHash
        # Now it used in domainLedger
        self.stateTsDbStorage = None

        # Domain ledger init
        self._domainLedger = storage or self.init_domain_ledger()
        self.register_state(DOMAIN_LEDGER_ID, self.init_domain_state())
        self.register_req_handler(self.init_domain_req_handler(), DOMAIN_LEDGER_ID)
        self.register_executer(DOMAIN_LEDGER_ID, self.execute_domain_txns)
        self.upload_domain_state()

        # Config request handler init
        self.register_req_handler(self.init_config_req_handler(), CONFIG_LEDGER_ID)
        self.upload_config_state()

        # Audit ledger init
        self._auditLedger = self.init_audit_ledger()

        # Number of read requests the node has processed
        self.total_read_request_number = 0
        self._info_tool = self._info_tool_class(self)

        # Action req handler
        self.actionReqHandler = self.init_action_req_handler()
        self.register_req_handler(self.actionReqHandler)

        self.clientAuthNr = clientAuthNr or self.defaultAuthNr()

        self.addGenesisNyms()

        self.mode = None  # type: Optional[Mode]
        self.poolManager.reqHandler.bls_crypto_verifier = \
            self.bls_bft.bls_crypto_verifier

        self.network_stacks_init(seed)

        HasActionQueue.__init__(self)

        Propagator.__init__(self, metrics=self.metrics)

        MessageReqProcessor.__init__(self, metrics=self.metrics)

        self.view_changer = view_changer
        self.primaryDecider = primaryDecider

        self.nodeInBox = deque()
        self.clientInBox = deque()

        # 3PC state consistency watchdog based on network events
        self.network_i3pc_watcher = NetworkInconsistencyWatcher(self.on_inconsistent_3pc_state_from_network)

        self.setPoolParams()

        self.network_i3pc_watcher.connect(self.name)

        self.clientBlacklister = SimpleBlacklister(
            self.name + CLIENT_BLACKLISTER_SUFFIX)  # type: Blacklister

        self.nodeBlacklister = SimpleBlacklister(
            self.name + NODE_BLACKLISTER_SUFFIX)  # type: Blacklister

        self.nodeInfo = {
            'data': {}
        }

        self._view_changer = None  # type: ViewChanger
        self._elector = None  # type: PrimaryDecider

        self.instances = Instances()

        self.monitor_init(pluginPaths)

        self.replicas = self.create_replicas()

        # Need to keep track of the time when lost connection with primary,
        # help in voting for/against a view change on the master and removing
        # replica on a backup instance
        self.primaries_disconnection_times = []

        # Any messages that are intended for protocol instances not created.
        # Helps in cases where a new protocol instance have been added by a
        # majority of nodes due to joining of a new node, but some slow nodes
        # are not aware of it. Key is instance id and value is a deque
        # TODO is it possible for messages with current view number?
        self.msgsForFutureReplicas = {}

        # Requests that are to be given to the view_changer by the node
        self.msgsToViewChanger = deque()

        self.ledgerManager = self.get_new_ledger_manager()

        # do it after all states and BLS stores are created
        self.adjustReplicas(0, self.requiredNumberOfInstances)

        self.perfCheckFreq = self.config.PerfCheckFreq
        self.nodeRequestSpikeMonitorData = {
            'value': 0,
            'cnt': 0,
            'accum': 0
        }

        self.propagates_phase_req_timeout = self.config.PROPAGATES_PHASE_REQ_TIMEOUT
        self.propagates_phase_req_timeouts = 0
        self.ordering_phase_req_timeout = self.config.ORDERING_PHASE_REQ_TIMEOUT
        self.ordering_phase_req_timeouts = 0

        if self.config.OUTDATED_REQS_CHECK_ENABLED:
            self.startRepeating(self.check_outdated_reqs, self.config.OUTDATED_REQS_CHECK_INTERVAL)

        self.startRepeating(self.checkPerformance, self.perfCheckFreq)

        self.startRepeating(self.checkNodeRequestSpike,
                            self.config
                            .notifierEventTriggeringConfig[
                                'nodeRequestSpike']['freq'])

        self.startRepeating(self.flush_metrics, self.config.METRICS_FLUSH_INTERVAL)

        if config.GC_STATS_REPORT_INTERVAL > 0:
            self.startRepeating(self.report_gc_stats, config.GC_STATS_REPORT_INTERVAL)

        self.white_list_init()

        # Map of request identifier, request id to client name. Used for
        # dispatching the processed requests to the correct client remote
        self.requestSender = {}  # Dict[str, str]
        self.backup_instance_faulty_processor = BackupInstanceFaultyProcessor(self)

        self.routers_init()

        # Quotas control
        node_quota = Quota(count=config.NODE_TO_NODE_STACK_QUOTA,
                           size=config.NODE_TO_NODE_STACK_SIZE)
        client_quota = Quota(count=config.CLIENT_TO_NODE_STACK_QUOTA,
                             size=config.CLIENT_TO_NODE_STACK_SIZE)

        if config.ENABLE_DYNAMIC_QUOTAS:
            self.quota_control = RequestQueueQuotaControl(max_request_queue_size=config.MAX_REQUEST_QUEUE_SIZE,
                                                          max_node_quota=node_quota,
                                                          max_client_quota=client_quota)
        else:
            self.quota_control = StaticQuotaControl(node_quota=node_quota, client_quota=client_quota)

        # Ordered requests received from replicas while the node was not
        # participating
        self.stashedOrderedReqs = deque()

        # Set of (identifier, reqId) of all transactions that were received
        # while catching up. Used to detect overlap between stashed requests
        # and received replies while catching up.
        # self.reqsFromCatchupReplies = set()

        # Any messages that are intended for view numbers higher than the
        # current view.
        self.msgsForFutureViews = {}

        plugins_to_load = self.config.PluginsToLoad if hasattr(self.config, "PluginsToLoad") else None
        tp = loadPlugins(self.plugins_dir, plugins_to_load)
        logger.info("total plugins loaded in node: {}".format(tp))
        # TODO: this is already happening in `start`, why here then?
        self.logNodeInfo()
        self._wallet = None
        self.seqNoDB = self.loadSeqNoDB()
        self.nodeStatusDB = self.loadNodeStatusDB()

        self.last_sent_pp_store_helper = LastSentPpStoreHelper(self)

        # Number of rounds of catchup done during a view change.
        self.catchup_rounds_without_txns = 0
        # The start time of the catch-up during view change
        self._catch_up_start_ts = 0

        self._last_performance_check_data = {}

        self.init_ledger_manager()

        HookManager.__init__(self, NodeHooks.get_all_vals())

        self._observable = Observable()
        self._observer = NodeObserver(self)

        self.db_manager = DatabaseManager()
        for ledger_id in self.ledger_ids:
            if ledger_id not in self.ledgerManager.ledgerRegistry:
                continue
            self.db_manager.register_new_database(lid=ledger_id,
                                                  ledger=self.getLedger(ledger_id),
                                                  state=self.getState(ledger_id))
        self.audit_handler = AuditBatchHandler(self.db_manager)

        # List of current replica's primaries, used for persisting in audit ledger
        # and restoration current primaries from audit ledger
        self.primaries = []

        # Flag which node set, when it have set new primaries and need to send batch
        self.primaries_batch_needed = False

        # We need future_primaries to calculate applied primaries correctly
        self.future_primaries_handler = FuturePrimariesBatchHandler(self.db_manager, self)

        # Flag that indicates, that view_change happened and future primaries need to use node's state
        self.new_future_primaries_needed = False

    def config_and_dirs_init(self, name, config, config_helper, ledger_dir, keys_dir,
                             genesis_dir, plugins_dir, node_info_dir, pluginPaths):
        self.created = time.time()
        self.name = name
        self.last_prod_started = None
        self.config = config or getConfig()

        self.config_helper = config_helper or PNodeConfigHelper(self.name, self.config)

        self.ledger_dir = ledger_dir or self.config_helper.ledger_dir
        self.keys_dir = keys_dir or self.config_helper.keys_dir
        self.genesis_dir = genesis_dir or self.config_helper.genesis_dir
        self.plugins_dir = plugins_dir or self.config_helper.plugins_dir
        self.node_info_dir = node_info_dir or self.config_helper.node_info_dir

        if self.config.STACK_COMPANION == 1:
            add_start_time(self.ledger_dir, self.utc_epoch())

        self._view_change_timeout = self.config.VIEW_CHANGE_TIMEOUT

        HasFileStorage.__init__(self, self.ledger_dir)
        self.ensureKeysAreSetup()
        self.opVerifiers = self.getPluginsByType(pluginPaths,
                                                 PLUGIN_TYPE_VERIFICATION)
        self.reqProcessors = self.getPluginsByType(pluginPaths,
                                                   PLUGIN_TYPE_PROCESSING)

    def network_stacks_init(self, seed):
        kwargs = dict(stackParams=self.poolManager.nstack,
                      msgHandler=self.handleOneNodeMsg,
                      registry=self.nodeReg,
                      metrics=self.metrics)
        cls = self.nodeStackClass
        kwargs.update(seed=seed)
        # noinspection PyCallingNonCallable
        self.nodestack = cls(**kwargs)
        self.nodestack.onConnsChanged = self.onConnsChanged

        kwargs = dict(
            stackParams=self.poolManager.cstack,
            msgHandler=self.handleOneClientMsg,
            # TODO, Reject is used when dynamic validation fails, use Reqnack
            msgRejectHandler=self.reject_client_msg_handler,
            metrics=self.metrics)
        cls = self.clientStackClass
        kwargs.update(seed=seed)

        # noinspection PyCallingNonCallable
        self.clientstack = cls(**kwargs)

    def monitor_init(self, pluginPaths):
        # QUESTION: Why does the monitor need blacklister?
        self.monitor = Monitor(self.name,
                               Delta=self.config.DELTA,
                               Lambda=self.config.LAMBDA,
                               Omega=self.config.OMEGA,
                               instances=self.instances,
                               nodestack=self.nodestack,
                               blacklister=self.nodeBlacklister,
                               nodeInfo=self.nodeInfo,
                               notifierEventTriggeringConfig=self.config.notifierEventTriggeringConfig,
                               pluginPaths=pluginPaths,
                               notifierEventsEnabled=self.config.SpikeEventsEnabled)

    def white_list_init(self):
        # BE CAREFUL HERE
        # This controls which message types are excluded from signature
        # verification. Expressly prohibited from being in this is
        # ClientRequest and Propagation, which both require client
        # signature verification
        self.authnWhitelist = (
            Nomination,
            Primary,
            Reelection,
            Batch,
            ViewChangeDone,
            PrePrepare,
            Prepare,
            Checkpoint,
            Commit,
            InstanceChange,
            LedgerStatus,
            ConsistencyProof,
            CatchupReq,
            CatchupRep,
            MessageReq,
            MessageRep,
            ObservedData,
            BackupInstanceFaulty
        )

    def routers_init(self):
        # CurrentState
        self.nodeMsgRouter = Router(
            (Propagate, self.processPropagate),
            (InstanceChange, self.sendToViewChanger),
            (ViewChangeDone, self.sendToViewChanger),
            (MessageReq, self.process_message_req),
            (MessageRep, self.process_message_rep),
            (PrePrepare, self.sendToReplica),
            (Prepare, self.sendToReplica),
            (Commit, self.sendToReplica),
            (Checkpoint, self.sendToReplica),
            (LedgerStatus, self.ledgerManager.processLedgerStatus),
            (ConsistencyProof, self.ledgerManager.processConsistencyProof),
            (CatchupReq, self.ledgerManager.processCatchupReq),
            (CatchupRep, self.ledgerManager.processCatchupRep),
            (ObservedData, self.send_to_observer),
            (BackupInstanceFaulty, self.backup_instance_faulty_processor.process_backup_instance_faulty_msg)
        )

        self.clientMsgRouter = Router(
            (Request, self.processRequest),
            (LedgerStatus, self.ledgerManager.processLedgerStatus),
            (CatchupReq, self.ledgerManager.processCatchupReq),
        )

    # LEDGERS
    @property
    def poolLedger(self):
        return self._poolLedger

    @property
    def domainLedger(self):
        return self._domainLedger

    @property
    def configLedger(self):
        return self._configLedger

    @property
    def auditLedger(self):
        return self._auditLedger

    def init_pool_ledger(self):
        genesis_txn_initiator = GenesisTxnInitiatorFromFile(
            self.genesis_dir, self.config.poolTransactionsFile)
        tree = CompactMerkleTree(hashStore=self.getHashStore('pool'))
        return Ledger(tree,
                      dataDir=self.dataLocation,
                      fileName=self.config.poolTransactionsFile,
                      ensureDurability=self.config.EnsureLedgerDurability,
                      genesis_txn_initiator=genesis_txn_initiator)

    def init_domain_ledger(self):
        """
        This is usually an implementation of Ledger
        """
        if self.config.primaryStorage is None:
            # TODO: add a place for initialization of all ledgers, so it's
            # clear what ledgers we have and how they are initialized
            genesis_txn_initiator = GenesisTxnInitiatorFromFile(
                self.genesis_dir, self.config.domainTransactionsFile)
            tree = CompactMerkleTree(hashStore=self.getHashStore('domain'))
            return Ledger(tree,
                          dataDir=self.dataLocation,
                          fileName=self.config.domainTransactionsFile,
                          ensureDurability=self.config.EnsureLedgerDurability,
                          genesis_txn_initiator=genesis_txn_initiator)
        else:
            # TODO: we need to rethink this functionality
            return initStorage(self.config.primaryStorage,
                               name=self.name + NODE_PRIMARY_STORAGE_SUFFIX,
                               dataDir=self.dataLocation,
                               config=self.config)

    def init_config_ledger(self):
        return Ledger(CompactMerkleTree(hashStore=self.getHashStore('config')),
                      dataDir=self.dataLocation,
                      fileName=self.config.configTransactionsFile,
                      ensureDurability=self.config.EnsureLedgerDurability)

    def init_audit_ledger(self):
        return Ledger(CompactMerkleTree(hashStore=self.getHashStore('audit')),
                      dataDir=self.dataLocation,
                      fileName=self.config.auditTransactionsFile,
                      ensureDurability=self.config.EnsureLedgerDurability)

    # STATES
    def init_pool_state(self):
        return PruningState(
            initKeyValueStorage(
                self.config.poolStateStorage,
                self.dataLocation,
                self.config.poolStateDbName,
                db_config=self.config.db_state_config)
        )

    def init_domain_state(self):
        return PruningState(
            initKeyValueStorage(
                self.config.domainStateStorage,
                self.dataLocation,
                self.config.domainStateDbName,
                db_config=self.config.db_state_config)
        )

    def init_config_state(self):
        return PruningState(
            initKeyValueStorage(
                self.config.configStateStorage,
                self.dataLocation,
                self.config.configStateDbName,
                db_config=self.config.db_state_config)
        )

    # REQ_HANDLERS
    def init_pool_req_handler(self):
        return PoolRequestHandler(self.poolLedger,
                                  self.states[POOL_LEDGER_ID],
                                  self.states)

    def init_domain_req_handler(self):
        return DomainRequestHandler(self.domainLedger,
                                    self.states[DOMAIN_LEDGER_ID],
                                    self.config,
                                    self.reqProcessors,
                                    self.bls_bft.bls_store,
                                    self.getStateTsDbStorage())

    def init_config_req_handler(self):
        return ConfigReqHandler(self.configLedger,
                                self.states[CONFIG_LEDGER_ID])

    def init_action_req_handler(self):
        return ActionReqHandler()

    # EXECUTERS
    def default_executer(self, three_pc_batch: ThreePcBatch):
        return self.commitAndSendReplies(three_pc_batch)

    def execute_pool_txns(self, three_pc_batch) -> List:
        """
        Execute a transaction that involves consensus pool management, like
        adding a node, client or a steward.

        :param ppTime: PrePrepare request time
        :param reqs_keys: requests keys to be committed
        """
        committed_txns = self.default_executer(three_pc_batch)
        for txn in committed_txns:
            self.poolManager.onPoolMembershipChange(txn)
        return committed_txns

    def execute_domain_txns(self, three_pc_batch) -> List:
        committed_txns = self.default_executer(three_pc_batch)

        # Refactor: This is only needed for plenum as some old style tests
        # require authentication based on an in-memory map. This would be
        # removed later when we migrate old-style tests
        for txn in committed_txns:
            if get_type(txn) == NYM:
                self.addNewRole(txn)

        return committed_txns

    # STATES INIT
    def init_state_from_ledger(self, state: State, ledger: Ledger, reqHandler):
        """
        If the trie is empty then initialize it by applying
        txns from ledger.
        """
        if state.isEmpty:
            logger.info('{} found state to be empty, recreating from '
                        'ledger'.format(self))
            for seq_no, txn in ledger.getAllTxn():
                txn = self.update_txn_with_extra_data(txn)
                reqHandler.updateState([txn, ], isCommitted=True)
                state.commit(rootHash=state.headHash)

    def upload_pool_state(self):
        self.init_state_from_ledger(self.states[POOL_LEDGER_ID],
                                    self.poolLedger, self.get_req_handler(POOL_LEDGER_ID))
        logger.info(
            "{} initialized pool state: state root {}".format(
                self, state_roots_serializer.serialize(
                    bytes(self.states[POOL_LEDGER_ID].committedHeadHash))))

    def upload_domain_state(self):
        self.init_state_from_ledger(self.states[DOMAIN_LEDGER_ID],
                                    self.domainLedger, self.get_req_handler(DOMAIN_LEDGER_ID))
        logger.info(
            "{} initialized domain state: state root {}".format(
                self, state_roots_serializer.serialize(
                    bytes(self.states[DOMAIN_LEDGER_ID].committedHeadHash))))

    def upload_config_state(self):
        self.init_state_from_ledger(self.states[CONFIG_LEDGER_ID],
                                    self.configLedger, self.get_req_handler(CONFIG_LEDGER_ID))
        logger.info(
            "{} initialized config state: state root {}".format(
                self, state_roots_serializer.serialize(
                    bytes(self.states[CONFIG_LEDGER_ID].committedHeadHash))))

    @property
    def viewNo(self):
        return None if self.view_changer is None else self.view_changer.view_no

    # TODO not sure that this should be allowed
    @viewNo.setter
    def viewNo(self, value):
        self.view_changer.view_no = value

    @property
    def view_change_in_progress(self):
        return False if self.view_changer is None \
            else self.view_changer.view_change_in_progress

    def _add_config_ledger(self):
        self.ledgerManager.addLedger(
            CONFIG_LEDGER_ID,
            self.configLedger,
            preCatchupStartClbk=self.preConfigLedgerCatchup,
            postCatchupCompleteClbk=self.postConfigLedgerCaughtUp,
            postTxnAddedToLedgerClbk=self.postTxnFromCatchupAddedToLedger)
        self.on_new_ledger_added(CONFIG_LEDGER_ID)

    def prePoolLedgerCatchup(self, **kwargs):
        self.mode = Mode.discovering

    def preConfigLedgerCatchup(self, **kwargs):
        self.mode = Mode.syncing

    def preDomainLedgerCatchup(self, **kwargs):
        self.mode = Mode.syncing

    def preAuditLedgerCatchup(self, **kwargs):
        self.mode = Mode.discovering

    def postConfigLedgerCaughtUp(self, **kwargs):
        pass

    @property
    def configLedgerStatus(self):
        return self.build_ledger_status(CONFIG_LEDGER_ID)

    def reject_client_msg_handler(self, reason, frm):
        self.transmitToClient(Reject("", "", reason), frm)

    @property
    def id(self):
        if isinstance(self.poolManager, TxnPoolManager):
            return self.poolManager.id
        return None

    @property
    def wallet(self):
        if not self._wallet:
            wallet = self._wallet_class(self.name)
            # TODO: Should use DidSigner to move away from cryptonyms
            signer = SimpleSigner(seed=unhexlify(self.nodestack.keyhex))
            wallet.addIdentifier(signer=signer)
            self._wallet = wallet
        return self._wallet

    @property
    def ledger_summary(self):
        return [li.ledger_summary for li in
                self.ledgerManager.ledgerRegistry.values()]

    @property
    def view_changer(self) -> ViewChanger:
        return self._view_changer

    @view_changer.setter
    def view_changer(self, value):
        self._view_changer = value

    @property
    def elector(self) -> PrimaryDecider:
        return self._elector

    @elector.setter
    def elector(self, value):
        self._elector = value

    # EXTERNAL EVENTS

    def on_view_change_start(self):
        """
        Notifies node about the fact that view changed to let it
        prepare for election
        """
        self.view_changer.start_view_change_ts = self.utc_epoch()

        for replica in self.replicas.values():
            replica.on_view_change_start()
        logger.info("{} resetting monitor stats at view change start".format(self))
        self.monitor.reset()
        self.processStashedMsgsForView(self.viewNo)

        self.backup_instance_faulty_processor.restore_replicas()
        self.drop_primaries()

        pop_keys(self.msgsForFutureViews, lambda x: x <= self.viewNo)
        self.logNodeInfo()
        # Keep on doing catchup until >(n-f) nodes LedgerStatus same on have a
        # prepared certificate the first PRE-PREPARE of the new view
        logger.info('{}{} changed to view {}, will start catchup now'.
                    format(VIEW_CHANGE_PREFIX, self, self.viewNo))

        self._cancel(self._check_view_change_completed)
        self._schedule(action=self._check_view_change_completed,
                       seconds=self._view_change_timeout)

        # Set to 0 even when set to 0 in `on_view_change_complete` since
        # catchup might be started due to several reasons.
        self.catchup_rounds_without_txns = 0
        self._catch_up_start_ts = time.perf_counter()

    def on_view_change_complete(self):
        """
        View change completes for a replica when it has been decided which was
        the last ppSeqNo and state and txn root for previous view
        """

        self.new_future_primaries_needed = True

        if not self.replicas.all_instances_have_primary:
            raise LogicError(
                "{} Not all replicas have "
                "primaries: {}".format(self, self.replicas.primary_name_by_inst_id)
            )

        self._cancel(self._check_view_change_completed)

        for replica in self.replicas.values():
            replica.on_view_change_done()
        self.view_changer.last_completed_view_no = self.view_changer.view_no
        # Remove already ordered requests from requests list after view change
        # If view change happen when one half of nodes ordered on master
        # instance and backup but other only on master then we need to clear
        # requests list.  We do this to stop transactions ordering  on backup
        # replicas that have already been ordered on master.
        # Test for this case in plenum/test/view_change/
        # test_no_propagate_request_on_different_last_ordered_before_vc.py
        for replica in self.replicas.values():
            replica.clear_requests_and_fix_last_ordered()
        self.monitor.reset()

    def drop_primaries(self):
        for replica in self.replicas.values():
            replica.primaryName = None

    def ensure_primaries_dropped(self):
        if any(replica.primaryName is not None for replica in self.replicas.values()):
            raise LogicError('Primaries must be dropped')

    def ensure_primaries_set(self):
        if any(replica.primaryName is None for replica in self.replicas.values()):
            raise LogicError('Primaries must be set')

    def on_inconsistent_3pc_state_from_network(self):
        if self.config.ENABLE_INCONSISTENCY_WATCHER_NETWORK:
            self.on_inconsistent_3pc_state()

    def on_inconsistent_3pc_state(self):
        logger.warning("There is high probability that current 3PC state is inconsistent,"
                       "immediate restart is recommended")

    def create_replicas(self) -> Replicas:
        return Replicas(self, self.monitor, self.config, self.metrics)

    def utc_epoch(self) -> int:
        """
        Returns the UTC epoch according to it's local clock
        """
        return get_utc_epoch()

    def __repr__(self):
        return self.name

    def getStateTsDbStorage(self):
        if self.stateTsDbStorage is None:
            self.stateTsDbStorage = StateTsDbStorage(
                self.name,
                initKeyValueStorageIntKeys(self.config.stateTsStorage,
                                           self.dataLocation,
                                           self.config.stateTsDbName,
                                           db_config=self.config.db_state_ts_db_config)
            )
        return self.stateTsDbStorage

    def loadSeqNoDB(self):
        return ReqIdrToTxn(
            initKeyValueStorage(
                self.config.reqIdToTxnStorage,
                self.dataLocation,
                self.config.seqNoDbName,
                db_config=self.config.db_seq_no_db_config)
        )

    def loadNodeStatusDB(self):
        return initKeyValueStorage(self.config.nodeStatusStorage,
                                   self.dataLocation,
                                   self.config.nodeStatusDbName,
                                   db_config=self.config.db_node_status_db_config)

    def _createMetricsCollector(self):
        if self.config.METRICS_COLLECTOR_TYPE is None:
            return NullMetricsCollector()

        if self.config.METRICS_COLLECTOR_TYPE == 'kv':
            return KvStoreMetricsCollector(
                initKeyValueStorage(
                    self.config.METRICS_KV_STORAGE,
                    self.dataLocation,
                    self.config.METRICS_KV_DB_NAME,
                    db_config=self.config.METRICS_KV_CONFIG
                )
            )

        logger.warning("Unknown metrics collector type: {}".format(self.config.METRICS_COLLECTOR_TYPE))
        return NullMetricsCollector()

    # noinspection PyAttributeOutsideInit
    def setPoolParams(self):
        # TODO should be always called when nodeReg is changed - automate
        self.allNodeNames = set(self.nodeReg.keys())
        self.network_i3pc_watcher.set_nodes(self.allNodeNames)
        self.totalNodes = len(self.allNodeNames)
        self.f = getMaxFailures(self.totalNodes)
        self.requiredNumberOfInstances = self.f + 1  # per RBFT
        self.minimumNodes = (2 * self.f) + 1  # minimum for a functional pool
        self.quorums = Quorums(self.totalNodes)
        logger.info(
            "{} updated its pool parameters: f {}, totalNodes {}, "
            "allNodeNames {}, requiredNumberOfInstances {}, minimumNodes {}, "
            "quorums {}".format(
                self, self.f, self.totalNodes,
                self.allNodeNames, self.requiredNumberOfInstances,
                self.minimumNodes, self.quorums))

    def build_ledger_status(self, ledger_id):
        ledger = self.getLedger(ledger_id)
        ledger_size = ledger.size
        v, p = (None, None)
        return LedgerStatus(ledger_id, ledger_size, v, p, ledger.root_hash, CURRENT_PROTOCOL_VERSION)

    @property
    def poolLedgerStatus(self):
        if self.poolLedger:
            return self.build_ledger_status(POOL_LEDGER_ID)

    @property
    def domainLedgerStatus(self):
        return self.build_ledger_status(DOMAIN_LEDGER_ID)

    def stateRootHash(self, ledgerId, isCommitted=True):
        state = self.states.get(ledgerId)
        if not state:
            raise RuntimeError('State with id {} does not exist')
        return state.committedHeadHash if isCommitted else state.headHash

    @property
    def is_synced(self):
        return Mode.is_done_syncing(self.mode)

    @property
    def isParticipating(self) -> bool:
        return self.mode == Mode.participating

    def start_participating(self):
        logger.info('{} started participating'.format(self))
        self.mode = Mode.participating

    @property
    def nodeStackClass(self) -> NetworkInterface:
        return nodeStackClass

    @property
    def clientStackClass(self) -> NetworkInterface:
        return clientStackClass

    def _add_pool_ledger(self):
        if isinstance(self.poolManager, TxnPoolManager):
            self.ledgerManager.addLedger(
                POOL_LEDGER_ID,
                self.poolLedger,
                preCatchupStartClbk=self.prePoolLedgerCatchup,
                postCatchupCompleteClbk=self.postPoolLedgerCaughtUp,
                postTxnAddedToLedgerClbk=self.postTxnFromCatchupAddedToLedger)
            self.on_new_ledger_added(POOL_LEDGER_ID)

    def _add_domain_ledger(self):
        self.ledgerManager.addLedger(
            DOMAIN_LEDGER_ID,
            self.domainLedger,
            preCatchupStartClbk=self.preDomainLedgerCatchup,
            postCatchupCompleteClbk=self.postDomainLedgerCaughtUp,
            postTxnAddedToLedgerClbk=self.postTxnFromCatchupAddedToLedger)
        self.on_new_ledger_added(DOMAIN_LEDGER_ID)

    def _add_audit_ledger(self):
        self.ledgerManager.addLedger(
            AUDIT_LEDGER_ID,
            self.auditLedger,
            preCatchupStartClbk=self.preAuditLedgerCatchup,
            postCatchupCompleteClbk=self.postAuditLedgerCaughtUp,
            postTxnAddedToLedgerClbk=self.postTxnFromCatchupAddedToLedger)
        self.on_new_ledger_added(AUDIT_LEDGER_ID)

    def getHashStore(self, name) -> HashStore:
        """
        Create and return a hashStore implementation based on configuration
        """
        return initHashStore(self.dataLocation, name, self.config)

    def get_new_ledger_manager(self) -> LedgerManager:
        ledger_sync_order = self.ledger_ids
        return LedgerManager(self,
                             postAllLedgersCaughtUp=self.allLedgersCaughtUp,
                             preCatchupClbk=self.preLedgerCatchUp,
                             postCatchupClbk=self.postLedgerCatchUp,
                             ledger_sync_order=ledger_sync_order,
                             metrics=self.metrics)

    def init_ledger_manager(self):
        self._add_audit_ledger()
        self._add_pool_ledger()
        self._add_config_ledger()
        self._add_domain_ledger()

    def on_new_ledger_added(self, ledger_id):
        # If a ledger was added after a replicas were created
        self.replicas.register_new_ledger(ledger_id)

    def register_state(self, ledger_id, state):
        self.states[ledger_id] = state

    def register_req_handler(self, req_handler: RequestHandler,
                             ledger_id: int = None):
        if ledger_id is not None:
            self.ledger_to_req_handler[ledger_id] = req_handler
        for txn_type in req_handler.operation_types:
            self.register_txn_type(txn_type, req_handler, ledger_id)

    def register_txn_type(self, txn_type, req_handler: RequestHandler,
                          ledger_id: int = None):
        if txn_type in self.txn_type_to_req_handler:
            raise ValueError('{} already registered for {}'
                             .format(txn_type, self.txn_type_to_req_handler[txn_type]))
        self.txn_type_to_req_handler[txn_type] = req_handler
        if ledger_id is not None:
            self.txn_type_to_ledger_id[txn_type] = ledger_id

    def register_executer(self, ledger_id: int, executer: Callable):
        self.requestExecuter[ledger_id] = executer

    def get_req_handler(self, ledger_id=None, txn_type=None) -> Optional[RequestHandler]:
        if ledger_id is not None:
            return self.ledger_to_req_handler.get(ledger_id)
        if txn_type is not None:
            return self.txn_type_to_req_handler.get(txn_type)

    def get_executer(self, ledger_id):
        executer = self.requestExecuter.get(ledger_id)
        if executer:
            return executer
        else:
            return self.default_executer

    def _create_bls_bft(self):
        bls_factory = create_default_bls_bft_factory(self)
        bls_bft = bls_factory.create_bls_bft()
        if bls_bft.can_sign_bls():
            logger.display("{}BLS Signatures will be used for Node {}".format(BLS_PREFIX, self.name))
        else:
            # TODO: for now we allow that BLS is optional, so that we don't require it
            logger.warning(
                '{}Transactions will not be BLS signed by this Node, since BLS keys were not found. '
                'Please make sure that a script to init BLS keys was called (init_bls_keys),'
                ' and NODE txn was sent with BLS public keys.'.format(BLS_PREFIX))
        return bls_bft

    def update_bls_key(self, new_bls_key):
        bls_keys_dir = os.path.join(self.keys_dir, self.name)
        bls_crypto_factory = create_default_bls_crypto_factory(bls_keys_dir)
        self.bls_bft.bls_crypto_signer = None

        try:
            bls_crypto_signer = bls_crypto_factory.create_bls_crypto_signer_from_saved_keys()
        except LoadBLSKeyError:
            logger.warning("{}Can not enable BLS signer on the Node. BLS keys are not initialized, "
                           "although NODE txn with blskey={} is sent. Please make sure that a script to init BLS keys (init_bls_keys) "
                           "was called ".format(BLS_PREFIX, new_bls_key))
            return

        if bls_crypto_signer.pk != new_bls_key:
            logger.warning("{}Can not enable BLS signer on the Node. BLS key initialized for the Node ({}), "
                           "differs from the one sent to the Ledger via NODE txn ({}). "
                           "Please make sure that a script to init BLS keys (init_bls_keys) is called, "
                           "and the same key is saved via NODE txn."
                           .format(BLS_PREFIX, bls_crypto_signer.pk, new_bls_key))
            return

        self.bls_bft.bls_crypto_signer = bls_crypto_signer
        logger.display("{}BLS key is rotated/set for Node {}. "
                       "BLS Signatures will be used for Node.".format(BLS_PREFIX, self.name))

    def ledger_id_for_request(self, request: Request):
        if request.operation.get(TXN_TYPE) is None:
            raise ValueError(
                "{} TXN_TYPE is not defined for request {}".format(self, request)
            )

        typ = request.operation[TXN_TYPE]
        return self.txn_type_to_ledger_id[typ]

    def start(self, loop):
        # Avoid calling stop and then start on the same node object as start
        # does not re-initialise states
        oldstatus = self.status
        if oldstatus in Status.going():
            logger.debug("{} is already {}, so start has no effect".
                         format(self, self.status.name))
        else:
            super().start(loop)

            # Start the ledgers
            for ledger in self.ledgers:
                ledger.start(loop)

            if self.nodeStatusDB and self.nodeStatusDB.closed:
                self.nodeStatusDB.open()

            self.nodestack.start()
            self.clientstack.start()

            self.view_changer = self.newViewChanger()
            self.elector = self.newPrimaryDecider()

            self.schedule_initial_propose_view_change()

            self.schedule_node_status_dump()
            self.dump_additional_info()

            # if first time running this node
            if not self.nodestack.remotes:
                logger.info("{} first time running..." "".format(self), extra={
                    "cli": "LOW_STATUS", "tags": ["node-key-sharing"]})
            else:
                self.nodestack.maintainConnections(force=True)

            self.start_catchup(just_started=True)

        self.logNodeInfo()

    def schedule_initial_propose_view_change(self):
        # It is supposed that master's primary is lost until it is connected
        self.primaries_disconnection_times[self.master_replica.instId] = time.perf_counter()
        self._schedule(action=self.propose_view_change,
                       seconds=self.config.INITIAL_PROPOSE_VIEW_CHANGE_TIMEOUT)

    def schedule_node_status_dump(self):
        # one-shot dump right after start
        self._schedule(action=self._info_tool.dump_general_info,
                       seconds=self.config.DUMP_VALIDATOR_INFO_INIT_SEC)
        self.startRepeating(
            self._info_tool.dump_general_info,
            seconds=self.config.DUMP_VALIDATOR_INFO_PERIOD_SEC,
        )

    def dump_additional_info(self):
        self._info_tool.dump_additional_info()

    @property
    def rank(self) -> Optional[int]:
        return self.poolManager.rank

    def get_name_by_rank(self, rank, node_reg, node_ids):
        return self.poolManager.get_name_by_rank(rank, node_reg, node_ids)

    def get_rank_by_name(self, name, node_reg, node_ids):
        return self.poolManager.get_rank_by_name(name, node_reg, node_ids)

    def newViewChanger(self):
        if self.view_changer:
            return self.view_changer
        else:
            return create_view_changer(self)

    def newPrimaryDecider(self):
        if self.primaryDecider:
            return self.primaryDecider
        else:
            return PrimarySelector(self)

    @property
    def connectedNodeCount(self) -> int:
        """
        The plus one is for this node, for example, if this node has three
        connections, then there would be four total nodes
        :return: number of connected nodes this one
        """
        return len(self.nodestack.conns) + 1

    @property
    def ledgers(self):
        return [self.ledgerManager.ledgerRegistry[lid].ledger
                for lid in self.ledger_ids if lid in self.ledgerManager.ledgerRegistry]

    def onStopping(self):
        """
        Actions to be performed on stopping the node.

        - Close the UDP socket of the nodestack
        """
        # Log stats should happen before any kind of reset or clearing
        if self.config.STACK_COMPANION == 1:
            add_stop_time(self.ledger_dir, self.utc_epoch())

        self.logstats()
        self.reset()

        # Stop the ledgers
        for ledger in self.ledgers:
            try:
                ledger.stop()
            except Exception as ex:
                logger.exception('{} got exception while stopping ledger: {}'.format(self, ex))

        self.nodestack.stop()
        self.clientstack.stop()

        self.closeAllKVStores()

        self._info_tool.stop()

        self.mode = None

    def closeAllKVStores(self):
        # Clear leveldb lock files
        logger.info("{} closing key-value storages".format(self), extra={"cli": False})
        for ledgerId in self.ledgerManager.ledgerRegistry:
            state = self.getState(ledgerId)
            if state:
                state.close()
        if self.seqNoDB:
            self.seqNoDB.close()
        if self.nodeStatusDB:
            self.nodeStatusDB.close()
        if self.bls_bft.bls_store:
            self.bls_bft.bls_store.close()
        if self.stateTsDbStorage:
            self.stateTsDbStorage.close()

    def reset(self):
        logger.info("{} reseting...".format(self), extra={"cli": False})
        self.nodestack.nextCheck = 0
        logger.debug(
            "{} clearing aqStash of size {}".format(
                self, len(
                    self.aqStash)))
        self.nodestack.conns.clear()
        # TODO: Should `self.clientstack.conns` be cleared too
        # self.clientstack.conns.clear()
        self.aqStash.clear()
        self.actionQueue.clear()
        self.elector = None
        self.view_changer = None

    @async_measure_time(MetricsName.NODE_PROD_TIME)
    async def prod(self, limit: int = None) -> int:
        """.opened
        This function is executed by the node each time it gets its share of
        CPU time from the event loop.

        :param limit: the number of items to be serviced in this attempt
        :return: total number of messages serviced by this node
        """
        c = 0

        if self.last_prod_started:
            self.metrics.add_event(MetricsName.LOOPER_RUN_TIME_SPENT, time.perf_counter() - self.last_prod_started)
        self.last_prod_started = time.perf_counter()

        self.quota_control.update_state({
            'request_queue_size': len(self.monitor.requestTracker.unordered())}
        )

        if self.status is not Status.stopped:
            c += await self.serviceReplicas(limit)
            c += await self.serviceNodeMsgs(limit)
            c += await self.serviceClientMsgs(limit)
            with self.metrics.measure_time(MetricsName.SERVICE_NODE_ACTIONS_TIME):
                c += self._serviceActions()
            with self.metrics.measure_time(MetricsName.SERVICE_TIMERS_TIME):
                self.timer.service()
            with self.metrics.measure_time(MetricsName.SERVICE_MONITOR_ACTIONS_TIME):
                c += self.monitor._serviceActions()
            c += await self.serviceViewChanger(limit)
            c += await self.service_observable(limit)
            c += await self.service_observer(limit)
            with self.metrics.measure_time(MetricsName.FLUSH_OUTBOXES_TIME):
                self.nodestack.flushOutBoxes()

        if self.isGoing():
            with self.metrics.measure_time(MetricsName.SERVICE_NODE_LIFECYCLE_TIME):
                self.nodestack.serviceLifecycle()
            with self.metrics.measure_time(MetricsName.SERVICE_CLIENT_STACK_TIME):
                self.clientstack.serviceClientStack()

        return c

    @async_measure_time(MetricsName.SERVICE_REPLICAS_TIME)
    async def serviceReplicas(self, limit) -> int:
        """
        Processes messages from replicas outbox and gives it time
        for processing inbox

        :param limit: the maximum number of messages to process
        :return: the sum of messages successfully processed
        """
        return self._process_replica_messages(limit)

    def _process_replica_messages(self, limit=None):
        inbox_processed = self.replicas.service_inboxes(limit)
        outbox_processed = self.service_replicas_outbox(limit)
        return outbox_processed + inbox_processed

    @async_measure_time(MetricsName.SERVICE_NODE_MSGS_TIME)
    async def serviceNodeMsgs(self, limit: int) -> int:
        """
        Process `limit` number of messages from the nodeInBox.

        :param limit: the maximum number of messages to process
        :return: the number of messages successfully processed
        """
        with self.metrics.measure_time(MetricsName.SERVICE_NODE_STACK_TIME):
            n = await self.nodestack.service(limit, self.quota_control.node_quota)

        self.metrics.add_event(MetricsName.NODE_STACK_MESSAGES_PROCESSED, n)

        await self.processNodeInBox()
        return n

    @async_measure_time(MetricsName.SERVICE_CLIENT_MSGS_TIME)
    async def serviceClientMsgs(self, limit: int) -> int:
        """
        Process `limit` number of messages from the clientInBox.

        :param limit: the maximum number of messages to process
        :return: the number of messages successfully processed
        """
        c = await self.clientstack.service(limit, self.quota_control.client_quota)
        self.metrics.add_event(MetricsName.CLIENT_STACK_MESSAGES_PROCESSED, c)

        await self.processClientInBox()
        return c

    @async_measure_time(MetricsName.SERVICE_VIEW_CHANGER_TIME)
    async def serviceViewChanger(self, limit) -> int:
        """
        Service the view_changer's inBox, outBox and action queues.

        :return: the number of messages successfully serviced
        """
        if not self.isReady():
            return 0
        o = self.serviceViewChangerOutBox(limit)
        i = await self.serviceViewChangerInbox(limit)
        return o + i

    @async_measure_time(MetricsName.SERVICE_OBSERVABLE_TIME)
    async def service_observable(self, limit) -> int:
        """
        Service the observable's inBox and outBox

        :return: the number of messages successfully serviced
        """
        if not self.isReady():
            return 0
        o = self._service_observable_out_box(limit)
        i = await self._observable.serviceQueues(limit)
        return o + i

    def _service_observable_out_box(self, limit: int = None) -> int:
        """
        Service at most `limit` number of messages from the observable's outBox.

        :return: the number of messages successfully serviced.
        """
        msg_count = 0
        while True:
            if limit and msg_count >= limit:
                break

            msg = self._observable.get_output()
            if not msg:
                break

            msg_count += 1
            msg, observer_ids = msg
            # TODO: it's assumed that all Observers are connected the same way as Validators
            self.sendToNodes(msg, observer_ids)
        return msg_count

    @async_measure_time(MetricsName.SERVICE_OBSERVER_TIME)
    async def service_observer(self, limit) -> int:
        """
        Service the observer's inBox and outBox

        :return: the number of messages successfully serviced
        """
        if not self.isReady():
            return 0
        return await self._observer.serviceQueues(limit)

    def onConnsChanged(self, joined: Set[str], left: Set[str]):
        """
        A series of operations to perform once a connection count has changed.

        - Set f to max number of failures this system can handle.
        - Set status to one of started, started_hungry or starting depending on
            the number of protocol instances.
        - Check protocol instances. See `checkInstances()`

        """
        _prev_status = self.status
        if self.isGoing():
            if self.connectedNodeCount == self.totalNodes:
                self.status = Status.started
            elif self.connectedNodeCount >= self.minimumNodes:
                self.status = Status.started_hungry
            else:
                self.status = Status.starting
        self.elector.nodeCount = self.connectedNodeCount

        if self.master_primary_name in joined:
            self.primaries_disconnection_times[self.master_replica.instId] = None
        if self.master_primary_name in left:
            logger.display('{} lost connection to primary of master'.format(self))
            self.lost_master_primary()
        elif _prev_status == Status.starting and self.status == Status.started_hungry \
                and self.primaries_disconnection_times[self.master_replica.instId] is not None \
                and self.master_primary_name is not None:
            """
            Such situation may occur if the pool has come back to reachable consensus but
            primary is still disconnected, so view change proposal makes sense now.
            """
            self._schedule_view_change()

        for inst_id, replica in self.replicas.items():
            if not replica.isMaster and replica.primaryName is not None:
                primary_node_name = replica.primaryName.split(':')[0]
                if primary_node_name in joined:
                    self.primaries_disconnection_times[inst_id] = None
                elif primary_node_name in left:
                    self.primaries_disconnection_times[inst_id] = time.perf_counter()
                    self._schedule_replica_removal(inst_id)

        if self.isReady():
            self.checkInstances()
        else:
            logger.info("{} joined nodes {} but status is {}".format(self, joined, self.status))
        # Send ledger status whether ready (connected to enough nodes) or not
        for node in joined:
            self.send_ledger_status_to_newly_connected_node(node)

        for node in left:
            self.network_i3pc_watcher.disconnect(node)

        for node in joined:
            self.network_i3pc_watcher.connect(node)

    def request_ledger_status_from_nodes(self, ledger_id, nodes=None):
        for node_name in nodes if nodes else self.nodeReg:
            if node_name == self.name:
                continue
            try:
                self._ask_for_ledger_status(node_name, ledger_id)
            except RemoteNotFound:
                logger.debug(
                    '{} did not find any remote for {} to send '
                    'request for ledger status'.format(
                        self, node_name))
                continue

    def _ask_for_ledger_status(self, node_name: str, ledger_id):
        """
        Ask other node for LedgerStatus
        """
        self.request_msg(LEDGER_STATUS, {f.LEDGER_ID.nm: ledger_id},
                         [node_name, ])
        logger.info("{} asking {} for ledger status of ledger {}".format(self, node_name, ledger_id))

    def send_ledger_status_to_newly_connected_node(self, node_name):
        self.sendLedgerStatus(node_name,
                              self.ledgerManager.ledger_sync_order[0])

    def nodeJoined(self, txn_data):
        logger.display("{} new node joined by txn {}".format(self, txn_data))
        old_required_number_of_instances = self.requiredNumberOfInstances
        self.setPoolParams()
        self.adjustReplicas(old_required_number_of_instances,
                            self.requiredNumberOfInstances)
<<<<<<< HEAD
        self.select_primaries_if_needed(old_required_number_of_instances)
=======
        leecher = self.ledgerManager._leechers[POOL_LEDGER_ID].service
        if self.requiredNumberOfInstances > old_required_number_of_instances \
                and not self.view_changer.view_change_in_progress \
                and leecher.state == LedgerState.synced:
            # Select primaries must be only after pool ledger catchup
            # or if poolLedger already caughtup and we are ordering node transaction
            self.select_primaries()
>>>>>>> 3c94ae23

    def nodeLeft(self, txn_data):
        logger.display("{} node left by txn {}".format(self, txn_data))
        old_required_number_of_instances = self.requiredNumberOfInstances
        self.setPoolParams()
        self.adjustReplicas(old_required_number_of_instances,
                            self.requiredNumberOfInstances)
        self.select_primaries_if_needed(old_required_number_of_instances)

    def select_primaries_if_needed(self, old_required_number_of_instances):
        # This function mainly used in nodeJoined and nodeLeft functions
        ledgerInfo = self.ledgerManager.getLedgerInfoByType(POOL_LEDGER_ID)

        # If required number of instances changed, we need to recalculate it.
        if self.requiredNumberOfInstances != old_required_number_of_instances \
                and not self.view_changer.view_change_in_progress \
                and ledgerInfo.state == LedgerState.synced:
            # We can call nodeJoined function during usual ordering or during catchup
            # We need to reselect primaries only during usual ordering. Because:
            # - If this is catchup, called by view change, then, we will select
            # primaries after it finish.
            # - If this is usual catchup, then, we will apply primaries from audit,
            # after catchup finish.
            self.view_changer.on_replicas_count_changed()

    @property
    def clientStackName(self):
        return self.getClientStackNameOfNode(self.name)

    @staticmethod
    def getClientStackNameOfNode(nodeName: str):
        return nodeName + CLIENT_STACK_SUFFIX

    def getClientStackHaOfNode(self, nodeName: str) -> HA:
        return self.cliNodeReg.get(self.getClientStackNameOfNode(nodeName))

    def _statusChanged(self, old: Status, new: Status) -> None:
        """
        Perform some actions based on whether this node is ready or not.

        :param old: the previous status
        :param new: the current status
        """

    def checkInstances(self) -> None:
        # TODO: Is this method really needed?
        """
        Check if this node has the minimum required number of protocol
        instances, i.e. f+1. If not, add a replica. If no election is in
        progress, this node will try to nominate one of its replicas as primary.
        This method is called whenever a connection with a  new node is
        established.
        """
        logger.debug("{} choosing to start election on the basis of count {} and nodes {}".
                     format(self, self.connectedNodeCount, self.nodestack.conns))

    def adjustReplicas(self,
                       old_required_number_of_instances: int,
                       new_required_number_of_instances: int):
        """
        Add or remove replicas depending on `f`
        """
        # TODO: refactor this
        replica_num = old_required_number_of_instances
        while replica_num < new_required_number_of_instances:
            self.replicas.add_replica(replica_num)
            self.processStashedMsgsForReplica(replica_num)
            replica_num += 1

        while replica_num > new_required_number_of_instances:
            replica_num -= 1
            self.replicas.remove_replica(replica_num)

        pop_keys(self.msgsForFutureReplicas, lambda inst_id: inst_id < new_required_number_of_instances)

        if len(self.primaries_disconnection_times) < new_required_number_of_instances:
            self.primaries_disconnection_times.extend(
                [None] * (new_required_number_of_instances - len(self.primaries_disconnection_times)))
        elif len(self.primaries_disconnection_times) > new_required_number_of_instances:
            self.primaries_disconnection_times = self.primaries_disconnection_times[:new_required_number_of_instances]

    def _dispatch_stashed_msg(self, msg, frm):
        # TODO DRY, in normal (non-stashed) case it's managed
        # implicitly by routes
        if isinstance(msg, (InstanceChange, ViewChangeDone)):
            self.sendToViewChanger(msg, frm)
            return True
        elif isinstance(msg, ThreePhaseType):
            self.sendToReplica(msg, frm)
            return True
        else:
            return False

    def processStashedMsgsForReplica(self, instId: int):
        if instId not in self.msgsForFutureReplicas:
            return
        i = 0
        while self.msgsForFutureReplicas[instId]:
            msg, frm = self.msgsForFutureReplicas[instId].popleft()
            if not self._dispatch_stashed_msg(msg, frm):
                self.discard(msg, reason="Unknown message type for replica id "
                                         "{}".format(instId),
                             logMethod=logger.warning)
            i += 1
        logger.info("{} processed {} stashed msgs for replica {}".format(self, i, instId))

    def processStashedMsgsForView(self, view_no: int):
        if view_no not in self.msgsForFutureViews:
            return
        i = 0
        while self.msgsForFutureViews[view_no]:
            msg, frm = self.msgsForFutureViews[view_no].popleft()
            if not self._dispatch_stashed_msg(msg, frm):
                self.discard(msg,
                             reason="{}Unknown message type for view no {}"
                             .format(VIEW_CHANGE_PREFIX, view_no),
                             logMethod=logger.warning)
            i += 1
        logger.info("{} processed {} stashed msgs for view no {}".format(self, i, view_no))

    def _check_view_change_completed(self):
        """
        This thing checks whether new primary was elected.
        If it was not - starts view change again
        """
        logger.info('{} running the scheduled check for view change completion'.format(self))
        if not self.view_changer.view_change_in_progress:
            logger.info('{} already completion view change'.format(self))
            return False

        self.view_changer.on_view_change_not_completed_in_time()
        return True

    @measure_time(MetricsName.SERVICE_REPLICAS_OUTBOX_TIME)
    def service_replicas_outbox(self, limit: int = None) -> int:
        """
        Process `limit` number of replica messages
        """
        # TODO: rewrite this using Router

        num_processed = 0
        for message in self.replicas.get_output(limit):
            num_processed += 1
            if isinstance(message, (PrePrepare, Prepare, Commit, Checkpoint)):
                self.send(message)
            elif isinstance(message, Ordered):
                self.try_processing_ordered(message)
            elif isinstance(message, tuple) and isinstance(message[1], Reject):
                with self.metrics.measure_time(MetricsName.NODE_SEND_REJECT_TIME):
                    digest, reject = message
                    result_reject = Reject(
                        reject.identifier,
                        reject.reqId,
                        self.reasonForClientFromException(
                            reject.reason))
                    # TODO: What the case when reqKey will be not in requestSender dict
                    if digest in self.requestSender:
                        self.transmitToClient(result_reject, self.requestSender[digest])
                        self.doneProcessingReq(digest)
            elif isinstance(message, Exception):
                self.processEscalatedException(message)
            else:
                # TODO: should not this raise exception?
                logger.error("Received msg {} and don't "
                             "know how to handle it".format(message))
        return num_processed

    def serviceViewChangerOutBox(self, limit: int = None) -> int:
        """
        Service at most `limit` number of messages from the view_changer's outBox.

        :return: the number of messages successfully serviced.
        """
        msgCount = 0
        while self.view_changer.outBox and (not limit or msgCount < limit):
            msgCount += 1
            msg = self.view_changer.outBox.popleft()
            if isinstance(msg, (InstanceChange, ViewChangeDone)):
                self.send(msg)
            else:
                logger.error("Received msg {} and don't know how to handle it".
                             format(msg))
        return msgCount

    async def serviceViewChangerInbox(self, limit: int = None) -> int:
        """
        Service at most `limit` number of messages from the view_changer's outBox.

        :return: the number of messages successfully serviced.
        """
        msgCount = 0
        while self.msgsToViewChanger and (not limit or msgCount < limit):
            msgCount += 1
            msg = self.msgsToViewChanger.popleft()
            self.view_changer.inBox.append(msg)
        await self.view_changer.serviceQueues(limit)
        return msgCount

    @property
    def hasPrimary(self) -> bool:
        """
        Whether this node has primary of any protocol instance
        """
        # TODO: remove this property?
        return self.replicas.some_replica_is_primary

    @property
    def has_master_primary(self) -> bool:
        """
        Whether this node has primary of master protocol instance
        """
        # TODO: remove this property?
        return self.replicas.master_replica_is_primary

    @property
    def master_primary_name(self) -> Optional[str]:
        """
        Return the name of the primary node of the master instance
        """

        master_primary_name = self.master_replica.primaryName
        if master_primary_name:
            return self.master_replica.getNodeName(master_primary_name)
        return None

    @property
    def master_last_ordered_3PC(self) -> Tuple[int, int]:
        return self.master_replica.last_ordered_3pc

    @property
    def master_replica(self):
        # TODO: this must be refactored.
        # Accessing Replica directly should be prohibited
        return self.replicas._master_replica

    def msgHasAcceptableInstId(self, msg, frm) -> bool:
        """
        Return true if the instance id of message corresponds to a correct
        replica.

        :param msg: the node message to validate
        :return:
        """
        # TODO: refactor this! this should not do anything except checking!
        instId = getattr(msg, f.INST_ID.nm, None)
        if not (isinstance(instId, int) and instId >= 0):
            return False
        if instId >= self.requiredNumberOfInstances:
            if instId not in self.msgsForFutureReplicas:
                self.msgsForFutureReplicas[instId] = deque()
            self.msgsForFutureReplicas[instId].append((msg, frm))
            logger.debug("{} queueing message {} for future protocol instance {}".format(self, msg, instId))
            return False
        return True

    def _is_initial_view_change_now(self):
        return (self.viewNo == 0) and (self.master_primary_name is None)

    def msgHasAcceptableViewNo(self, msg, frm) -> bool:
        """
        Return true if the view no of message corresponds to the current view
        no or a view no in the future
        :param msg: the node message to validate
        :return:
        """
        # TODO: refactor this! this should not do anything except checking!
        view_no = getattr(msg, f.VIEW_NO.nm, None)
        if not (isinstance(view_no, int) and view_no >= 0):
            return False
        if self.viewNo - view_no > 1:
            self.discard(msg, "un-acceptable viewNo {}"
                         .format(view_no), logMethod=logger.warning)
        if isinstance(msg, ViewChangeDone) and view_no < self.viewNo:
            self.discard(msg, "Proposed viewNo {} less, then current {}"
                         .format(view_no, self.viewNo), logMethod=logger.warning)
        elif (view_no > self.viewNo) or self._is_initial_view_change_now():
            if view_no not in self.msgsForFutureViews:
                self.msgsForFutureViews[view_no] = deque()
            logger.debug('{} stashing a message for a future view: {}'.format(self, msg))
            self.msgsForFutureViews[view_no].append((msg, frm))
            if isinstance(msg, ViewChangeDone):
                future_vcd_msg = FutureViewChangeDone(vcd_msg=msg)
                self.msgsToViewChanger.append((future_vcd_msg, frm))
        else:
            return True
        return False

    @measure_time(MetricsName.SEND_TO_REPLICA_TIME)
    def sendToReplica(self, msg, frm):
        """
        Send the message to the intended replica.

        :param msg: the message to send
        :param frm: the name of the node which sent this `msg`
        """
        # TODO: discard or stash messages here instead of doing
        # this in msgHas* methods!!!
        if self.msgHasAcceptableInstId(msg, frm):
            self.replicas.pass_message((msg, frm), msg.instId)

    def sendToViewChanger(self, msg, frm):
        """
        Send the message to the intended view changer.

        :param msg: the message to send
        :param frm: the name of the node which sent this `msg`
        """
        if (isinstance(msg, InstanceChange) or
                self.msgHasAcceptableViewNo(msg, frm)):
            logger.debug("{} sending message to view changer: {}".
                         format(self, (msg, frm)))
            self.msgsToViewChanger.append((msg, frm))

    def send_to_observer(self, msg, frm):
        """
        Send the message to the observer.

        :param msg: the message to send
        :param frm: the name of the node which sent this `msg`
        """
        logger.debug("{} sending message to observer: {}".
                     format(self, (msg, frm)))
        self._observer.append_input(msg, frm)

    def handleOneNodeMsg(self, wrappedMsg):
        """
        Validate and process one message from a node.

        :param wrappedMsg: Tuple of message and the name of the node that sent
        the message
        """
        try:
            vmsg = self.validateNodeMsg(wrappedMsg)
            if vmsg:
                logger.trace("{} msg validated {}".format(self, wrappedMsg),
                             extra={"tags": ["node-msg-validation"]})
                self.unpackNodeMsg(*vmsg)
            else:
                logger.debug("{} invalidated msg {}".format(self, wrappedMsg),
                             extra={"tags": ["node-msg-validation"]})
        except SuspiciousNode as ex:
            self.reportSuspiciousNodeEx(ex)
        except Exception as ex:
            msg, frm = wrappedMsg
            self.discard(msg, ex, logger.info)

    @measure_time(MetricsName.VALIDATE_NODE_MSG_TIME)
    def validateNodeMsg(self, wrappedMsg):
        """
        Validate another node's message sent to this node.

        :param wrappedMsg: Tuple of message and the name of the node that sent
        the message
        :return: Tuple of message from node and name of the node
        """
        msg, frm = wrappedMsg
        if self.isNodeBlacklisted(frm):
            self.discard(str(msg)[:256], "received from blacklisted node {}".format(frm), logger.display)
            return None

        with self.metrics.measure_time(MetricsName.INT_VALIDATE_NODE_MSG_TIME):
            try:
                message = node_message_factory.get_instance(**msg)
            except (MissingNodeOp, InvalidNodeOp) as ex:
                raise ex
            except Exception as ex:
                raise InvalidNodeMsg(str(ex))

        try:
            self.verifySignature(message)
        except BaseExc as ex:
            raise SuspiciousNode(frm, ex, message) from ex
        logger.debug("{} received node message from {}: {}".format(self, frm, message), extra={"cli": False})
        return message, frm

    def unpackNodeMsg(self, msg, frm) -> None:
        """
        If the message is a batch message validate each message in the batch,
        otherwise add the message to the node's inbox.

        :param msg: a node message
        :param frm: the name of the node that sent this `msg`
        """
        # TODO: why do we unpack batches here? Batching is a feature of
        # a transport, it should be encapsulated.

        if isinstance(msg, Batch):
            logger.trace("{} processing a batch {}".format(self, msg))
            with self.metrics.measure_time(MetricsName.UNPACK_BATCH_TIME):
                for m in msg.messages:
                    try:
                        m = self.nodestack.deserializeMsg(m)
                    except Exception as ex:
                        logger.warning("Got error {} while processing {} message".format(ex, m))
                        continue
                    self.handleOneNodeMsg((m, frm))
        else:
            self.postToNodeInBox(msg, frm)

    def postToNodeInBox(self, msg, frm):
        """
        Append the message to the node inbox

        :param msg: a node message
        :param frm: the name of the node that sent this `msg`
        """
        logger.trace("{} appending to nodeInbox {}".format(self, msg))
        self.nodeInBox.append((msg, frm))

    @async_measure_time(MetricsName.PROCESS_NODE_INBOX_TIME)
    async def processNodeInBox(self):
        """
        Process the messages in the node inbox asynchronously.
        """
        while self.nodeInBox:
            m = self.nodeInBox.popleft()
            await self.process_one_node_message(m)

    async def process_one_node_message(self, m):
        try:
            await self.nodeMsgRouter.handle(m)
        except SuspiciousNode as ex:
            self.reportSuspiciousNodeEx(ex)
            self.discard(m, ex, logger.debug)

    def handleOneClientMsg(self, wrappedMsg):
        """
        Validate and process a client message

        :param wrappedMsg: a message from a client
        """
        try:
            vmsg = self.validateClientMsg(wrappedMsg)
            if vmsg:
                self.unpackClientMsg(*vmsg)
        except BlowUp:
            raise
        except Exception as ex:
            msg, frm = wrappedMsg
            friendly = friendlyEx(ex)
            if isinstance(ex, SuspiciousClient):
                self.reportSuspiciousClient(frm, friendly)

            self.handleInvalidClientMsg(ex, wrappedMsg)

    def handleInvalidClientMsg(self, ex, wrappedMsg):
        msg, frm = wrappedMsg
        exc = ex.__cause__ if ex.__cause__ else ex
        friendly = friendlyEx(ex)
        reason = self.reasonForClientFromException(ex)
        if isinstance(msg, Request):
            msg = msg.as_dict
        identifier = idr_from_req_data(msg)
        # we send reqId == 1 when we need to reply on invalid LEDGER_STATUS
        reqId = msg.get(f.REQ_ID.nm) or 1
        if not reqId:
            reqId = getattr(exc, f.REQ_ID.nm, None)
            if not reqId:
                reqId = getattr(ex, f.REQ_ID.nm, None)
        self.send_nack_to_client((identifier, reqId), reason, frm)
        self.discard(wrappedMsg, friendly, logger.info, cliOutput=True)
        self._specific_invalid_client_msg_handling(ex, msg, frm)

    def _specific_invalid_client_msg_handling(self, ex, msg, frm):
        op = msg.get('op')
        if (op == LEDGER_STATUS):
            self._invalid_client_ledger_status_handling(ex, msg, frm)

    def _invalid_client_ledger_status_handling(self, ex, msg, frm):
        # This specific validation handles incorrect client LEDGER_STATUS message
        logger.info("{} received bad LEDGER_STATUS message from client {}. "
                    "Reason: {}. ".format(self, frm, ex.args[0]))
        # Since client can't yet handle denial of LEDGER_STATUS,
        # node send his LEDGER_STATUS back
        self.send_ledger_status_to_client(msg.get(f.LEDGER_ID.nm),
                                          msg.get(f.TXN_SEQ_NO.nm),
                                          msg.get(f.VIEW_NO.nm),
                                          msg.get(f.PP_SEQ_NO.nm),
                                          msg.get(f.MERKLE_ROOT.nm),
                                          CURRENT_PROTOCOL_VERSION,
                                          frm)

    def validateClientMsg(self, wrappedMsg):
        """
        Validate a message sent by a client.
        :param wrappedMsg: a message from a client
        :return: Tuple of clientMessage and client address
        """
        msg, frm = wrappedMsg
        if self.isClientBlacklisted(frm):
            self.discard(str(msg)[:256], "received from blacklisted client {}".format(frm), logger.display)
            return None

        needStaticValidation = False
        if all([msg.get(OPERATION), msg.get(f.REQ_ID.nm),
                idr_from_req_data(msg)]):
            cls = self.client_request_class
            needStaticValidation = True
        elif OP_FIELD_NAME in msg:
            op = msg[OP_FIELD_NAME]
            cls = node_message_factory.get_type(op)
            if cls not in (Batch, LedgerStatus, CatchupReq):
                raise InvalidClientMsgType(cls, msg.get(f.REQ_ID.nm))
        else:
            raise InvalidClientRequest(msg.get(f.IDENTIFIER.nm),
                                       msg.get(f.REQ_ID.nm))
        try:
            cMsg = cls(**msg)
        except TypeError as ex:
            raise InvalidClientRequest(msg.get(f.IDENTIFIER.nm),
                                       msg.get(f.REQ_ID.nm),
                                       str(ex))
        except Exception as ex:
            raise InvalidClientRequest(msg.get(f.IDENTIFIER.nm),
                                       msg.get(f.REQ_ID.nm)) from ex

        if needStaticValidation:
            self.doStaticValidation(cMsg)

        self.execute_hook(NodeHooks.PRE_SIG_VERIFICATION, cMsg)
        self.verifySignature(cMsg)
        self.execute_hook(NodeHooks.POST_SIG_VERIFICATION, cMsg)
        # Suspicions should only be raised when lot of sig failures are
        # observed
        # try:
        #     self.verifySignature(cMsg)
        # except UnknownIdentifier as ex:
        #     raise
        # except Exception as ex:
        #     raise SuspiciousClient from ex
        logger.trace("{} received CLIENT message: {}".
                     format(self.clientstack.name, cMsg))
        return cMsg, frm

    def unpackClientMsg(self, msg, frm):
        """
        If the message is a batch message validate each message in the batch,
        otherwise add the message to the node's clientInBox.
        But node return a Nack message if View Change in progress
        :param msg: a client message
        :param frm: the name of the client that sent this `msg`
        """

        if isinstance(msg, Batch):
            for m in msg.messages:
                # This check is done since Client uses NodeStack (which can
                # send and receive BATCH) to talk to nodes but Node uses
                # ClientStack (which cannot send or receive BATCH).
                # TODO: The solution is to have both kind of stacks be able to
                # parse BATCH messages
                if m in (ZStack.pingMessage, ZStack.pongMessage):
                    continue
                m = self.clientstack.deserializeMsg(m)
                self.handleOneClientMsg((m, frm))
        else:
            msg_dict = msg.as_dict if isinstance(msg, Request) else msg
            if isinstance(msg_dict, dict):
                if self.view_changer.view_change_in_progress and self.is_request_need_quorum(msg_dict):
                    self.discard(msg_dict,
                                 reason="view change in progress",
                                 logMethod=logger.debug)
                    self.send_nack_to_client((idr_from_req_data(msg_dict),
                                              msg_dict.get(f.REQ_ID.nm, None)),
                                             "Client request is discarded since view "
                                             "change is in progress", frm)
                    return
            self.postToClientInBox(msg, frm)

    def postToClientInBox(self, msg, frm):
        """
        Append the message to the node's clientInBox

        :param msg: a client message
        :param frm: the name of the node that sent this `msg`
        """
        self.clientInBox.append((msg, frm))

    async def processClientInBox(self):
        """
        Process the messages in the node's clientInBox asynchronously.
        All messages in the inBox have already been validated, including
        signature check.
        """
        while self.clientInBox:
            m = self.clientInBox.popleft()
            req, frm = m
            logger.debug("{} processing {} request {}".
                         format(self.clientstack.name, frm, req),
                         extra={"cli": True,
                                "tags": ["node-msg-processing"]})

            try:
                await self.clientMsgRouter.handle(m)
            except InvalidClientMessageException as ex:
                self.handleInvalidClientMsg(ex, m)

    # TODO: change sending format from Reject to (digest, Reject)
    # if you will use this method
    def _reject_msg(self, msg, frm, reason):
        reqKey = (msg.identifier, msg.reqId)
        reject = Reject(*reqKey,
                        reason)
        self.transmitToClient(reject, frm)

    def postPoolLedgerCaughtUp(self, **kwargs):
        self.mode = Mode.discovered
        # The node might have discovered more nodes, so see if schedule
        # election if needed.
        if isinstance(self.poolManager, TxnPoolManager):
            self.checkInstances()

        # TODO: why we do it this way?
        # Initialising node id in case where node's information was not present
        # in pool ledger at the time of starting, happens when a non-genesis
        # node starts
        self.id

    def postDomainLedgerCaughtUp(self, **kwargs):
        pass

    def postAuditLedgerCaughtUp(self, **kwargs):
        pass

    def preLedgerCatchUp(self, ledger_id):
        # Process any Ordered requests. This causes less transactions to be
        # requested during catchup. Also commits any uncommitted state that
        # can be committed
        logger.info('{} going to process any ordered requests before starting catchup.'.format(self))
        self.force_process_ordered()
        self.processStashedOrderedReqs()

        # revert uncommitted txns and state for unordered requests
        r = self.master_replica.revert_unordered_batches()
        logger.info('{} reverted {} batches before starting catch up for ledger {}'.format(self, r, ledger_id))

    def postLedgerCatchUp(self, ledger_id, last_caughtup_3pc):
        pass

    def postTxnFromCatchupAddedToLedger(self, ledger_id: int, txn: Any):
        rh = self.postRecvTxnFromCatchup(ledger_id, txn)
        if rh:
            rh.updateState([txn], isCommitted=True)
            state = self.getState(ledger_id)
            state.commit(rootHash=state.headHash)
            if ledger_id == DOMAIN_LEDGER_ID and rh.ts_store:
                rh.ts_store.set(get_txn_time(txn),
                                state.headHash)
            logger.trace("{} added transaction with seqNo {} to ledger {} during catchup, state root {}"
                         .format(self, get_seq_no(txn), ledger_id,
                                 state_roots_serializer.serialize(bytes(state.committedHeadHash))))
        self.updateSeqNoMap([txn], ledger_id)
        self._clear_request_for_txn(ledger_id, txn)

    def _clear_request_for_txn(self, ledger_id, txn):
        req_key = get_digest(txn)
        if req_key is not None:
            self.master_replica.discard_req_key(ledger_id, req_key)
            reqState = self.requests.get(req_key, None)
            if reqState:
                if reqState.forwarded and not reqState.executed:
                    self.mark_request_as_executed(reqState.request)
                    self.requests.ordered_by_replica(reqState.request.key)
                    self.requests.free(reqState.request.key)
                    self.doneProcessingReq(req_key)
                if not reqState.forwarded:
                    self.requests.pop(req_key, None)
                    self._clean_req_from_verified(reqState.request)
                    self.doneProcessingReq(req_key)

    def postRecvTxnFromCatchup(self, ledgerId: int, txn: Any):
        if ledgerId == POOL_LEDGER_ID:
            self.poolManager.onPoolMembershipChange(txn)
        if ledgerId == DOMAIN_LEDGER_ID:
            self.post_txn_from_catchup_added_to_domain_ledger(txn)
        typ = get_type(txn)
        # Since a ledger can contain txns which can be processed by an arbitrary number of request handlers;
        # ledger-to-request_handler is a one-to-many relationship
        rh = self.get_req_handler(txn_type=typ)
        return rh

    # TODO: should be renamed to `post_all_ledgers_caughtup`
    def allLedgersCaughtUp(self):
        if self.num_txns_caught_up_in_last_catchup() == 0:
            self.catchup_rounds_without_txns += 1
        last_txn = self.getLedger(AUDIT_LEDGER_ID).get_last_committed_txn()
        if last_txn:
            data = get_payload_data(last_txn)
            self.ledgerManager.last_caught_up_3PC = (data[AUDIT_TXN_VIEW_NO], data[AUDIT_TXN_PP_SEQ_NO])
        else:
            self.ledgerManager.last_caught_up_3PC = (0, 0)
        last_caught_up_3PC = self.ledgerManager.last_caught_up_3PC
        master_last_ordered_3PC = self.master_last_ordered_3PC
        self.mode = Mode.synced
        for replica in self.replicas.values():
            replica.on_catch_up_finished(last_caught_up_3PC,
                                         master_last_ordered_3PC)
        logger.info('{}{} caught up till {}'
                    .format(CATCH_UP_PREFIX, self, last_caught_up_3PC),
                    extra={'cli': True})
        # Replica's messages should be processed right after unstashing because the node
        # may not need a new one catchup. But in case with processing 3pc messages in
        # next looper iteration, new catchup will have already begun and unstashed 3pc
        # messages will stash again.
        # TODO: Divide different catchup iterations for different looper iterations. And remove this call after.
        if self.view_change_in_progress:
            self._process_replica_messages()

        # TODO: Maybe a slight optimisation is to check result of
        # `self.num_txns_caught_up_in_last_catchup()`
        self.processStashedOrderedReqs()

        # More than one catchup may be needed during the current ViewChange protocol
        # TODO: separate view change and catchup logic
        if self.is_catchup_needed():
            logger.info('{} needs to catchup again'.format(self))
            self.start_catchup()
        else:
            logger.info('{}{} does not need any more catchups'
                        .format(CATCH_UP_PREFIX, self),
                        extra={'cli': True})

            self.no_more_catchups_needed()

            if self.view_change_in_progress:
                self.view_changer.on_catchup_complete()
            else:
                self.elector.on_catchup_complete()

    def is_catchup_needed(self) -> bool:
        """
        Check if received a quorum of view change done messages and if yes
        check if caught up till the
        Check if all requests ordered till last prepared certificate
        Check if last catchup resulted in no txns
        """
        # More than one catchup may be needed during the current ViewChange protocol
        # No more catchup is needed if this is a common catchup (not part of View Change)
        if not self.view_change_in_progress:
            return False

        if self.caught_up_for_current_view():
            logger.info('{} is caught up for the current view {}'.format(self, self.viewNo))
            return False
        logger.info('{} is not caught up for the current view {}'.format(self, self.viewNo))

        if self.num_txns_caught_up_in_last_catchup() == 0:
            if self.has_ordered_till_last_prepared_certificate():
                logger.info('{} ordered till last prepared certificate'.format(self))
                return False

        if self.is_catch_up_limit():
            return False

        return True

    def caught_up_for_current_view(self) -> bool:
        if not self.view_changer._hasViewChangeQuorum:
            logger.info('{} does not have view change quorum for view {}'.format(self, self.viewNo))
            return False
        vc = self.view_changer.get_sufficient_same_view_change_done_messages()
        if not vc:
            logger.info('{} does not have acceptable ViewChangeDone for view {}'.format(self, self.viewNo))
            return False
        ledger_info = vc[1]
        for lid, size, root_hash in ledger_info:
            ledger = self.ledgerManager.ledgerRegistry[lid].ledger
            if size == 0:
                continue
            if ledger.size < size:
                return False
            if ledger.hashToStr(
                    ledger.tree.merkle_tree_hash(0, size)) != root_hash:
                return False
        return True

    def has_ordered_till_last_prepared_certificate(self) -> bool:
        lst = self.master_replica.last_prepared_before_view_change
        if lst is None:
            return True
        return compare_3PC_keys(lst, self.master_replica.last_ordered_3pc) >= 0

    def is_catch_up_limit(self):
        ts_since_catch_up_start = time.perf_counter() - self._catch_up_start_ts
        if ts_since_catch_up_start >= self.config.MIN_TIMEOUT_CATCHUPS_DONE_DURING_VIEW_CHANGE:
            logger.info('{} has completed {} catchup rounds for {} seconds'.
                        format(self, self.catchup_rounds_without_txns, ts_since_catch_up_start))
            # No more 3PC messages will be processed since maximum catchup
            # rounds have been done
            self.master_replica.last_prepared_before_view_change = None
            return True
        return False

    def num_txns_caught_up_in_last_catchup(self) -> int:
        count = sum([leecher.service.num_txns_caught_up
                     for leecher in self.ledgerManager._leechers.values()])
        logger.info('{} caught up to {} txns in the last catchup'.format(self, count))
        return count

    def no_more_catchups_needed(self):
        # This method is called when no more catchups needed
        self._catch_up_start_ts = 0

    def getLedger(self, ledgerId) -> Ledger:
        return self.ledgerManager.getLedgerInfoByType(ledgerId).ledger

    def getState(self, ledgerId) -> PruningState:
        return self.states.get(ledgerId)

    def post_txn_from_catchup_added_to_domain_ledger(self, txn):
        if get_type(txn) == NYM:
            self.addNewRole(txn)

    def getLedgerStatus(self, ledgerId: int):
        if ledgerId == POOL_LEDGER_ID and not self.poolLedger:
            # Since old style nodes don't know have pool ledger
            return None
        return self.build_ledger_status(ledgerId)

    def sendLedgerStatus(self, nodeName: str, ledgerId: int):
        ledgerStatus = self.getLedgerStatus(ledgerId)
        if ledgerStatus:
            self.sendToNodes(ledgerStatus, [nodeName])
        else:
            logger.info("{} not sending ledger {} status to {} as it is null".format(self, ledgerId, nodeName))

    def send_ledger_status_to_client(self, lid, txn_s_n, v, p, merkle, protocol, client):
        ls = LedgerStatus(lid, txn_s_n, v, p, merkle, protocol)
        self.transmitToClient(ls, client)

    def doStaticValidation(self, request: Request):
        identifier, req_id, operation = request.identifier, request.reqId, request.operation
        if TXN_TYPE not in operation:
            raise InvalidClientRequest(identifier, req_id)

        self.execute_hook(NodeHooks.PRE_STATIC_VALIDATION, request=request)
        if operation[TXN_TYPE] != GET_TXN:
            # GET_TXN is generic, needs no request handler

            req_handler = self.get_req_handler(txn_type=operation[TXN_TYPE])
            if not req_handler:
                # TODO: This code should probably be removed.
                if self.opVerifiers:
                    try:
                        for v in self.opVerifiers:
                            v.verify(operation)
                    except Exception as ex:
                        raise InvalidClientRequest(identifier, req_id) from ex
                else:
                    raise InvalidClientRequest(identifier, req_id, 'invalid {}: {}'.
                                               format(TXN_TYPE, operation[TXN_TYPE]))
            else:
                req_handler.doStaticValidation(request)

        self.execute_hook(NodeHooks.POST_STATIC_VALIDATION, request=request)

    def doDynamicValidation(self, request: Request):
        """
        State based validation
        """
        self.execute_hook(NodeHooks.PRE_DYNAMIC_VALIDATION, request=request)
        operation = request.operation
        req_handler = self.get_req_handler(txn_type=operation[TXN_TYPE])
        req_handler.validate(request)
        self.execute_hook(NodeHooks.POST_DYNAMIC_VALIDATION, request=request)

    def applyReq(self, request: Request, cons_time: int):
        """
        Apply request to appropriate ledger and state. `cons_time` is the
        UTC epoch at which consensus was reached.
        """
        self.execute_hook(NodeHooks.PRE_REQUEST_APPLICATION, request=request,
                          cons_time=cons_time)
        req_handler = self.get_req_handler(txn_type=request.operation[TXN_TYPE])
        seq_no, txn = req_handler.apply(request, cons_time)
        ledger_id = self.ledger_id_for_request(request)
        self.execute_hook(NodeHooks.POST_REQUEST_APPLICATION, request=request,
                          cons_time=cons_time, ledger_id=ledger_id,
                          seq_no=seq_no, txn=txn)

    def apply_stashed_reqs(self, ordered):
        request_ids = ordered.valid_reqIdr
        requests = []
        for req_key in request_ids:
            if req_key in self.requests:
                req = self.requests[req_key].finalised
            else:
                logger.warning("Could not apply stashed requests due to non-existent requests")
                return
            _, seq_no = self.seqNoDB.get(req.digest)
            if seq_no is None:
                requests.append(req)
        three_pc_batch = ThreePcBatch.from_ordered(ordered)
        self.apply_reqs(requests, three_pc_batch)

    def apply_reqs(self, requests, three_pc_batch: ThreePcBatch):
        for req in requests:
            self.applyReq(req, three_pc_batch.pp_time)
        self.onBatchCreated(three_pc_batch)

    def handle_request_if_forced(self, request: Request):
        if request.isForced():
            req_handler = self.get_req_handler(
                txn_type=request.operation[TXN_TYPE])
            req_handler.validate(request)
            req_handler.applyForced(request)

    @measure_time(MetricsName.PROCESS_REQUEST_TIME)
    def processRequest(self, request: Request, frm: str):
        """
        Handle a REQUEST from the client.
        If the request has already been executed, the node re-sends the reply to
        the client. Otherwise, the node acknowledges the client request, adds it
        to its list of client requests, and sends a PROPAGATE to the
        remaining nodes.

        :param request: the REQUEST from the client
        :param frm: the name of the client that sent this REQUEST
        """
        logger.debug("{} received client request: {} from {}".
                     format(self.name, request, frm))
        self.nodeRequestSpikeMonitorData['accum'] += 1

        # TODO: What if client sends requests with same request id quickly so
        # before reply for one is generated, the other comes. In that
        # case we need to keep track of what requests ids node has seen
        # in-memory and once request with a particular request id is processed,
        # it should be removed from that in-memory DS.

        # If request is already processed(there is a reply for the
        # request in
        # the node's transaction store then return the reply from the
        # transaction store)
        # TODO: What if the reply was a REQNACK? Its not gonna be found in the
        # replies.

        txn_type = request.operation[TXN_TYPE]

        if self.is_action(txn_type):
            self.process_action(request, frm)

        elif txn_type == GET_TXN:
            self.handle_get_txn_req(request, frm)
            self.total_read_request_number += 1

        elif self.is_query(txn_type):
            self.process_query(request, frm)
            self.total_read_request_number += 1

        elif self.can_write_txn(txn_type):
            reply = self.getReplyFromLedgerForRequest(request)
            if reply:
                logger.debug("{} returning REPLY from already processed "
                             "REQUEST: {}".format(self, request))
                self.transmitToClient(reply, frm)
                return

            # If the node is not already processing the request
            if not self.isProcessingReq(request.key):
                self.startedProcessingReq(request.key, frm)
                # forced request should be processed before consensus
                self.handle_request_if_forced(request)

            # If not already got the propagate request(PROPAGATE) for the
            # corresponding client request(REQUEST)
            self.recordAndPropagate(request, frm)
            self.send_ack_to_client((request.identifier, request.reqId), frm)

        else:
            raise InvalidClientRequest(
                request.identifier,
                request.reqId,
                'Pool is in readonly mode, try again in 60 seconds')

    def is_query(self, txn_type) -> bool:
        # Does the transaction type correspond to a read?
        handler = self.get_req_handler(txn_type=txn_type)
        return handler and isinstance(handler,
                                      LedgerRequestHandler
                                      ) and handler.is_query(txn_type)

    def is_action(self, txn_type) -> bool:
        return txn_type in self.actionReqHandler.operation_types

    def can_write_txn(self, txn_type):
        return True

    def process_query(self, request: Request, frm: str):
        # Process a read request from client
        handler = self.get_req_handler(txn_type=request.operation[TXN_TYPE])
        try:
            handler.doStaticValidation(request)
            self.send_ack_to_client((request.identifier, request.reqId), frm)
        except Exception as ex:
            self.send_nack_to_client((request.identifier, request.reqId),
                                     str(ex), frm)
        result = handler.get_query_response(request)
        self.transmitToClient(Reply(result), frm)

    def process_action(self, request, frm):
        # Process an execute action request
        self.send_ack_to_client((request.identifier, request.reqId), frm)
        try:
            self.actionReqHandler.validate(request)
            result = self.actionReqHandler.apply(request)
            self.transmitToClient(Reply(result), frm)
        except Exception as ex:
            self.transmitToClient(Reject(request.identifier,
                                         request.reqId,
                                         str(ex)), frm)

    # noinspection PyUnusedLocal
    @measure_time(MetricsName.PROCESS_PROPAGATE_TIME)
    def processPropagate(self, msg: Propagate, frm):
        """
        Process one propagateRequest sent to this node asynchronously

        - If this propagateRequest hasn't been seen by this node, then broadcast
        it to all nodes after verifying the the signature.
        - Add the client to blacklist if its signature is invalid

        :param msg: the propagateRequest
        :param frm: the name of the node which sent this `msg`
        """
        logger.debug("{} received propagated request: {}".
                     format(self.name, msg))

        request = TxnUtilConfig.client_request_class(**msg.request)

        clientName = msg.senderClient

        if not self.isProcessingReq(request.key):
            ledger_id, seq_no = self.seqNoDB.get(request.key)
            if ledger_id is not None and seq_no is not None:
                self._clean_req_from_verified(request)
                logger.debug("{} ignoring propagated request {} "
                             "since it has been already ordered"
                             .format(self.name, msg))
                return

            self.startedProcessingReq(request.key, clientName)
            # forced request should be processed before consensus
            self.handle_request_if_forced(request)

        else:
            if clientName is not None and \
                    not self.is_sender_known_for_req(request.key):
                # Since some propagates might not include the client name
                self.set_sender_for_req(request.key,
                                        clientName)

        self.requests.add_propagate(request, frm)

        self.propagate(request, clientName)
        self.tryForwarding(request)

    def startedProcessingReq(self, key, frm):
        self.requestSender[key] = frm

    def isProcessingReq(self, key) -> bool:
        return key in self.requestSender

    def doneProcessingReq(self, key):
        if key in self.requestSender:
            self.requestSender.pop(key)

    def is_sender_known_for_req(self, key):
        return self.requestSender.get(key) is not None

    def set_sender_for_req(self, key, frm):
        self.requestSender[key] = frm

    def send_ack_to_client(self, req_key, to_client):
        self.transmitToClient(RequestAck(*req_key), to_client)

    def send_nack_to_client(self, req_key, reason, to_client):
        self.transmitToClient(RequestNack(*req_key, reason), to_client)

    def handle_get_txn_req(self, request: Request, frm: str):
        """
        Handle GET_TXN request
        """
        ledger_id = request.operation.get(f.LEDGER_ID.nm, DOMAIN_LEDGER_ID)
        if ledger_id not in self.ledger_to_req_handler:
            self.send_nack_to_client((request.identifier, request.reqId),
                                     'Invalid ledger id {}'.format(ledger_id),
                                     frm)
            return

        seq_no = request.operation.get(DATA)
        self.send_ack_to_client((request.identifier, request.reqId), frm)
        ledger = self.getLedger(ledger_id)

        try:
            txn = self.getReplyFromLedger(ledger, seq_no)
        except KeyError:
            txn = None

        if txn is None:
            logger.debug(
                "{} can not handle GET_TXN request: ledger doesn't "
                "have txn with seqNo={}".format(self, str(seq_no)))

        result = {
            f.IDENTIFIER.nm: request.identifier,
            f.REQ_ID.nm: request.reqId,
            TXN_TYPE: request.operation[TXN_TYPE],
            DATA: None
        }

        if txn:
            result[DATA] = txn.result
            result[f.SEQ_NO.nm] = get_seq_no(txn.result)

        self.transmitToClient(Reply(result), frm)

    @measure_time(MetricsName.PROCESS_ORDERED_TIME)
    def processOrdered(self, ordered: Ordered):
        """
        Execute ordered request

        :param ordered: an ordered request
        :return: whether executed
        """

        if ordered.instId not in self.instances.ids:
            logger.warning('{} got ordered request for instance {} which '
                           'does not exist'.format(self, ordered.instId))
            return False

        if ordered.instId != self.instances.masterId:
            # Requests from backup replicas are not executed
            logger.trace("{} got ordered requests from backup replica {}"
                         .format(self, ordered.instId))
            with self.metrics.measure_time(MetricsName.MONITOR_REQUEST_ORDERED_TIME):
                self.monitor.requestOrdered(ordered.valid_reqIdr + ordered.invalid_reqIdr,
                                            ordered.instId,
                                            self.requests,
                                            byMaster=False)
            return False

        logger.trace("{} got ordered requests from master replica"
                     .format(self))

        logger.debug("{} executing Ordered batch {} {} of {} requests"
                     .format(self.name,
                             ordered.viewNo,
                             ordered.ppSeqNo,
                             len(ordered.valid_reqIdr)))

        self.executeBatch(ThreePcBatch.from_ordered(ordered),
                          ordered.valid_reqIdr,
                          ordered.invalid_reqIdr,
                          ordered.auditTxnRootHash)

        with self.metrics.measure_time(MetricsName.MONITOR_REQUEST_ORDERED_TIME):
            self.monitor.requestOrdered(ordered.valid_reqIdr + ordered.invalid_reqIdr,
                                        ordered.instId,
                                        self.requests,
                                        byMaster=True)

        return True

    def force_process_ordered(self):
        """
        Take any messages from replica that have been ordered and process
        them, this should be done rarely, like before catchup starts
        so a more current LedgerStatus can be sent.
        can be called either
        1. when node is participating, this happens just before catchup starts
        so the node can have the latest ledger status or
        2. when node is not participating but a round of catchup is about to be
        started, here is forces all the replica ordered messages to be appended
        to the stashed ordered requests and the stashed ordered requests are
        processed with appropriate checks
        """

        for instance_id, messages in self.replicas.take_ordereds_out_of_turn():
            num_processed = 0
            for message in messages:
                self.try_processing_ordered(message)
                num_processed += 1
            logger.debug('{} processed {} Ordered batches for instance {} '
                         'before starting catch up'
                         .format(self, num_processed, instance_id))

    def try_processing_ordered(self, msg):
        if self.isParticipating:
            self.processOrdered(msg)
        else:
            logger.debug("{} stashing {} since mode is {}".format(self, msg, self.mode))
            self.stashedOrderedReqs.append(msg)

    def processEscalatedException(self, ex):
        """
        Process an exception escalated from a Replica
        """
        if isinstance(ex, SuspiciousNode):
            self.reportSuspiciousNodeEx(ex)
        else:
            raise RuntimeError("unhandled replica-escalated exception") from ex

    def _update_new_ordered_reqs_count(self):
        """
        Checks if any requests have been ordered since last performance check
        and updates the performance check data store if needed.
        :return: True if new ordered requests, False otherwise
        """
        last_num_ordered = self._last_performance_check_data.get('num_ordered')
        num_ordered = sum(num for num, _ in self.monitor.numOrderedRequests.values())
        if num_ordered != last_num_ordered:
            self._last_performance_check_data['num_ordered'] = num_ordered
            return True
        else:
            return False

    def report_gc_stats(self):
        obj_tree = GcObjectTree()
        obj_tree.report_top_obj_types()
        obj_tree.report_top_collections()
        obj_tree.cleanup()

    def flush_metrics(self):
        # Flush accumulated should always be done to avoid numeric overflow in accumulators
        self.metrics.flush_accumulated()
        if self.config.METRICS_COLLECTOR_TYPE is None:
            return

        ram_by_process = psutil.Process().memory_info()
        self.metrics.add_event(MetricsName.AVAILABLE_RAM_SIZE, psutil.virtual_memory().available)
        self.metrics.add_event(MetricsName.NODE_RSS_SIZE, ram_by_process.rss)
        self.metrics.add_event(MetricsName.NODE_VMS_SIZE, ram_by_process.vms)
        self.metrics.add_event(MetricsName.CONNECTED_CLIENTS_NUM, self.clientstack.connected_clients_num)
        self.metrics.add_event(MetricsName.GC_TRACKED_OBJECTS, len(gc.get_objects()))

        self.metrics.add_event(MetricsName.REQUEST_QUEUE_SIZE, len(self.requests))
        self.metrics.add_event(MetricsName.FINALISED_REQUEST_QUEUE_SIZE, self.requests.finalised_count)
        self.metrics.add_event(MetricsName.MONITOR_REQUEST_QUEUE_SIZE, len(self.monitor.requestTracker))
        self.metrics.add_event(MetricsName.MONITOR_UNORDERED_REQUEST_QUEUE_SIZE,
                               len(self.monitor.requestTracker.unordered()))
        self.metrics.add_event(MetricsName.PROPAGATES_PHASE_REQ_TIMEOUTS, self.propagates_phase_req_timeouts)
        self.metrics.add_event(MetricsName.ORDERING_PHASE_REQ_TIMEOUTS, self.ordering_phase_req_timeouts)

        if self.view_changer is not None:
            self.metrics.add_event(MetricsName.CURRENT_VIEW, self.viewNo)
            self.metrics.add_event(MetricsName.VIEW_CHANGE_IN_PROGRESS, int(self.view_changer.view_change_in_progress))

        self.metrics.add_event(MetricsName.NODE_STATUS, int(self.mode) if self.mode is not None else 0)
        self.metrics.add_event(MetricsName.CONNECTED_NODES_NUM, self.connectedNodeCount)
        self.metrics.add_event(MetricsName.BLACKLISTED_NODES_NUM, len(self.blacklistedNodes))
        self.metrics.add_event(MetricsName.REPLICA_COUNT, self.replicas.num_replicas)

        self.metrics.add_event(MetricsName.POOL_LEDGER_SIZE, self.poolLedger.size)
        self.metrics.add_event(MetricsName.DOMAIN_LEDGER_SIZE, self.domainLedger.size)
        self.metrics.add_event(MetricsName.CONFIG_LEDGER_SIZE, self.configLedger.size)

        self.metrics.add_event(MetricsName.POOL_LEDGER_UNCOMMITTED_SIZE, len(self.poolLedger.uncommittedTxns))
        self.metrics.add_event(MetricsName.DOMAIN_LEDGER_UNCOMMITTED_SIZE, len(self.domainLedger.uncommittedTxns))
        self.metrics.add_event(MetricsName.CONFIG_LEDGER_UNCOMMITTED_SIZE, len(self.configLedger.uncommittedTxns))

        # Collections metrics
        def sum_for_values(obj):
            # We don't want to get 0 if we have huge dictionary of empty queues, hence +1
            return sum(len(v) + 1 for v in obj.values())

        self.metrics.add_event(MetricsName.NODE_STACK_RX_MSGS, len(self.nodestack.rxMsgs))
        self.metrics.add_event(MetricsName.CLIENT_STACK_RX_MSGS, len(self.clientstack.rxMsgs))

        self.metrics.add_event(MetricsName.NODE_ACTION_QUEUE, len(self.actionQueue))
        self.metrics.add_event(MetricsName.NODE_AQ_STASH, len(self.aqStash))
        self.metrics.add_event(MetricsName.NODE_REPEATING_ACTIONS, len(self.repeatingActions))
        self.metrics.add_event(MetricsName.NODE_SCHEDULED, len(self.scheduled))

        self.metrics.add_event(MetricsName.NODE_REQUESTED_PROPAGATES_FOR, len(self.requested_propagates_for))

        self.metrics.add_event(MetricsName.TIMER_QUEUE_SIZE, self.timer.queue_size())

        self.metrics.add_event(MetricsName.VIEW_CHANGER_INBOX, len(self.view_changer.inBox))
        self.metrics.add_event(MetricsName.VIEW_CHANGER_OUTBOX, len(self.view_changer.outBox))
        self.metrics.add_event(MetricsName.VIEW_CHANGER_NEXT_VIEW_INDICATIONS,
                               len(self.view_changer._next_view_indications))
        self.metrics.add_event(MetricsName.VIEW_CHANGER_VIEW_CHANGE_DONE, len(self.view_changer._view_change_done))

        if self.primaryDecider:
            self.metrics.add_event(MetricsName.PRIMARY_DECIDER_ACTION_QUEUE, len(self.primaryDecider.actionQueue))
            self.metrics.add_event(MetricsName.PRIMARY_DECIDER_AQ_STASH, len(self.primaryDecider.aqStash))
            self.metrics.add_event(MetricsName.PRIMARY_DECIDER_REPEATING_ACTIONS,
                                   len(self.primaryDecider.repeatingActions))
            self.metrics.add_event(MetricsName.PRIMARY_DECIDER_SCHEDULED, len(self.primaryDecider.scheduled))
            self.metrics.add_event(MetricsName.PRIMARY_DECIDER_INBOX, len(self.primaryDecider.inBox))
            self.metrics.add_event(MetricsName.PRIMARY_DECIDER_OUTBOX, len(self.primaryDecider.outBox))

        self.metrics.add_event(MetricsName.MSGS_FOR_FUTURE_REPLICAS, len(self.msgsForFutureReplicas))
        self.metrics.add_event(MetricsName.MSGS_TO_VIEW_CHANGER, len(self.msgsToViewChanger))
        self.metrics.add_event(MetricsName.REQUEST_SENDER, len(self.requestSender))
        self.metrics.add_event(MetricsName.STASHED_ORDERED_REQS, len(self.stashedOrderedReqs))

        self.metrics.add_event(MetricsName.MSGS_FOR_FUTURE_VIEWS, len(self.msgsForFutureViews))

        self.metrics.add_event(MetricsName.LEDGERMANAGER_POOL_UNCOMMITEDS, len(
            self.ledgerManager.getLedgerInfoByType(0).ledger.uncommittedTxns))
        self.metrics.add_event(MetricsName.LEDGERMANAGER_DOMAIN_UNCOMMITEDS, len(
            self.ledgerManager.getLedgerInfoByType(1).ledger.uncommittedTxns))
        self.metrics.add_event(MetricsName.LEDGERMANAGER_CONFIG_UNCOMMITEDS, len(
            self.ledgerManager.getLedgerInfoByType(2).ledger.uncommittedTxns))

        # REPLICAS
        self.metrics.add_event(MetricsName.REPLICA_OUTBOX_MASTER, len(self.master_replica.outBox))
        self.metrics.add_event(MetricsName.REPLICA_INBOX_MASTER, len(self.master_replica.inBox))
        self.metrics.add_event(MetricsName.REPLICA_INBOX_STASH_MASTER, len(self.master_replica.inBoxStash))
        self.metrics.add_event(MetricsName.REPLICA_PREPREPARES_PENDING_FIN_REQS_MASTER,
                               len(self.master_replica.prePreparesPendingFinReqs))
        self.metrics.add_event(MetricsName.REPLICA_PREPREPARES_PENDING_PREVPP_MASTER,
                               len(self.master_replica.prePreparesPendingPrevPP))
        self.metrics.add_event(MetricsName.REPLICA_PREPARES_WAITING_FOR_PREPREPARE_MASTER,
                               sum_for_values(self.master_replica.preparesWaitingForPrePrepare))
        self.metrics.add_event(MetricsName.REPLICA_COMMITS_WAITING_FOR_PREPARE_MASTER,
                               sum_for_values(self.master_replica.commitsWaitingForPrepare))
        self.metrics.add_event(MetricsName.REPLICA_SENT_PREPREPARES_MASTER, len(self.master_replica.sentPrePrepares))
        self.metrics.add_event(MetricsName.REPLICA_PREPREPARES_MASTER, len(self.master_replica.prePrepares))
        self.metrics.add_event(MetricsName.REPLICA_PREPARES_MASTER, len(self.master_replica.prepares))
        self.metrics.add_event(MetricsName.REPLICA_COMMITS_MASTER, len(self.master_replica.commits))
        self.metrics.add_event(MetricsName.REPLICA_PRIMARYNAMES_MASTER, len(self.master_replica.primaryNames))
        self.metrics.add_event(MetricsName.REPLICA_STASHED_OUT_OF_ORDER_COMMITS_MASTER,
                               sum_for_values(self.master_replica.stashed_out_of_order_commits))
        self.metrics.add_event(MetricsName.REPLICA_CHECKPOINTS_MASTER, len(self.master_replica.checkpoints))
        self.metrics.add_event(MetricsName.REPLICA_STASHED_RECVD_CHECKPOINTS_MASTER,
                               sum_for_values(self.master_replica.stashedRecvdCheckpoints))
        self.metrics.add_event(MetricsName.REPLICA_STASHING_WHILE_OUTSIDE_WATERMARKS_MASTER,
                               self.master_replica.stasher.num_stashed_watermarks)
        self.metrics.add_event(MetricsName.REPLICA_REQUEST_QUEUES_MASTER,
                               sum_for_values(self.master_replica.requestQueues))
        self.metrics.add_event(MetricsName.REPLICA_BATCHES_MASTER, len(self.master_replica.batches))
        self.metrics.add_event(MetricsName.REPLICA_REQUESTED_PRE_PREPARES_MASTER,
                               len(self.master_replica.requested_pre_prepares))
        self.metrics.add_event(MetricsName.REPLICA_REQUESTED_PREPARES_MASTER,
                               len(self.master_replica.requested_prepares))
        self.metrics.add_event(MetricsName.REPLICA_REQUESTED_COMMITS_MASTER, len(self.master_replica.requested_commits))
        self.metrics.add_event(MetricsName.REPLICA_PRE_PREPARES_STASHED_FOR_INCORRECT_TIME_MASTER,
                               len(self.master_replica.pre_prepares_stashed_for_incorrect_time))

        self.metrics.add_event(MetricsName.REPLICA_ACTION_QUEUE_MASTER, len(self.master_replica.actionQueue))
        self.metrics.add_event(MetricsName.REPLICA_AQ_STASH_MASTER, len(self.master_replica.aqStash))
        self.metrics.add_event(MetricsName.REPLICA_REPEATING_ACTIONS_MASTER, len(self.master_replica.repeatingActions))
        self.metrics.add_event(MetricsName.REPLICA_SCHEDULED_MASTER, len(self.master_replica.scheduled))
        self.metrics.add_event(MetricsName.REPLICA_STASHED_CATCHUP_MASTER,
                               self.master_replica.stasher.num_stashed_catchup)
        self.metrics.add_event(MetricsName.REPLICA_STASHED_FUTURE_VIEW_MASTER,
                               self.master_replica.stasher.num_stashed_future_view)
        self.metrics.add_event(MetricsName.REPLICA_STASHED_WATERMARKS_MASTER,
                               self.master_replica.stasher.num_stashed_watermarks)

        def sum_for_backups(field):
            return sum(len(getattr(r, field)) for r in self.replicas._replicas.values() if r is not self.master_replica)

        def sum_for_values_for_backups(field):
            return sum(sum_for_values(getattr(r, field))
                       for r in self.replicas._replicas.values() if r is not self.master_replica)

        self.metrics.add_event(MetricsName.REPLICA_OUTBOX_BACKUP, sum_for_backups('outBox'))
        self.metrics.add_event(MetricsName.REPLICA_INBOX_BACKUP, sum_for_backups('inBox'))
        self.metrics.add_event(MetricsName.REPLICA_INBOX_STASH_BACKUP, sum_for_backups('inBoxStash'))
        self.metrics.add_event(MetricsName.REPLICA_PREPREPARES_PENDING_FIN_REQS_BACKUP,
                               sum_for_backups('prePreparesPendingFinReqs'))
        self.metrics.add_event(MetricsName.REPLICA_PREPREPARES_PENDING_PREVPP_BACKUP,
                               sum_for_backups('prePreparesPendingPrevPP'))
        self.metrics.add_event(MetricsName.REPLICA_PREPARES_WAITING_FOR_PREPREPARE_BACKUP,
                               sum_for_values_for_backups('preparesWaitingForPrePrepare'))
        self.metrics.add_event(MetricsName.REPLICA_COMMITS_WAITING_FOR_PREPARE_BACKUP,
                               sum_for_values_for_backups('commitsWaitingForPrepare'))
        self.metrics.add_event(MetricsName.REPLICA_SENT_PREPREPARES_BACKUP, sum_for_backups('sentPrePrepares'))
        self.metrics.add_event(MetricsName.REPLICA_PREPREPARES_BACKUP, sum_for_backups('prePrepares'))
        self.metrics.add_event(MetricsName.REPLICA_PREPARES_BACKUP, sum_for_backups('prepares'))
        self.metrics.add_event(MetricsName.REPLICA_COMMITS_BACKUP, sum_for_backups('commits'))
        self.metrics.add_event(MetricsName.REPLICA_PRIMARYNAMES_BACKUP, sum_for_backups('primaryNames'))
        self.metrics.add_event(MetricsName.REPLICA_STASHED_OUT_OF_ORDER_COMMITS_BACKUP,
                               sum_for_values_for_backups('stashed_out_of_order_commits'))
        self.metrics.add_event(MetricsName.REPLICA_CHECKPOINTS_BACKUP, sum_for_backups('checkpoints'))
        self.metrics.add_event(MetricsName.REPLICA_STASHED_RECVD_CHECKPOINTS_BACKUP,
                               sum_for_values_for_backups('stashedRecvdCheckpoints'))
        self.metrics.add_event(MetricsName.REPLICA_STASHING_WHILE_OUTSIDE_WATERMARKS_BACKUP,
                               sum(r.stasher.num_stashed_watermarks for r in self.replicas.values()))
        self.metrics.add_event(MetricsName.REPLICA_REQUEST_QUEUES_BACKUP,
                               sum_for_values_for_backups('requestQueues'))
        self.metrics.add_event(MetricsName.REPLICA_BATCHES_BACKUP, sum_for_backups('batches'))
        self.metrics.add_event(MetricsName.REPLICA_REQUESTED_PRE_PREPARES_BACKUP,
                               sum_for_backups('requested_pre_prepares'))
        self.metrics.add_event(MetricsName.REPLICA_REQUESTED_PREPARES_BACKUP, sum_for_backups('requested_prepares'))
        self.metrics.add_event(MetricsName.REPLICA_REQUESTED_COMMITS_BACKUP, sum_for_backups('requested_commits'))
        self.metrics.add_event(MetricsName.REPLICA_PRE_PREPARES_STASHED_FOR_INCORRECT_TIME_BACKUP,
                               sum_for_backups('pre_prepares_stashed_for_incorrect_time'))
        self.metrics.add_event(MetricsName.REPLICA_ACTION_QUEUE_BACKUP, sum_for_backups('actionQueue'))
        self.metrics.add_event(MetricsName.REPLICA_AQ_STASH_BACKUP, sum_for_backups('aqStash'))
        self.metrics.add_event(MetricsName.REPLICA_REPEATING_ACTIONS_BACKUP, sum_for_backups('repeatingActions'))
        self.metrics.add_event(MetricsName.REPLICA_SCHEDULED_BACKUP, sum_for_backups('scheduled'))

        # Stashed msgs
        def sum_stashed_for_backups(field):
            return sum(getattr(r.stasher, field)
                       for r in self.replicas._replicas.values() if r is not self.master_replica)

        self.metrics.add_event(MetricsName.REPLICA_STASHED_CATCHUP_BACKUP,
                               sum_stashed_for_backups('num_stashed_catchup'))
        self.metrics.add_event(MetricsName.REPLICA_STASHED_FUTURE_VIEW_BACKUP,
                               sum_stashed_for_backups('num_stashed_future_view'))
        self.metrics.add_event(MetricsName.REPLICA_STASHED_WATERMARKS_BACKUP,
                               sum_stashed_for_backups('num_stashed_watermarks'))

        def store_rocksdb_metrics(name, storage):
            if not hasattr(storage, '_db'):
                return
            if not hasattr(storage._db, 'get_property'):
                return
            self.metrics.add_event(name, int(storage._db.get_property(b"rocksdb.estimate-table-readers-mem")))
            self.metrics.add_event(name + 1, int(storage._db.get_property(b"rocksdb.num-immutable-mem-table")))
            self.metrics.add_event(name + 2, int(storage._db.get_property(b"rocksdb.cur-size-all-mem-tables")))

        if hasattr(self, 'idrCache'):
            store_rocksdb_metrics(MetricsName.STORAGE_IDR_CACHE_READERS, self.idrCache._keyValueStorage)

        if hasattr(self, 'attributeStore'):
            store_rocksdb_metrics(MetricsName.STORAGE_ATTRIBUTE_STORE_READERS, self.attributeStore._keyValueStorage)

        store_rocksdb_metrics(MetricsName.STORAGE_POOL_STATE_READERS, self.states.get(0)._kv)
        store_rocksdb_metrics(MetricsName.STORAGE_DOMAIN_STATE_READERS, self.states.get(1)._kv)
        store_rocksdb_metrics(MetricsName.STORAGE_CONFIG_STATE_READERS, self.states.get(2)._kv)
        store_rocksdb_metrics(MetricsName.STORAGE_BLS_BFT_READERS, self.bls_bft.bls_store._kvs)
        store_rocksdb_metrics(MetricsName.STORAGE_SEQ_NO_READERS, self.seqNoDB._keyValueStorage)
        if self.config.METRICS_COLLECTOR_TYPE == 'kv':
            store_rocksdb_metrics(MetricsName.STORAGE_METRICS_READERS, self.metrics._storage)

    @measure_time(MetricsName.NODE_CHECK_PERFORMANCE_TIME)
    def checkPerformance(self) -> Optional[bool]:
        """
        Check if master instance is slow and send an instance change request.
        :returns True if master performance is OK, False if performance
        degraded, None if the check was needed
        """
        logger.trace("{} checking its performance".format(self))

        # Move ahead only if the node has synchronized its state with other
        # nodes
        if not self.isParticipating:
            return

        if self.view_change_in_progress:
            return

        if not self._update_new_ordered_reqs_count():
            logger.trace("{} ordered no new requests".format(self))
            return

        if self.instances.masterId is not None:
            self.sendNodeRequestSpike()

            master_throughput, backup_throughput = self.monitor.getThroughputs(0)
            if master_throughput is not None:
                self.metrics.add_event(MetricsName.MONITOR_AVG_THROUGHPUT, master_throughput)
            if backup_throughput is not None:
                self.metrics.add_event(MetricsName.BACKUP_MONITOR_AVG_THROUGHPUT, backup_throughput)

            avg_lat_master, avg_lat_backup = self.monitor.getLatencies()
            if avg_lat_master:
                self.metrics.add_event(MetricsName.MONITOR_AVG_LATENCY, avg_lat_master)

            if avg_lat_backup:
                self.metrics.add_event(MetricsName.BACKUP_MONITOR_AVG_LATENCY, avg_lat_backup)

            degraded_backups = self.monitor.areBackupsDegraded()
            if degraded_backups:
                logger.display('{} backup instances performance degraded'.format(degraded_backups))
                self.backup_instance_faulty_processor.on_backup_degradation(degraded_backups)

            if self.monitor.isMasterDegraded():
                logger.display('{} master instance performance degraded'.format(self))
                self.view_changer.on_master_degradation()
                return False
            else:
                logger.trace("{}'s master has higher performance than backups".
                             format(self))
        return True

    @measure_time(MetricsName.NODE_CHECK_NODE_REQUEST_SPIKE)
    def checkNodeRequestSpike(self):
        logger.trace("{} checking its request amount".format(self))

        if not self.isParticipating:
            return

        if self.instances.masterId is not None:
            self.sendNodeRequestSpike()

    def sendNodeRequestSpike(self):
        requests = self.nodeRequestSpikeMonitorData['accum']
        self.nodeRequestSpikeMonitorData['accum'] = 0
        return pluginManager.sendMessageUponSuspiciousSpike(
            notifierPluginTriggerEvents['nodeRequestSpike'],
            self.nodeRequestSpikeMonitorData,
            requests,
            self.config.notifierEventTriggeringConfig['nodeRequestSpike'],
            self.name,
            self.config.SpikeEventsEnabled
        )

    def primary_selected(self, instance_id):
        # If the node has primary replica of master instance
        if instance_id == self.master_replica.instId:
            # TODO: 0 should be replaced with configurable constant
            self.monitor.hasMasterPrimary = self.has_master_primary
            if not self.primaries_disconnection_times[self.master_replica.instId]:
                return
            if self.nodestack.isConnectedTo(self.master_primary_name) \
                    or self.master_primary_name == self.name:
                self.primaries_disconnection_times[self.master_replica.instId] = None
        else:
            primary_node_name = self.replicas[instance_id].primaryName.split(':')[0]
            if self.nodestack.isConnectedTo(primary_node_name) \
                    or primary_node_name == self.name:
                self.primaries_disconnection_times[instance_id] = None
            else:
                self.primaries_disconnection_times[instance_id] = time.perf_counter()
                self._schedule_replica_removal(instance_id)

    def propose_view_change(self):
        # Sends instance change message when primary has been
        # disconnected for long enough
        self._cancel(self.propose_view_change)
        if not self.primaries_disconnection_times[self.master_replica.instId]:
            logger.info('{} The primary is already connected '
                        'so view change will not be proposed'.format(self))
            return

        logger.display("{} primary has been disconnected for too long".format(self))

        if not self.isReady():
            logger.info('{} The node is not ready yet '
                        'so view change will not be proposed now, but re-scheduled.'.format(self))
            # self._schedule_view_change()
            return

        self.view_changer.on_primary_loss()

    def _schedule_replica_removal(self, inst_id):
        disconnection_strategy = self.config.REPLICAS_REMOVING_WITH_PRIMARY_DISCONNECTED
        if not (self.backup_instance_faulty_processor.is_local_remove_strategy(disconnection_strategy) or
                self.backup_instance_faulty_processor.is_quorum_strategy(disconnection_strategy)):
            return
        logger.info('{} scheduling replica removal for instance {} in {} sec'
                    .format(self, inst_id, self.config.TolerateBackupPrimaryDisconnection))
        self._schedule(partial(self._remove_replica_if_primary_lost, inst_id),
                       self.config.TolerateBackupPrimaryDisconnection)

    def _remove_replica_if_primary_lost(self, inst_id):
        if inst_id < len(self.primaries_disconnection_times) \
                and self.primaries_disconnection_times[inst_id] is not None \
                and time.perf_counter() - self.primaries_disconnection_times[inst_id] >= \
                self.config.TolerateBackupPrimaryDisconnection:
            self.backup_instance_faulty_processor.on_backup_primary_disconnected([inst_id])

    def _schedule_view_change(self):
        logger.info('{} scheduling a view change in {} sec'.format(self, self.config.ToleratePrimaryDisconnection))
        self._schedule(self.propose_view_change,
                       self.config.ToleratePrimaryDisconnection)

    # TODO: consider moving this to pool manager
    def lost_master_primary(self):
        """
        Schedule an primary connection check which in turn can send a view
        change message
        """
        self.primaries_disconnection_times[self.master_replica.instId] = time.perf_counter()
        self._schedule_view_change()

    def select_primaries(self):
        # If you want to refactor primaries selection,
        # please take a look at https://jira.hyperledger.org/browse/INDY-1946

        self.ensure_primaries_dropped()
        self.primaries = self.elector.process_selection(
            self.requiredNumberOfInstances,
            self.nodeReg, self.poolManager._ordered_node_ids)

        for i, primary_name in enumerate(self.primaries):
            if i == 0:
                # The node needs to be set in participating mode since when
                # the replica is made aware of the primary, it will start
                # processing stashed requests and hence the node needs to be
                # participating.
                self.start_participating()

            replica = self.replicas[i]
            instance_name = Replica.generateName(nodeName=primary_name, instId=i)
            replica.primaryChanged(instance_name)
            self.primary_selected(i)

            logger.display("{}{} declares primaries selection {} as completed for "
                           "instance {}, "
                           "new primary is {}, "
                           "ledger info is {}"
                           .format(VIEW_CHANGE_PREFIX,
                                   replica,
                                   self.viewNo,
                                   i,
                                   instance_name,
                                   self.ledger_summary),
                           extra={"cli": "ANNOUNCE",
                                  "tags": ["node-election"]})

        # Notify replica, that we need to send batch with new primaries
        if self.viewNo != 0:
            self.primaries_batch_needed = True

    def _do_start_catchup(self, just_started):
        # Process any already Ordered requests by the replica
        self.force_process_ordered()

        # # revert uncommitted txns and state for unordered requests
        r = self.master_replica.revert_unordered_batches()
        logger.info('{} reverted {} batches before starting catch up'.format(self, r))

        self.mode = Mode.starting
        self.ledgerManager.start_catchup(request_ledger_statuses=not just_started)

    def start_catchup(self, just_started=False):
        if not self.is_synced and not just_started:
            logger.info('{} does not start the catchup procedure '
                        'because another catchup is in progress'.format(self))
            return
        self._do_start_catchup(just_started)

    def ordered_prev_view_msgs(self, inst_id, pp_seqno):
        logger.debug('{} ordered previous view batch {} by instance {}'.
                     format(self, pp_seqno, inst_id))

    def verifySignature(self, msg):
        """
        Validate the signature of the request
        Note: Batch is whitelisted because the inner messages are checked

        :param msg: a message requiring signature verification
        :return: None; raises an exception if the signature is not valid
        """
        if isinstance(msg, self.authnWhitelist):
            return
        if isinstance(msg, Propagate):
            typ = 'propagate'
            req = TxnUtilConfig.client_request_class(**msg.request)
        else:
            typ = ''
            req = msg

        key = None

        if isinstance(req, Request):
            key = req.key

        if not isinstance(req, Mapping):
            req = req.as_dict

        with self.metrics.measure_time(MetricsName.VERIFY_SIGNATURE_TIME):
            identifiers = self.authNr(req).authenticate(req, key=key)

        logger.debug("{} authenticated {} signature on {} request {}".
                     format(self, identifiers, typ, req['reqId']),
                     extra={"cli": True,
                            "tags": ["node-msg-processing"]})

    def authNr(self, req):
        return self.clientAuthNr

    @measure_time(MetricsName.EXECUTE_BATCH_TIME)
    def executeBatch(self, three_pc_batch: ThreePcBatch,
                     valid_reqs_keys: List, invalid_reqs_keys: List,
                     audit_txn_root) -> None:
        """
        Execute the REQUEST sent to this Node

        :param view_no: the view number (See glossary)
        :param pp_time: the time at which PRE-PREPARE was sent
        :param valid_reqs: list of valid client requests keys
        :param valid_reqs: list of invalid client requests keys
        """

        # We need hashes in apply and str in commit
        three_pc_batch.txn_root = Ledger.hashToStr(three_pc_batch.txn_root)
        three_pc_batch.state_root = Ledger.hashToStr(three_pc_batch.state_root)

        for req_key in valid_reqs_keys:
            self.execute_hook(NodeHooks.PRE_REQUEST_COMMIT, req_key=req_key,
                              pp_time=three_pc_batch.pp_time,
                              state_root=three_pc_batch.state_root,
                              txn_root=three_pc_batch.txn_root)

        self.execute_hook(NodeHooks.PRE_BATCH_COMMITTED,
                          ledger_id=three_pc_batch.ledger_id,
                          pp_time=three_pc_batch.pp_time,
                          reqs_keys=valid_reqs_keys,
                          state_root=three_pc_batch.state_root,
                          txn_root=three_pc_batch.txn_root)

        try:
            committedTxns = self.get_executer(three_pc_batch.ledger_id)(three_pc_batch)
        except Exception as exc:
            logger.error(
                "{} commit failed for batch request, error {}, view no {}, "
                "ppSeqNo {}, ledger {}, state root {}, txn root {}, "
                "requests: {}".format(
                    self, repr(exc), three_pc_batch.view_no, three_pc_batch.pp_seq_no,
                    three_pc_batch.ledger_id, three_pc_batch.state_root,
                    three_pc_batch.txn_root, [req_idr for req_idr in valid_reqs_keys]
                )
            )
            raise

        for req_key in valid_reqs_keys + invalid_reqs_keys:
            if req_key in self.requests:
                self.mark_request_as_executed(self.requests[req_key].request)
            else:
                # Means that this request is dropped from the main requests queue due to timeout,
                # but anyway it is ordered and executed normally
                logger.debug('{} normally executed request {} which object has been dropped '
                             'from the requests queue'.format(self, req_key))
                pass

        # TODO is it possible to get len(committedTxns) != len(valid_reqs)
        # someday
        if not committedTxns:
            return

        logger.debug("{} committed batch request, view no {}, ppSeqNo {}, "
                     "ledger {}, state root {}, txn root {}, requests: {}".
                     format(self, three_pc_batch.view_no, three_pc_batch.pp_seq_no,
                            three_pc_batch.ledger_id, three_pc_batch.state_root,
                            three_pc_batch.txn_root, [key for key in valid_reqs_keys]))

        for txn in committedTxns:
            self.execute_hook(NodeHooks.POST_REQUEST_COMMIT, txn=txn,
                              pp_time=three_pc_batch.pp_time, state_root=three_pc_batch.state_root,
                              txn_root=three_pc_batch.txn_root)

        first_txn_seq_no = get_seq_no(committedTxns[0])
        last_txn_seq_no = get_seq_no(committedTxns[-1])

        reqs = []
        reqs_list_built = True
        for req_key in valid_reqs_keys:
            if req_key in self.requests:
                reqs.append(self.requests[req_key].request.as_dict)
            else:
                logger.warning("Could not build requests list for observers due to non-existent requests")
                reqs_list_built = False
                break

        if reqs_list_built:
            batch_committed_msg = BatchCommitted(reqs,
                                                 three_pc_batch.ledger_id,
                                                 0,
                                                 three_pc_batch.view_no,
                                                 three_pc_batch.pp_seq_no,
                                                 three_pc_batch.pp_time,
                                                 three_pc_batch.state_root,
                                                 three_pc_batch.txn_root,
                                                 first_txn_seq_no,
                                                 last_txn_seq_no,
                                                 audit_txn_root,
                                                 three_pc_batch.primaries)
            self._observable.append_input(batch_committed_msg, self.name)

    def updateSeqNoMap(self, committedTxns, ledger_id):
        if all([get_req_id(txn) for txn in committedTxns]):
            self.seqNoDB.addBatch((get_digest(txn), ledger_id, get_seq_no(txn))
                                  for txn in committedTxns)

    def commitAndSendReplies(self, three_pc_batch: ThreePcBatch) -> List:
        logger.trace('{} going to commit and send replies to client'.format(self))
        reqHandler = self.get_req_handler(three_pc_batch.ledger_id)
        committedTxns = reqHandler.commit(len(three_pc_batch.valid_digests),
                                          three_pc_batch.state_root, three_pc_batch.txn_root,
                                          three_pc_batch.pp_time)
        if three_pc_batch.ledger_id == POOL_LEDGER_ID:
            self.future_primaries_handler.commit_batch(three_pc_batch)
        self.audit_handler.commit_batch(three_pc_batch)
        self.execute_hook(NodeHooks.POST_BATCH_COMMITTED, ledger_id=three_pc_batch.ledger_id,
                          pp_time=three_pc_batch.pp_time, committed_txns=committedTxns,
                          state_root=three_pc_batch.state_root, txn_root=three_pc_batch.txn_root)
        self.updateSeqNoMap(committedTxns, three_pc_batch.ledger_id)
        updated_committed_txns = list(map(self.update_txn_with_extra_data, committedTxns))
        self.hook_pre_send_reply(updated_committed_txns, three_pc_batch.pp_time)
        self.sendRepliesToClients(updated_committed_txns, three_pc_batch.pp_time)
        self.hook_post_send_reply(updated_committed_txns, three_pc_batch.pp_time)
        return committedTxns

    def hook_pre_send_reply(self, txns, pp_time):
        self.execute_hook(NodeHooks.PRE_SEND_REPLY, committed_txns=txns, pp_time=pp_time)

    def hook_post_send_reply(self, txns, pp_time):
        self.execute_hook(NodeHooks.POST_SEND_REPLY, committed_txns=txns, pp_time=pp_time)

    def onBatchCreated(self, three_pc_batch: ThreePcBatch):
        """
        A batch of requests has been created and has been applied but
        committed to ledger and state.
        :param ledger_id:
        :param state_root: state root after the batch creation
        :return:
        """
        ledger_id = three_pc_batch.ledger_id
        if ledger_id == POOL_LEDGER_ID:
            if isinstance(self.poolManager, TxnPoolManager):
                self.get_req_handler(POOL_LEDGER_ID).onBatchCreated(three_pc_batch.state_root, three_pc_batch.pp_time)
        elif self.get_req_handler(ledger_id):
            self.get_req_handler(ledger_id).onBatchCreated(three_pc_batch.state_root, three_pc_batch.pp_time)
        else:
            logger.debug('{} did not know how to handle for ledger {}'.format(self, ledger_id))

        if ledger_id == POOL_LEDGER_ID:
            three_pc_batch.primaries = self.future_primaries_handler.post_batch_applied(three_pc_batch)
        elif not three_pc_batch.primaries:
            three_pc_batch.primaries = self.primaries
        self.audit_handler.post_batch_applied(three_pc_batch)

        self.execute_hook(NodeHooks.POST_BATCH_CREATED, ledger_id, three_pc_batch.state_root)

    def onBatchRejected(self, ledger_id):
        """
        A batch of requests has been rejected, if stateRoot is None, reject
        the current batch.
        :param ledger_id:
        :param stateRoot: state root after the batch was created
        :return:
        """
        if ledger_id == POOL_LEDGER_ID:
            if isinstance(self.poolManager, TxnPoolManager):
                self.get_req_handler(POOL_LEDGER_ID).onBatchRejected()
        elif self.get_req_handler(ledger_id):
            self.get_req_handler(ledger_id).onBatchRejected()
        else:
            logger.debug('{} did not know how to handle for ledger {}'.format(self, ledger_id))

        self.audit_handler.post_batch_rejected(ledger_id)

        self.execute_hook(NodeHooks.POST_BATCH_REJECTED, ledger_id)

    def sendRepliesToClients(self, committedTxns, ppTime):
        for txn in committedTxns:
            self.sendReplyToClient(Reply(txn),
                                   get_digest(txn))

    def sendReplyToClient(self, reply, reqKey):
        if self.isProcessingReq(reqKey):
            sender = self.requestSender[reqKey]
            if sender:
                logger.trace(
                    '{} sending reply for {} to client'.format(
                        self, reqKey))
                self.transmitToClient(reply, sender)
            else:
                logger.info('{} not sending reply for {}, since do not '
                            'know client'.format(self, reqKey))
            self.doneProcessingReq(reqKey)

    def addNewRole(self, txn):
        """
        Adds a new client or steward to this node based on transaction type.
        """
        # If the client authenticator is a simple authenticator then add verkey.
        #  For a custom authenticator, handle appropriately.
        # NOTE: The following code should not be used in production
        if isinstance(self.clientAuthNr.core_authenticator, SimpleAuthNr):
            txn_data = get_payload_data(txn)
            identifier = txn_data[TARGET_NYM]
            verkey = txn_data.get(VERKEY)
            v = DidVerifier(verkey, identifier=identifier)
            if identifier not in self.clientAuthNr.core_authenticator.clients:
                role = txn_data.get(ROLE)
                if role not in (STEWARD, TRUSTEE, None):
                    logger.debug("Role if present must be {} and not {}".
                                 format(Roles.STEWARD.name, role))
                    return
                self.clientAuthNr.core_authenticator.addIdr(identifier,
                                                            verkey=v.verkey,
                                                            role=role)

    def addGenesisNyms(self):
        # THIS SHOULD NOT BE DONE FOR PRODUCTION
        for _, txn in self.domainLedger.getAllTxn():
            if get_type(txn) == NYM:
                self.addNewRole(txn)

    def init_core_authenticator(self):
        state = self.getState(DOMAIN_LEDGER_ID)
        return CoreAuthNr(state=state)

    def defaultAuthNr(self) -> ReqAuthenticator:
        req_authnr = ReqAuthenticator()
        req_authnr.register_authenticator(self.init_core_authenticator())
        return req_authnr

    def processStashedOrderedReqs(self):
        i = 0
        while self.stashedOrderedReqs:
            msg = self.stashedOrderedReqs.popleft()
            if msg.instId == 0:
                if compare_3PC_keys(
                        (msg.viewNo,
                         msg.ppSeqNo),
                        self.ledgerManager.last_caught_up_3PC) >= 0:
                    logger.debug(
                        '{} ignoring stashed ordered msg {} since ledger '
                        'manager has last_caught_up_3PC as {}'.format(
                            self, msg, self.ledgerManager.last_caught_up_3PC))
                    continue
                logger.debug(
                    '{} applying stashed Ordered msg {}'.format(self, msg))
                # Since the PRE-PREPAREs ans PREPAREs corresponding to these
                # stashed ordered requests was not processed.
                self.apply_stashed_reqs(msg)

            self.processOrdered(msg)
            i += 1

        logger.debug(
            "{} processed {} stashed ordered requests".format(
                self, i))
        # Resetting monitor after executing all stashed requests so no view
        # change can be proposed
        self.monitor.reset()
        return i

    def ensureKeysAreSetup(self):
        """
        Check whether the keys are setup in the local STP keep.
        Raises KeysNotFoundException if not found.
        """
        if not areKeysSetup(self.name, self.keys_dir):
            raise REx(REx.reason.format(self.name) + self.keygenScript)

    @staticmethod
    def reasonForClientFromException(ex: Exception):
        friendly = friendlyEx(ex)
        reason = "client request invalid: {}".format(friendly)
        return reason

    def reportSuspiciousNodeEx(self, ex: SuspiciousNode):
        """
        Report suspicion on a node on the basis of an exception
        """
        self.reportSuspiciousNode(ex.node, ex.reason, ex.code, ex.offendingMsg)

    def reportSuspiciousNode(self,
                             nodeName: str,
                             reason=None,
                             code: int = None,
                             offendingMsg=None):
        """
        Report suspicion on a node and add it to this node's blacklist.

        :param nodeName: name of the node to report suspicion on
        :param reason: the reason for suspicion
        """
        logger.warning("{} raised suspicion on node {} for {}; suspicion code "
                       "is {}".format(self, nodeName, reason, code))
        # TODO need a more general solution here

        # TODO: Should not blacklist client on a single InvalidSignature.
        # Should track if a lot of requests with incorrect signatures have been
        # made in a short amount of time, only then blacklist client.
        # if code == InvalidSignature.code:
        #     self.blacklistNode(nodeName,
        #                        reason=InvalidSignature.reason,
        #                        code=InvalidSignature.code)

        # TODO: Consider blacklisting nodes again.
        # if code in self.suspicions:
        #     self.blacklistNode(nodeName,
        #                        reason=self.suspicions[code],
        #                        code=code)

        if code in (s.code for s in (Suspicions.PPR_DIGEST_WRONG,
                                     Suspicions.PPR_REJECT_WRONG,
                                     Suspicions.PPR_TXN_WRONG,
                                     Suspicions.PPR_STATE_WRONG,
                                     Suspicions.PPR_PLUGIN_EXCEPTION,
                                     Suspicions.PPR_SUB_SEQ_NO_WRONG,
                                     Suspicions.PPR_NOT_FINAL)):
            logger.display('{}{} got one of primary suspicions codes {}'.format(VIEW_CHANGE_PREFIX, self, code))
            self.view_changer.on_suspicious_primary(Suspicions.get_by_code(code))

        if offendingMsg:
            self.discard(offendingMsg, reason, logger.debug)

    def reportSuspiciousClient(self, clientName: str, reason):
        """
        Report suspicion on a client and add it to this node's blacklist.

        :param clientName: name of the client to report suspicion on
        :param reason: the reason for suspicion
        """
        logger.warning("{} raised suspicion on client {} for {}"
                       .format(self, clientName, reason))
        self.blacklistClient(clientName)

    def isClientBlacklisted(self, clientName: str):
        """
        Check whether the given client is in this node's blacklist.

        :param clientName: the client to check for blacklisting
        :return: whether the client was blacklisted
        """
        return self.clientBlacklister.isBlacklisted(clientName)

    def blacklistClient(self, clientName: str,
                        reason: str = None, code: int = None):
        """
        Add the client specified by `clientName` to this node's blacklist
        """
        msg = "{} blacklisting client {}".format(self, clientName)
        if reason:
            msg += " for reason {}".format(reason)
        logger.display(msg)
        self.clientBlacklister.blacklist(clientName)

    def isNodeBlacklisted(self, nodeName: str) -> bool:
        """
        Check whether the given node is in this node's blacklist.

        :param nodeName: the node to check for blacklisting
        :return: whether the node was blacklisted
        """
        return self.nodeBlacklister.isBlacklisted(nodeName)

    def blacklistNode(self, nodeName: str, reason: str = None, code: int = None):
        """
        Add the node specified by `nodeName` to this node's blacklist
        """
        msg = "{} blacklisting node {}".format(self, nodeName)
        if reason:
            msg += " for reason {}".format(reason)
        if code:
            msg += " for code {}".format(code)
        logger.display(msg)
        self.nodeBlacklister.blacklist(nodeName)

    @property
    def blacklistedNodes(self):
        return {nm for nm in self.nodeReg.keys() if
                self.nodeBlacklister.isBlacklisted(nm)}

    def transmitToClient(self, msg: Any, remoteName: str):
        self.clientstack.transmitToClient(msg, remoteName)

    @measure_time(MetricsName.NODE_SEND_TIME)
    def send(self,
             msg: Any,
             *rids: Iterable[int],
             signer: Signer = None,
             message_splitter=None):

        if rids:
            remoteNames = [self.nodestack.remotes[rid].name for rid in rids]
            recipientsNum = len(remoteNames)
        else:
            # so it is broadcast
            remoteNames = [remote.name for remote in
                           self.nodestack.remotes.values()]
            recipientsNum = 'all'

        logger.debug("{} sending message {} to {} recipients: {}".
                     format(self, msg, recipientsNum, remoteNames))
        self.nodestack.send(msg, *rids, signer=signer, message_splitter=message_splitter)

    def sendToNodes(self, msg: Any, names: Iterable[str] = None, message_splitter=None):
        # TODO: This method exists in `Client` too, refactor to avoid
        # duplication
        rids = [rid for rid, r in self.nodestack.remotes.items(
        ) if r.name in names] if names else []
        self.send(msg, *rids, message_splitter=message_splitter)

    def getReplyFromLedgerForRequest(self, request):
        ledger_id, seq_no = self.seqNoDB.get(request.digest)
        if ledger_id is not None and seq_no is not None:
            ledger = self.getLedger(ledger_id)
            return self.getReplyFromLedger(ledger, seq_no)
        else:
            return None

    def getReplyFromLedger(self, ledger, seq_no):
        # DoS attack vector, client requesting already processed request id
        # results in iterating over ledger (or its subset)
        txn = ledger.getBySeqNo(int(seq_no))
        if txn:
            txn.update(ledger.merkleInfo(seq_no))
            self.hook_pre_send_reply([txn], None)
            txn = self.update_txn_with_extra_data(txn)
            return Reply(txn)
        else:
            return None

    def update_txn_with_extra_data(self, txn):
        """
        All the data of the transaction might not be stored in ledger so the
        extra data that is omitted from ledger needs to be fetched from the
        appropriate data store
        :param txn:
        :return:
        """
        # All the data of any transaction is stored in the ledger
        return txn

    def transform_txn_for_ledger(self, txn):
        txn_type = get_type(txn)
        req_handler = self.get_req_handler(txn_type=txn_type)
        if req_handler:
            return req_handler.transform_txn_for_ledger(txn)

        # TODO: fix once pluggable request handlers are integrated
        if get_type(txn) == PlenumTransactions.AUDIT.value:
            # Makes sure that we have integer as keys after possible deserialization from json
            return self.audit_handler.transform_txn_for_ledger(txn)

    def __enter__(self):
        return self

    # noinspection PyUnusedLocal
    def __exit__(self, exc_type, exc_val, exc_tb):
        self.stop()

    def logstats(self):
        """
        Print the node's current statistics to log.
        """
        lines = [
            "node {} current stats".format(self),
            "--------------------------------------------------------",
            "node inbox size         : {}".format(len(self.nodeInBox)),
            "client inbox size       : {}".format(len(self.clientInBox)),
            "age (seconds)           : {}".format(time.time() - self.created),
            "next check for reconnect: {}".format(time.perf_counter() -
                                                  self.nodestack.nextCheck),
            "node connections        : {}".format(self.nodestack.conns),
            "f                       : {}".format(self.f),
            "master instance         : {}".format(self.instances.masterId),
            "replicas                : {}".format(len(self.replicas)),
            "view no                 : {}".format(self.viewNo),
            "rank                    : {}".format(self.rank),
            "msgs to replicas        : {}".format(self.replicas.sum_inbox_len),
            "msgs to view changer    : {}".format(len(self.msgsToViewChanger)),
            "action queue            : {} {}".format(len(self.actionQueue),
                                                     id(self.actionQueue)),
            "action queue stash      : {} {}".format(len(self.aqStash),
                                                     id(self.aqStash)),
        ]

        logger.info("\n".join(lines), extra={"cli": False})

    def collectNodeInfo(self):
        nodeAddress = None
        if self.poolLedger:
            for _, txn in self.poolLedger.getAllTxn():
                data = get_payload_data(txn)[DATA]
                if data[ALIAS] == self.name:
                    nodeAddress = data[NODE_IP]
                    break

        info = {
            'name': self.name,
            'rank': self.rank,
            'view': self.viewNo,
            'creationDate': self.created,
            'ledger_dir': self.ledger_dir,
            'keys_dir': self.keys_dir,
            'genesis_dir': self.genesis_dir,
            'plugins_dir': self.plugins_dir,
            'node_info_dir': self.node_info_dir,
            'portN': self.nodestack.ha[1],
            'portC': self.clientstack.ha[1],
            'address': nodeAddress
        }
        return info

    def logNodeInfo(self):
        """
        Print the node's info to log for the REST backend to read.
        """
        self.nodeInfo['data'] = self.collectNodeInfo()

        with closing(open(os.path.join(self.ledger_dir, 'node_info'), 'w')) \
                as logNodeInfoFile:
            logNodeInfoFile.write(json.dumps(self.nodeInfo['data']))

    def add_observer(self, observer_remote_id: str,
                     observer_policy_type: ObserverSyncPolicyType):
        self._observable.add_observer(
            observer_remote_id, observer_policy_type)

    def remove_observer(self, observer_remote_id):
        self._observable.remove_observer(observer_remote_id)

    def get_observers(self, observer_policy_type: ObserverSyncPolicyType):
        return self._observable.get_observers(observer_policy_type)

    def _clean_req_from_verified(self, request: Request):
        authenticator = self.authNr(request.as_dict)
        if isinstance(authenticator, ReqAuthenticator):
            authenticator.clean_from_verified(request.key)

    def mark_request_as_executed(self, request: Request):
        self.requests.mark_as_executed(request)
        self._clean_req_from_verified(request)

    def check_outdated_reqs(self):
        cur_ts = time.perf_counter()
        req_keys_to_drop = []
        for req_key in self.requests:
            outdated = False
            req_state = self.requests[req_key]

            if req_state.executed and req_state.unordered_by_replicas_num <= 0:
                # Means that the request has been processed by all replicas and
                # it just waits for stable checkpoint to be deleted.
                continue

            if req_state.added_ts is not None and \
                    cur_ts - req_state.added_ts > self.propagates_phase_req_timeout:
                outdated = True
                self.propagates_phase_req_timeouts += 1
            if req_state.finalised_ts is not None and \
                    cur_ts - req_state.finalised_ts > self.ordering_phase_req_timeout:
                outdated = True
                self.ordering_phase_req_timeouts += 1
            if outdated:
                req_keys_to_drop.append(req_key)
                self._clean_req_from_verified(req_state.request)
                self.doneProcessingReq(req_key)
                self.monitor.requestTracker.force_req_drop(req_key)
        for req_key in req_keys_to_drop:
            self.requests.force_free(req_key)

    def is_request_need_quorum(self, msg_dict: dict):
        txn_type = msg_dict.get(OPERATION).get(TXN_TYPE, None) \
            if OPERATION in msg_dict \
            else None

        return txn_type and not (txn_type == GET_TXN or
                                 self.is_action(txn_type) or
                                 self.is_query(txn_type))

    def _init_write_request_validator(self):
        pass<|MERGE_RESOLUTION|>--- conflicted
+++ resolved
@@ -1513,17 +1513,7 @@
         self.setPoolParams()
         self.adjustReplicas(old_required_number_of_instances,
                             self.requiredNumberOfInstances)
-<<<<<<< HEAD
         self.select_primaries_if_needed(old_required_number_of_instances)
-=======
-        leecher = self.ledgerManager._leechers[POOL_LEDGER_ID].service
-        if self.requiredNumberOfInstances > old_required_number_of_instances \
-                and not self.view_changer.view_change_in_progress \
-                and leecher.state == LedgerState.synced:
-            # Select primaries must be only after pool ledger catchup
-            # or if poolLedger already caughtup and we are ordering node transaction
-            self.select_primaries()
->>>>>>> 3c94ae23
 
     def nodeLeft(self, txn_data):
         logger.display("{} node left by txn {}".format(self, txn_data))
@@ -1535,12 +1525,12 @@
 
     def select_primaries_if_needed(self, old_required_number_of_instances):
         # This function mainly used in nodeJoined and nodeLeft functions
-        ledgerInfo = self.ledgerManager.getLedgerInfoByType(POOL_LEDGER_ID)
+        leecher = self.ledgerManager._leechers[POOL_LEDGER_ID].service
 
         # If required number of instances changed, we need to recalculate it.
-        if self.requiredNumberOfInstances != old_required_number_of_instances \
+        if self.requiredNumberOfInstances > old_required_number_of_instances \
                 and not self.view_changer.view_change_in_progress \
-                and ledgerInfo.state == LedgerState.synced:
+                and leecher.state == LedgerState.synced:
             # We can call nodeJoined function during usual ordering or during catchup
             # We need to reselect primaries only during usual ordering. Because:
             # - If this is catchup, called by view change, then, we will select
