--- conflicted
+++ resolved
@@ -8,12 +8,8 @@
 from functools import partial
 from hashlib import sha256
 from typing import Dict, Any, Mapping, Iterable, List, Optional, \
-    Sequence, Set
-<<<<<<< HEAD
-from typing import Tuple
+    Sequence, Set, Tuple
 from contextlib import closing
-=======
->>>>>>> 03c46043
 
 import pyorient
 from raet.raeting import AutoMode
