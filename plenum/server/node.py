import json
import os
import random
import time
from binascii import unhexlify
from collections import deque, defaultdict
from contextlib import closing
from functools import partial
from typing import Dict, Any, Mapping, Iterable, List, Optional, Set, Tuple, Callable

import gc
import psutil
from intervaltree import IntervalTree

from common.exceptions import LogicError
from common.serializers.serialization import state_roots_serializer
from crypto.bls.bls_key_manager import LoadBLSKeyError
from plenum.common.metrics_collector import KvStoreMetricsCollector, NullMetricsCollector, MetricsName, \
    async_measure_time, measure_time, MetricsCollector
from plenum.server.backup_instance_faulty_processor import BackupInstanceFaultyProcessor
from plenum.server.inconsistency_watchers import NetworkInconsistencyWatcher
from plenum.server.last_sent_pp_store_helper import LastSentPpStoreHelper
from plenum.server.quota_control import StaticQuotaControl, RequestQueueQuotaControl
from state.pruning_state import PruningState
from state.state import State
from storage.helper import initKeyValueStorage, initHashStore, initKeyValueStorageIntKeys
from storage.state_ts_store import StateTsDbStorage
from stp_core.common.log import getlogger
from stp_core.crypto.signer import Signer
from stp_core.network.exceptions import RemoteNotFound
from stp_core.network.network_interface import NetworkInterface
from stp_core.types import HA
from stp_zmq.zstack import ZStack, Quota
from ledger.compact_merkle_tree import CompactMerkleTree
from ledger.genesis_txn.genesis_txn_initiator_from_file import GenesisTxnInitiatorFromFile
from ledger.hash_stores.hash_store import HashStore

from plenum.common.config_util import getConfig
from plenum.common.constants import POOL_LEDGER_ID, DOMAIN_LEDGER_ID, \
    CLIENT_BLACKLISTER_SUFFIX, CONFIG_LEDGER_ID, \
    NODE_BLACKLISTER_SUFFIX, NODE_PRIMARY_STORAGE_SUFFIX, \
    TXN_TYPE, LEDGER_STATUS, \
    CLIENT_STACK_SUFFIX, PRIMARY_SELECTION_PREFIX, VIEW_CHANGE_PREFIX, \
    OP_FIELD_NAME, CATCH_UP_PREFIX, NYM, \
    GET_TXN, DATA, VERKEY, \
    TARGET_NYM, ROLE, STEWARD, TRUSTEE, ALIAS, \
    NODE_IP, BLS_PREFIX, NodeHooks, LedgerState, CURRENT_PROTOCOL_VERSION
from plenum.common.exceptions import SuspiciousNode, SuspiciousClient, \
    MissingNodeOp, InvalidNodeOp, InvalidNodeMsg, InvalidClientMsgType, \
    InvalidClientRequest, BaseExc, \
    InvalidClientMessageException, KeysNotFoundException as REx, BlowUp
from plenum.common.has_file_storage import HasFileStorage
from plenum.common.hook_manager import HookManager
from plenum.common.keygen_utils import areKeysSetup
from plenum.common.ledger import Ledger
from plenum.common.ledger_manager import LedgerManager
from plenum.common.message_processor import MessageProcessor
from plenum.common.messages.node_message_factory import node_message_factory
from plenum.common.messages.node_messages import Nomination, Batch, Reelection, \
    Primary, RequestAck, RequestNack, Reject, Ordered, \
    Propagate, PrePrepare, Prepare, Commit, Checkpoint, ThreePCState, Reply, InstanceChange, LedgerStatus, \
    ConsistencyProof, CatchupReq, CatchupRep, ViewChangeDone, \
    CurrentState, MessageReq, MessageRep, ThreePhaseType, BatchCommitted, \
    ObservedData, FutureViewChangeDone, BackupInstanceFaulty
from plenum.common.motor import Motor
from plenum.common.plugin_helper import loadPlugins
from plenum.common.request import Request, SafeRequest
from plenum.common.roles import Roles
from plenum.common.signer_simple import SimpleSigner
from plenum.common.stacks import nodeStackClass, clientStackClass
from plenum.common.startable import Status, Mode
from plenum.common.txn_util import idr_from_req_data, get_req_id, \
    get_seq_no, get_type, get_payload_data, \
    get_txn_time, get_digest, TxnUtilConfig
from plenum.common.types import PLUGIN_TYPE_VERIFICATION, \
    PLUGIN_TYPE_PROCESSING, OPERATION, f
from plenum.common.util import friendlyEx, getMaxFailures, pop_keys, \
    compare_3PC_keys, get_utc_epoch
from plenum.common.verifier import DidVerifier
from plenum.common.config_helper import PNodeConfigHelper

from plenum.persistence.req_id_to_txn import ReqIdrToTxn
from plenum.persistence.storage import Storage, initStorage
from plenum.bls.bls_bft_factory import create_default_bls_bft_factory
from plenum.bls.bls_crypto_factory import create_default_bls_crypto_factory
from plenum.recorder.recorder import add_start_time, add_stop_time

from plenum.client.wallet import Wallet

from plenum.server.ledger_req_handler import LedgerRequestHandler
from plenum.server.action_req_handler import ActionReqHandler
from plenum.server.blacklister import Blacklister
from plenum.server.blacklister import SimpleBlacklister
from plenum.server.client_authn import ClientAuthNr, SimpleAuthNr, CoreAuthNr
from plenum.server.config_req_handler import ConfigReqHandler
from plenum.server.domain_req_handler import DomainRequestHandler
from plenum.server.has_action_queue import HasActionQueue
from plenum.server.instances import Instances
from plenum.server.message_req_processor import MessageReqProcessor
from plenum.server.monitor import Monitor
from plenum.server.notifier_plugin_manager import notifierPluginTriggerEvents, \
    PluginManager
from plenum.server.observer.observable import Observable
from plenum.server.observer.observer_node import NodeObserver
from plenum.server.observer.observer_sync_policy import ObserverSyncPolicyType
from plenum.server.plugin.has_plugin_loader_helper import PluginLoaderHelper
from plenum.server.pool_manager import HasPoolManager, TxnPoolManager
from plenum.server.primary_decider import PrimaryDecider
from plenum.server.primary_selector import PrimarySelector
from plenum.server.propagator import Propagator
from plenum.server.quorums import Quorums
from plenum.server.replicas import Replicas
from plenum.server.req_authenticator import ReqAuthenticator
from plenum.server.req_handler import RequestHandler
from plenum.server.router import Router
from plenum.server.suspicion_codes import Suspicions
from plenum.server.validator_info_tool import ValidatorNodeInfoTool
from plenum.server.view_change.view_changer import ViewChanger

pluginManager = PluginManager()
logger = getlogger()


class GcObject:
    def __init__(self, obj):
        self.obj = obj
        self.referents = [id(ref) for ref in gc.get_referents(obj)]
        self.referrers = set()


class GcObjectTree:
    def __init__(self):
        self.objects = {id(obj): GcObject(obj) for obj in gc.get_objects()}
        for obj_id, obj in self.objects.items():
            for ref_id in obj.referents:
                if ref_id in self.objects:
                    self.objects[ref_id].referrers.add(obj_id)

    def report_top_obj_types(self, num=50):
        stats = defaultdict(int)
        for obj in self.objects.values():
            stats[type(obj.obj)] += 1
        for k, v in sorted(stats.items(), key=lambda kv: -kv[1])[:num]:
            logger.info("    {}: {}".format(k, v))

    def report_top_collections(self, num=10):
        fat_objects = [(o.obj, len(o.referents)) for o in self.objects.values()]
        fat_objects = sorted(fat_objects, key=lambda kv: -kv[1])[:num]

        logger.info("Top big collections tracked by garbage collector:")
        for obj, count in fat_objects:
            logger.info("    {}: {}".format(type(obj), count))
            self.report_collection_owners(obj)
            self.report_collection_items(obj)

    def report_collection_owners(self, obj):
        referrers = {ref_id for ref_id in self.objects[id(obj)].referrers if ref_id in self.objects}
        for _ in range(3):
            self.add_super_referrerrs(referrers)
        referrers = {type(self.objects[ref_id].obj) for ref_id in referrers}

        logger.info("        Referrers:")
        for v in referrers:
            logger.info("            {}".format(v))

    def add_super_referrerrs(self, referrers):
        for ref_id in list(referrers):
            for sup_ref_id in self.objects[ref_id].referrers:
                if sup_ref_id in self.objects:
                    referrers.add(sup_ref_id)

    def report_collection_items(self, obj):
        if not isinstance(obj, Iterable):
            return
        tmp_list = list(obj)
        samples = random.sample(tmp_list, 3)

        logger.info("        Samples:")
        for k in samples:
            if isinstance(obj, Dict):
                logger.info("            {} : {}".format(repr(k), repr(obj[k])))
            else:
                logger.info("            {}".format(repr(k)))

    def cleanup(self):
        del self.objects


class GcTimeTracker:
    def __init__(self, metrics: MetricsCollector):
        self._metrics = metrics
        self._timestamps = {}
        gc.callbacks.append(self._gc_callback)

    def _gc_callback(self, action, info):
        gen = info['generation']

        collected = info.get('collected', 0)
        if collected > 0:
            self._metrics.add_event(MetricsName.GC_TOTAL_COLLECTED_OBJECTS, collected)
            self._metrics.add_event(MetricsName.GC_GEN0_COLLECTED_OBJECTS + gen, collected)

        uncollectable = info.get('uncollectable', 0)
        if uncollectable > 0:
            self._metrics.add_event(MetricsName.GC_UNCOLLECTABLE_OBJECTS, uncollectable)

        if action == 'start':
            self._timestamps[gen] = time.perf_counter()
        else:
            start = self._timestamps.get(gen)
            if start is None:
                return
            elapsed = time.perf_counter() - start
            self._metrics.add_event(MetricsName.GC_GEN0_TIME + gen, elapsed)
            self._timestamps[gen] = None


class Node(HasActionQueue, Motor, Propagator, MessageProcessor, HasFileStorage,
           HasPoolManager, PluginLoaderHelper, MessageReqProcessor, HookManager):
    """
    A node in a plenum system.
    """

    suspicions = {s.code: s.reason for s in Suspicions.get_list()}
    keygenScript = "init_plenum_keys"
    client_request_class = SafeRequest
    _info_tool_class = ValidatorNodeInfoTool
    # The order of ledger id in the following list determines the order in
    # which those ledgers will be synced. Think carefully before changing the
    # order.
    ledger_ids = [POOL_LEDGER_ID, CONFIG_LEDGER_ID, DOMAIN_LEDGER_ID]
    _wallet_class = Wallet

    def __init__(self,
                 name: str,
                 clientAuthNr: ClientAuthNr=None,
                 ha: HA=None,
                 cliname: str=None,
                 cliha: HA=None,
                 config_helper=None,
                 ledger_dir: str = None,
                 keys_dir: str = None,
                 genesis_dir: str = None,
                 plugins_dir: str = None,
                 node_info_dir: str = None,
                 view_changer: ViewChanger = None,
                 primaryDecider: PrimaryDecider = None,
                 pluginPaths: Iterable[str] = None,
                 storage: Storage = None,
                 config=None,
                 seed=None):
        """
        Create a new node.

        :param clientAuthNr: client authenticator implementation to be used
        :param primaryDecider: the mechanism to be used to decide the primary
        of a protocol instance
        """
        self.created = time.time()
        self.name = name
        self.last_prod_started = None
        self.config = config or getConfig()

        self.config_helper = config_helper or PNodeConfigHelper(self.name, self.config)

        self.ledger_dir = ledger_dir or self.config_helper.ledger_dir
        self.keys_dir = keys_dir or self.config_helper.keys_dir
        self.genesis_dir = genesis_dir or self.config_helper.genesis_dir
        self.plugins_dir = plugins_dir or self.config_helper.plugins_dir
        self.node_info_dir = node_info_dir or self.config_helper.node_info_dir

        if self.config.STACK_COMPANION == 1:
            add_start_time(self.ledger_dir, self.utc_epoch())

        self._view_change_timeout = self.config.VIEW_CHANGE_TIMEOUT

        HasFileStorage.__init__(self, self.ledger_dir)
        self.ensureKeysAreSetup()
        self.opVerifiers = self.getPluginsByType(pluginPaths,
                                                 PLUGIN_TYPE_VERIFICATION)
        self.reqProcessors = self.getPluginsByType(pluginPaths,
                                                   PLUGIN_TYPE_PROCESSING)

        self.ledger_to_req_handler = {}  # type: Dict[int, RequestHandler]
        self.txn_type_to_req_handler = {}  # type: Dict[str, RequestHandler]
        self.txn_type_to_ledger_id = {}  # type: Dict[str, int]
        self.requestExecuter = {}   # type: Dict[int, Callable]

        self.metrics = self._createMetricsCollector()
        if self.config.METRICS_COLLECTOR_TYPE is not None:
            self._gc_time_tracker = GcTimeTracker(self.metrics)

        Motor.__init__(self)

        self.states = {}  # type: Dict[int, State]

        self.primaryStorage = storage or self.getPrimaryStorage()

        # This is storage for storing map: timestamp/state.headHash
        # Now it used in domainLedger
        self.stateTsDbStorage = None

        self.register_state(DOMAIN_LEDGER_ID, self.loadDomainState())

        self.initPoolManager(ha, cliname, cliha)

        # init BLS after pool manager!
        # init before domain req handler!
        self.bls_bft = self._create_bls_bft()

        self.register_req_handler(self.getDomainReqHandler(), DOMAIN_LEDGER_ID)
        self.register_executer(DOMAIN_LEDGER_ID, self.executeDomainTxns)

        self.initDomainState()

        self.clientAuthNr = clientAuthNr or self.defaultAuthNr()

        self.addGenesisNyms()

        self.mode = None  # type: Optional[Mode]
        self.poolManager.reqHandler.bls_crypto_verifier = \
            self.bls_bft.bls_crypto_verifier
        self.register_req_handler(self.poolManager.reqHandler, POOL_LEDGER_ID)

        self.nodeReg = self.poolManager.nodeReg

        kwargs = dict(stackParams=self.poolManager.nstack,
                      msgHandler=self.handleOneNodeMsg,
                      registry=self.nodeReg,
                      metrics=self.metrics)
        cls = self.nodeStackClass
        kwargs.update(seed=seed)
        # noinspection PyCallingNonCallable
        self.nodestack = cls(**kwargs)
        self.nodestack.onConnsChanged = self.onConnsChanged

        kwargs = dict(
            stackParams=self.poolManager.cstack,
            msgHandler=self.handleOneClientMsg,
            # TODO, Reject is used when dynamic validation fails, use Reqnack
            msgRejectHandler=self.reject_client_msg_handler,
            metrics=self.metrics)
        cls = self.clientStackClass
        kwargs.update(seed=seed)

        # noinspection PyCallingNonCallable
        self.clientstack = cls(**kwargs)

        self.cliNodeReg = self.poolManager.cliNodeReg

        HasActionQueue.__init__(self)

        Propagator.__init__(self, metrics=self.metrics)

        MessageReqProcessor.__init__(self, metrics=self.metrics)

        self.view_changer = view_changer
        self.primaryDecider = primaryDecider

        self.nodeInBox = deque()
        self.clientInBox = deque()

        # 3PC state consistency watchdog based on network events
        self.network_i3pc_watcher = NetworkInconsistencyWatcher(self.on_inconsistent_3pc_state_from_network)

        self.setPoolParams()

        self.network_i3pc_watcher.connect(self.name)

        self.clientBlacklister = SimpleBlacklister(
            self.name + CLIENT_BLACKLISTER_SUFFIX)  # type: Blacklister

        self.nodeBlacklister = SimpleBlacklister(
            self.name + NODE_BLACKLISTER_SUFFIX)  # type: Blacklister

        self.nodeInfo = {
            'data': {}
        }

        self._view_changer = None  # type: ViewChanger
        self._elector = None  # type: PrimaryDecider

        self.instances = Instances()
        # QUESTION: Why does the monitor need blacklister?
        self.monitor = Monitor(self.name,
                               Delta=self.config.DELTA,
                               Lambda=self.config.LAMBDA,
                               Omega=self.config.OMEGA,
                               instances=self.instances,
                               nodestack=self.nodestack,
                               blacklister=self.nodeBlacklister,
                               nodeInfo=self.nodeInfo,
                               notifierEventTriggeringConfig=self.config.notifierEventTriggeringConfig,
                               pluginPaths=pluginPaths,
                               notifierEventsEnabled=self.config.SpikeEventsEnabled)

        self.replicas = self.create_replicas()

        # Need to keep track of the time when lost connection with primary,
        # help in voting for/against a view change on the master and removing
        # replica on a backup instance
        self.primaries_disconnection_times = []

        # Any messages that are intended for protocol instances not created.
        # Helps in cases where a new protocol instance have been added by a
        # majority of nodes due to joining of a new node, but some slow nodes
        # are not aware of it. Key is instance id and value is a deque
        # TODO is it possible for messages with current view number?
        self.msgsForFutureReplicas = {}

        # Requests that are to be given to the view_changer by the node
        self.msgsToViewChanger = deque()

        if self.poolLedger:
            self.register_state(POOL_LEDGER_ID, self.poolManager.state)

        self.ledgerManager = self.get_new_ledger_manager()

        # do it after all states and BLS stores are created
        self.adjustReplicas(0, self.requiredNumberOfInstances)

        self.perfCheckFreq = self.config.PerfCheckFreq
        self.nodeRequestSpikeMonitorData = {
            'value': 0,
            'cnt': 0,
            'accum': 0
        }

        self.propagates_phase_req_timeout = self.config.PROPAGATES_PHASE_REQ_TIMEOUT
        self.propagates_phase_req_timeouts = 0
        self.ordering_phase_req_timeout = self.config.ORDERING_PHASE_REQ_TIMEOUT
        self.ordering_phase_req_timeouts = 0

        if self.config.OUTDATED_REQS_CHECK_ENABLED:
            self.startRepeating(self.check_outdated_reqs, self.config.OUTDATED_REQS_CHECK_INTERVAL)

        self.startRepeating(self.checkPerformance, self.perfCheckFreq)

        self.startRepeating(self.checkNodeRequestSpike,
                            self.config
                            .notifierEventTriggeringConfig[
                                'nodeRequestSpike']['freq'])

        self.startRepeating(self.flush_metrics, self.config.METRICS_FLUSH_INTERVAL)

        if config.GC_STATS_REPORT_INTERVAL > 0:
            self.startRepeating(self.report_gc_stats, config.GC_STATS_REPORT_INTERVAL)

        # BE CAREFUL HERE
        # This controls which message types are excluded from signature
        # verification. Expressly prohibited from being in this is
        # ClientRequest and Propagation, which both require client
        # signature verification
        self.authnWhitelist = (
            Nomination,
            Primary,
            Reelection,
            Batch,
            ViewChangeDone,
            PrePrepare,
            Prepare,
            Checkpoint,
            Commit,
            InstanceChange,
            LedgerStatus,
            ConsistencyProof,
            CatchupReq,
            CatchupRep,
            ThreePCState,
            MessageReq,
            MessageRep,
            CurrentState,
            ObservedData,
            BackupInstanceFaulty
        )

        # Map of request identifier, request id to client name. Used for
        # dispatching the processed requests to the correct client remote
        self.requestSender = {}  # Dict[str, str]
        self.backup_instance_faulty_processor = BackupInstanceFaultyProcessor(self)

        # CurrentState
        self.nodeMsgRouter = Router(
            (Propagate, self.processPropagate),
            (InstanceChange, self.sendToViewChanger),
            (ViewChangeDone, self.sendToViewChanger),
            (MessageReq, self.process_message_req),
            (MessageRep, self.process_message_rep),
            (PrePrepare, self.sendToReplica),
            (Prepare, self.sendToReplica),
            (Commit, self.sendToReplica),
            (Checkpoint, self.sendToReplica),
            (ThreePCState, self.sendToReplica),
            (LedgerStatus, self.ledgerManager.processLedgerStatus),
            (ConsistencyProof, self.ledgerManager.processConsistencyProof),
            (CatchupReq, self.ledgerManager.processCatchupReq),
            (CatchupRep, self.ledgerManager.processCatchupRep),
            (CurrentState, self.process_current_state_message),
            (ObservedData, self.send_to_observer),
            (BackupInstanceFaulty, self.backup_instance_faulty_processor.process_backup_instance_faulty_msg)
        )

        self.clientMsgRouter = Router(
            (Request, self.processRequest),
            (LedgerStatus, self.ledgerManager.processLedgerStatus),
            (CatchupReq, self.ledgerManager.processCatchupReq),
        )

        # Quotas control
        node_quota = Quota(count=config.NODE_TO_NODE_STACK_QUOTA,
                           size=config.NODE_TO_NODE_STACK_SIZE)
        client_quota = Quota(count=config.CLIENT_TO_NODE_STACK_QUOTA,
                             size=config.CLIENT_TO_NODE_STACK_SIZE)

        if config.ENABLE_DYNAMIC_QUOTAS:
            self.quota_control = RequestQueueQuotaControl(max_request_queue_size=config.MAX_REQUEST_QUEUE_SIZE,
                                                          max_node_quota=node_quota,
                                                          max_client_quota=client_quota)
        else:
            self.quota_control = StaticQuotaControl(node_quota=node_quota, client_quota=client_quota)

        # Ordered requests received from replicas while the node was not
        # participating
        self.stashedOrderedReqs = deque()

        # Set of (identifier, reqId) of all transactions that were received
        # while catching up. Used to detect overlap between stashed requests
        # and received replies while catching up.
        # self.reqsFromCatchupReplies = set()

        # Any messages that are intended for view numbers higher than the
        # current view.
        self.msgsForFutureViews = {}

        plugins_to_load = self.config.PluginsToLoad if hasattr(self.config, "PluginsToLoad") else None
        tp = loadPlugins(self.plugins_dir, plugins_to_load)
        logger.info("total plugins loaded in node: {}".format(tp))
        # TODO: this is already happening in `start`, why here then?
        self.logNodeInfo()
        self._wallet = None
        self.seqNoDB = self.loadSeqNoDB()
        self.nodeStatusDB = self.loadNodeStatusDB()

        self.last_sent_pp_store_helper = LastSentPpStoreHelper(self)

        # Stores the 3 phase keys for last `ProcessedBatchMapsToKeep` batches,
        # the key is the ledger id and value is an interval tree with each
        # interval being the range of txns and value being the 3 phase key of
        # the batch in which those transactions were included. The txn range is
        # exclusive of last seq no so to store txns from 1 to 100 add a range
        # of `1:101`
        self.txn_seq_range_to_3phase_key = {}  # type: Dict[int, IntervalTree]

        # Number of rounds of catchup done during a view change.
        self.catchup_rounds_without_txns = 0
        # The start time of the catch-up during view change
        self._catch_up_start_ts = 0

        # Number of read requests the node has processed
        self.total_read_request_number = 0
        self._info_tool = self._info_tool_class(self)

        self._last_performance_check_data = {}

        self.init_config_ledger_and_req_handler()

        self.init_ledger_manager()

        HookManager.__init__(self, NodeHooks.get_all_vals())

        self._observable = Observable()
        self._observer = NodeObserver(self)

    def init_config_ledger_and_req_handler(self):
        self.configLedger = self.getConfigLedger()
        self.init_config_state()

    @property
    def viewNo(self):
        return None if self.view_changer is None else self.view_changer.view_no

    # TODO not sure that this should be allowed
    @viewNo.setter
    def viewNo(self, value):
        self.view_changer.view_no = value

    @property
    def view_change_in_progress(self):
        return (False if self.view_changer is None else
                self.view_changer.view_change_in_progress)

    def init_config_state(self):
        self.register_state(CONFIG_LEDGER_ID, self.loadConfigState())
        self.setup_config_req_handler()
        self.setup_action_req_handler()
        self.initConfigState()

    def _add_config_ledger(self):
        self.ledgerManager.addLedger(
            CONFIG_LEDGER_ID,
            self.configLedger,
            preCatchupStartClbk=self.preConfigLedgerCatchup,
            postCatchupCompleteClbk=self.postConfigLedgerCaughtUp,
            postTxnAddedToLedgerClbk=self.postTxnFromCatchupAddedToLedger)
        self.on_new_ledger_added(CONFIG_LEDGER_ID)

    def setup_config_req_handler(self):
        self.configReqHandler = self.getConfigReqHandler()
        self.register_req_handler(self.configReqHandler, CONFIG_LEDGER_ID)

    def setup_action_req_handler(self):
        self.actionReqHandler = self.get_action_req_handler()
        self.register_req_handler(self.actionReqHandler)

    def getConfigLedger(self):
        return Ledger(CompactMerkleTree(hashStore=self.getHashStore('config')),
                      dataDir=self.dataLocation,
                      fileName=self.config.configTransactionsFile,
                      ensureDurability=self.config.EnsureLedgerDurability)

    def loadConfigState(self):
        return PruningState(
            initKeyValueStorage(
                self.config.configStateStorage,
                self.dataLocation,
                self.config.configStateDbName,
                db_config=self.config.db_state_config)
        )

    def initConfigState(self):
        self.initStateFromLedger(self.states[CONFIG_LEDGER_ID],
                                 self.configLedger, self.configReqHandler)
        logger.info(
            "{} initialized config state: state root {}"
            .format(self, state_roots_serializer.serialize(
                bytes(self.states[CONFIG_LEDGER_ID].committedHeadHash))))

    def getConfigReqHandler(self):
        return ConfigReqHandler(self.configLedger,
                                self.states[CONFIG_LEDGER_ID])

    def get_action_req_handler(self):
        return ActionReqHandler()

    def prePoolLedgerCatchup(self, **kwargs):
        self.mode = Mode.discovering

    def preConfigLedgerCatchup(self, **kwargs):
        self.mode = Mode.syncing

    def preDomainLedgerCatchup(self, **kwargs):
        self.mode = Mode.syncing

    def postConfigLedgerCaughtUp(self, **kwargs):
        pass

    @property
    def configLedgerStatus(self):
        return self.build_ledger_status(CONFIG_LEDGER_ID)

    def reject_client_msg_handler(self, reason, frm):
        self.transmitToClient(Reject("", "", reason), frm)

    @property
    def id(self):
        if isinstance(self.poolManager, TxnPoolManager):
            return self.poolManager.id
        return None

    @property
    def wallet(self):
        if not self._wallet:
            wallet = self._wallet_class(self.name)
            # TODO: Should use DidSigner to move away from cryptonyms
            signer = SimpleSigner(seed=unhexlify(self.nodestack.keyhex))
            wallet.addIdentifier(signer=signer)
            self._wallet = wallet
        return self._wallet

    @property
    def ledger_summary(self):
        return [li.ledger_summary for li in
                self.ledgerManager.ledgerRegistry.values()]

    @property
    def view_changer(self) -> ViewChanger:
        return self._view_changer

    @view_changer.setter
    def view_changer(self, value):
        self._view_changer = value

    @property
    def elector(self) -> PrimaryDecider:
        return self._elector

    @elector.setter
    def elector(self, value):
        self._elector = value

    # EXTERNAL EVENTS

    def on_view_change_start(self):
        """
        Notifies node about the fact that view changed to let it
        prepare for election
        """
        self.view_changer.start_view_change_ts = self.utc_epoch()

        for replica in self.replicas.values():
            replica.on_view_change_start()
        logger.info("{} resetting monitor stats at view change start".format(self))
        self.monitor.reset()
        self.processStashedMsgsForView(self.viewNo)

        for replica in self.replicas.values():
            replica.primaryName = None

        pop_keys(self.msgsForFutureViews, lambda x: x <= self.viewNo)
        self.logNodeInfo()
        # Keep on doing catchup until >(n-f) nodes LedgerStatus same on have a
        # prepared certificate the first PRE-PREPARE of the new view
        logger.info('{}{} changed to view {}, will start catchup now'.
                    format(VIEW_CHANGE_PREFIX, self, self.viewNo))

        self._cancel(self._check_view_change_completed)
        self._schedule(action=self._check_view_change_completed,
                       seconds=self._view_change_timeout)

        # Set to 0 even when set to 0 in `on_view_change_complete` since
        # catchup might be started due to several reasons.
        self.catchup_rounds_without_txns = 0
        self._catch_up_start_ts = time.perf_counter()

    def on_view_change_complete(self):
        """
        View change completes for a replica when it has been decided which was
        the last ppSeqno and state and txn root for previous view
        """
        # TODO VCH update method description

        if not self.replicas.all_instances_have_primary:
            raise LogicError(
                "{} Not all replicas have "
                "primaries: {}".format(self, self.replicas.primary_name_by_inst_id)
            )

        self._cancel(self._check_view_change_completed)

        self.master_replica.on_view_change_done()
        last_sent_pp_seq_no_restored = False
        if self.view_changer.propagate_primary:  # TODO VCH
            for replica in self.replicas.values():
                replica.on_propagate_primary_done()
            if self.view_changer.previous_view_no == 0:
                last_sent_pp_seq_no_restored = \
                    self.last_sent_pp_store_helper.try_restore_last_sent_pp_seq_no()
        if not last_sent_pp_seq_no_restored:
            self.last_sent_pp_store_helper.erase_last_sent_pp_seq_no()
        self.view_changer.last_completed_view_no = self.view_changer.view_no
        # Remove already ordered requests from requests list after view change
        # If view change happen when one half of nodes ordered on master
        # instance and backup but other only on master then we need to clear
        # requests list.  We do this to stop transactions ordering  on backup
        # replicas that have already been ordered on master.
        # Test for this case in plenum/test/view_change/
        # test_no_propagate_request_on_different_last_ordered_before_vc.py
        if not self.view_changer.propagate_primary:
            for replica in self.replicas.values():
                replica.clear_requests_and_fix_last_ordered()
        self.monitor.reset()

    def on_inconsistent_3pc_state_from_network(self):
        if self.config.ENABLE_INCONSISTENCY_WATCHER_NETWORK:
            self.on_inconsistent_3pc_state()

    def on_inconsistent_3pc_state(self):
        logger.warning("There is high probability that current 3PC state is inconsistent,"
                       "immediate restart is recommended")

    def create_replicas(self) -> Replicas:
        return Replicas(self, self.monitor, self.config, self.metrics)

    def utc_epoch(self) -> int:
        """
        Returns the UTC epoch according to it's local clock
        """
        return get_utc_epoch()

    def initPoolManager(self, ha, cliname, cliha):
        HasPoolManager.__init__(self, ha, cliname, cliha)

    def __repr__(self):
        return self.name

    def getDomainReqHandler(self):
        return DomainRequestHandler(self.domainLedger,
                                    self.states[DOMAIN_LEDGER_ID],
                                    self.config,
                                    self.reqProcessors,
                                    self.bls_bft.bls_store,
                                    self.getStateTsDbStorage())

    def getStateTsDbStorage(self):
        if self.stateTsDbStorage is None:
            self.stateTsDbStorage = StateTsDbStorage(
                self.name,
                initKeyValueStorageIntKeys(self.config.stateTsStorage,
                                           self.dataLocation,
                                           self.config.stateTsDbName,
                                           db_config=self.config.db_state_ts_db_config)
            )
        return self.stateTsDbStorage

    def loadSeqNoDB(self):
        return ReqIdrToTxn(
            initKeyValueStorage(
                self.config.reqIdToTxnStorage,
                self.dataLocation,
                self.config.seqNoDbName,
                db_config=self.config.db_seq_no_db_config)
        )

    def loadNodeStatusDB(self):
        return initKeyValueStorage(self.config.nodeStatusStorage,
                                   self.dataLocation,
                                   self.config.nodeStatusDbName,
                                   db_config=self.config.db_node_status_db_config)

    def _createMetricsCollector(self):
        if self.config.METRICS_COLLECTOR_TYPE is None:
            return NullMetricsCollector()

        if self.config.METRICS_COLLECTOR_TYPE == 'kv':
            return KvStoreMetricsCollector(
                initKeyValueStorage(
                    self.config.METRICS_KV_STORAGE,
                    self.dataLocation,
                    self.config.METRICS_KV_DB_NAME,
                    db_config=self.config.METRICS_KV_CONFIG
                )
            )

        logger.warning("Unknown metrics collector type: {}".format(self.config.METRICS_COLLECTOR_TYPE))
        return NullMetricsCollector()

    # noinspection PyAttributeOutsideInit
    def setPoolParams(self):
        # TODO should be always called when nodeReg is changed - automate
        self.allNodeNames = set(self.nodeReg.keys())
        self.network_i3pc_watcher.set_nodes(self.allNodeNames)
        self.totalNodes = len(self.allNodeNames)
        self.f = getMaxFailures(self.totalNodes)
        self.requiredNumberOfInstances = self.f + 1  # per RBFT
        self.minimumNodes = (2 * self.f) + 1  # minimum for a functional pool
        self.quorums = Quorums(self.totalNodes)
        logger.info(
            "{} updated its pool parameters: f {}, totalNodes {}, "
            "allNodeNames {}, requiredNumberOfInstances {}, minimumNodes {}, "
            "quorums {}".format(
                self, self.f, self.totalNodes,
                self.allNodeNames, self.requiredNumberOfInstances,
                self.minimumNodes, self.quorums))

    @property
    def poolLedger(self):
        return self.poolManager.ledger \
            if isinstance(self.poolManager, TxnPoolManager) \
            else None

    @property
    def domainLedger(self):
        return self.primaryStorage

    def build_ledger_status(self, ledger_id):
        ledger = self.getLedger(ledger_id)
        ledger_size = ledger.size
        three_pc_key = self.three_phase_key_for_txn_seq_no(ledger_id,
                                                           ledger_size)
        v, p = three_pc_key if three_pc_key else (None, None)
        return LedgerStatus(ledger_id, ledger.size, v, p, ledger.root_hash, CURRENT_PROTOCOL_VERSION)

    @property
    def poolLedgerStatus(self):
        if self.poolLedger:
            return self.build_ledger_status(POOL_LEDGER_ID)

    @property
    def domainLedgerStatus(self):
        return self.build_ledger_status(DOMAIN_LEDGER_ID)

    def getLedgerRootHash(self, ledgerId, isCommitted=True):
        ledgerInfo = self.ledgerManager.getLedgerInfoByType(ledgerId)
        if not ledgerInfo:
            raise RuntimeError('Ledger with id {} does not exist')
        ledger = ledgerInfo.ledger
        if isCommitted:
            return ledger.root_hash
        return ledger.uncommittedRootHash or ledger.root_hash

    def stateRootHash(self, ledgerId, isCommitted=True):
        state = self.states.get(ledgerId)
        if not state:
            raise RuntimeError('State with id {} does not exist')
        return state.committedHeadHash if isCommitted else state.headHash

    @property
    def is_synced(self):
        return Mode.is_done_syncing(self.mode)

    @property
    def isParticipating(self) -> bool:
        return self.mode == Mode.participating

    def start_participating(self):
        logger.info('{} started participating'.format(self))
        self.mode = Mode.participating

    @property
    def nodeStackClass(self) -> NetworkInterface:
        return nodeStackClass

    @property
    def clientStackClass(self) -> NetworkInterface:
        return clientStackClass

    def getPrimaryStorage(self):
        """
        This is usually an implementation of Ledger
        """
        if self.config.primaryStorage is None:
            # TODO: add a place for initialization of all ledgers, so it's
            # clear what ledgers we have and how they are initialized
            genesis_txn_initiator = GenesisTxnInitiatorFromFile(
                self.genesis_dir, self.config.domainTransactionsFile)
            return Ledger(
                CompactMerkleTree(
                    hashStore=self.getHashStore('domain')),
                dataDir=self.dataLocation,
                fileName=self.config.domainTransactionsFile,
                ensureDurability=self.config.EnsureLedgerDurability,
                genesis_txn_initiator=genesis_txn_initiator)
        else:
            # TODO: we need to rethink this functionality
            return initStorage(self.config.primaryStorage,
                               name=self.name + NODE_PRIMARY_STORAGE_SUFFIX,
                               dataDir=self.dataLocation,
                               config=self.config)

    def _add_pool_ledger(self):
        if isinstance(self.poolManager, TxnPoolManager):
            self.ledgerManager.addLedger(
                POOL_LEDGER_ID,
                self.poolLedger,
                preCatchupStartClbk=self.prePoolLedgerCatchup,
                postCatchupCompleteClbk=self.postPoolLedgerCaughtUp,
                postTxnAddedToLedgerClbk=self.postTxnFromCatchupAddedToLedger)
            self.on_new_ledger_added(POOL_LEDGER_ID)

    def _add_domain_ledger(self):
        self.ledgerManager.addLedger(
            DOMAIN_LEDGER_ID,
            self.domainLedger,
            preCatchupStartClbk=self.preDomainLedgerCatchup,
            postCatchupCompleteClbk=self.postDomainLedgerCaughtUp,
            postTxnAddedToLedgerClbk=self.postTxnFromCatchupAddedToLedger)
        self.on_new_ledger_added(DOMAIN_LEDGER_ID)

    def getHashStore(self, name) -> HashStore:
        """
        Create and return a hashStore implementation based on configuration
        """
        return initHashStore(self.dataLocation, name, self.config)

    def get_new_ledger_manager(self) -> LedgerManager:
        ledger_sync_order = self.ledger_ids
        return LedgerManager(self, ownedByNode=True,
                             postAllLedgersCaughtUp=self.allLedgersCaughtUp,
                             preCatchupClbk=self.preLedgerCatchUp,
                             postCatchupClbk=self.postLedgerCatchUp,
                             ledger_sync_order=ledger_sync_order,
                             metrics=self.metrics)

    def init_ledger_manager(self):
        self._add_pool_ledger()
        self._add_config_ledger()
        self._add_domain_ledger()

    def on_new_ledger_added(self, ledger_id):
        # If a ledger was added after a replicas were created
        self.replicas.register_new_ledger(ledger_id)

    def register_state(self, ledger_id, state):
        self.states[ledger_id] = state

    def register_req_handler(self, req_handler: RequestHandler,
                             ledger_id: int = None):
        if ledger_id is not None:
            self.ledger_to_req_handler[ledger_id] = req_handler
        for txn_type in req_handler.operation_types:
            self.register_txn_type(txn_type, req_handler, ledger_id)

    def register_txn_type(self, txn_type, req_handler: RequestHandler,
                          ledger_id: int = None):
        if txn_type in self.txn_type_to_req_handler:
            raise ValueError('{} already registered for {}'
                             .format(txn_type, self.txn_type_to_req_handler[txn_type]))
        self.txn_type_to_req_handler[txn_type] = req_handler
        if ledger_id is not None:
            self.txn_type_to_ledger_id[txn_type] = ledger_id

    def register_executer(self, ledger_id: int, executer: Callable):
        self.requestExecuter[ledger_id] = executer

    def get_req_handler(self, ledger_id=None, txn_type=None) -> Optional[RequestHandler]:
        if ledger_id is not None:
            return self.ledger_to_req_handler.get(ledger_id)
        if txn_type is not None:
            return self.txn_type_to_req_handler.get(txn_type)

    def get_executer(self, ledger_id):
        executer = self.requestExecuter.get(ledger_id)
        if executer:
            return executer
        else:
            return partial(self.default_executer, ledger_id)

    def loadDomainState(self):
        return PruningState(
            initKeyValueStorage(
                self.config.domainStateStorage,
                self.dataLocation,
                self.config.domainStateDbName,
                db_config=self.config.db_state_config)
        )

    def _create_bls_bft(self):
        bls_factory = create_default_bls_bft_factory(self)
        bls_bft = bls_factory.create_bls_bft()
        if bls_bft.can_sign_bls():
            logger.display("{}BLS Signatures will be used for Node {}".format(BLS_PREFIX, self.name))
        else:
            # TODO: for now we allow that BLS is optional, so that we don't require it
            logger.warning(
                '{}Transactions will not be BLS signed by this Node, since BLS keys were not found. '
                'Please make sure that a script to init BLS keys was called (init_bls_keys),'
                ' and NODE txn was sent with BLS public keys.'.format(BLS_PREFIX))
        return bls_bft

    def update_bls_key(self, new_bls_key):
        bls_keys_dir = os.path.join(self.keys_dir, self.name)
        bls_crypto_factory = create_default_bls_crypto_factory(bls_keys_dir)
        self.bls_bft.bls_crypto_signer = None

        try:
            bls_crypto_signer = bls_crypto_factory.create_bls_crypto_signer_from_saved_keys()
        except LoadBLSKeyError:
            logger.warning("{}Can not enable BLS signer on the Node. BLS keys are not initialized, "
                           "although NODE txn with blskey={} is sent. Please make sure that a script to init BLS keys (init_bls_keys) "
                           "was called ".format(BLS_PREFIX, new_bls_key))
            return

        if bls_crypto_signer.pk != new_bls_key:
            logger.warning("{}Can not enable BLS signer on the Node. BLS key initialized for the Node ({}), "
                           "differs from the one sent to the Ledger via NODE txn ({}). "
                           "Please make sure that a script to init BLS keys (init_bls_keys) is called, "
                           "and the same key is saved via NODE txn."
                           .format(BLS_PREFIX, bls_crypto_signer.pk, new_bls_key))
            return

        self.bls_bft.bls_crypto_signer = bls_crypto_signer
        logger.display("{}BLS key is rotated/set for Node {}. "
                       "BLS Signatures will be used for Node.".format(BLS_PREFIX, self.name))

    def ledger_id_for_request(self, request: Request):
        if request.operation.get(TXN_TYPE) is None:
            raise ValueError(
                "{} TXN_TYPE is not defined for request {}".format(self, request)
            )

        typ = request.operation[TXN_TYPE]
        return self.txn_type_to_ledger_id[typ]

    def start(self, loop):
        # Avoid calling stop and then start on the same node object as start
        # does not re-initialise states
        oldstatus = self.status
        if oldstatus in Status.going():
            logger.debug("{} is already {}, so start has no effect".
                         format(self, self.status.name))
        else:
            super().start(loop)

            # Start the ledgers
            for ledger in self.ledgers:
                ledger.start(loop)

            self.nodestack.start()
            self.clientstack.start()

            self.view_changer = self.newViewChanger()
            self.elector = self.newPrimaryDecider()

            self.schedule_initial_propose_view_change()

            self.schedule_node_status_dump()
            self.dump_additional_info()

            # if first time running this node
            if not self.nodestack.remotes:
                logger.info("{} first time running..." "".format(self), extra={
                    "cli": "LOW_STATUS", "tags": ["node-key-sharing"]})
            else:
                self.nodestack.maintainConnections(force=True)

            self.start_catchup(just_started=True)

        self.logNodeInfo()

    def schedule_initial_propose_view_change(self):
        # It is supposed that master's primary is lost until it is connected
        self.primaries_disconnection_times[self.master_replica.instId] = time.perf_counter()
        self._schedule(action=self.propose_view_change,
                       seconds=self.config.INITIAL_PROPOSE_VIEW_CHANGE_TIMEOUT)

    def schedule_node_status_dump(self):
        # one-shot dump right after start
        self._schedule(action=self._info_tool.dump_general_info,
                       seconds=self.config.DUMP_VALIDATOR_INFO_INIT_SEC)
        self.startRepeating(
            self._info_tool.dump_general_info,
            seconds=self.config.DUMP_VALIDATOR_INFO_PERIOD_SEC,
        )

    def dump_additional_info(self):
        self._info_tool.dump_additional_info()

    @property
    def rank(self) -> Optional[int]:
        return self.poolManager.rank

    def get_name_by_rank(self, rank, nodeReg=None):
        return self.poolManager.get_name_by_rank(rank, nodeReg=nodeReg)

    def get_rank_by_name(self, name, nodeReg=None):
        return self.poolManager.get_rank_by_name(name, nodeReg=nodeReg)

    def newViewChanger(self):
        if self.view_changer:
            return self.view_changer
        else:
            return ViewChanger(self)

    def newPrimaryDecider(self):
        if self.primaryDecider:
            return self.primaryDecider
        else:
            return PrimarySelector(self)

    @property
    def connectedNodeCount(self) -> int:
        """
        The plus one is for this node, for example, if this node has three
        connections, then there would be four total nodes
        :return: number of connected nodes this one
        """
        return len(self.nodestack.conns) + 1

    @property
    def ledgers(self):
        return [self.ledgerManager.ledgerRegistry[lid].ledger
                for lid in self.ledger_ids if lid in self.ledgerManager.ledgerRegistry]

    def onStopping(self):
        """
        Actions to be performed on stopping the node.

        - Close the UDP socket of the nodestack
        """
        # Log stats should happen before any kind of reset or clearing
        if self.config.STACK_COMPANION == 1:
            add_stop_time(self.ledger_dir, self.utc_epoch())

        self.logstats()

        self.reset()

        # Stop the ledgers
        for ledger in self.ledgers:
            try:
                ledger.stop()
            except Exception as ex:
                logger.exception('{} got exception while stopping ledger: {}'.format(self, ex))

        self.nodestack.stop()
        self.clientstack.stop()

        self.closeAllKVStores()

        self._info_tool.stop()

        self.mode = None
        self.ledgerManager.prepare_ledgers_for_sync()

    def closeAllKVStores(self):
        # Clear leveldb lock files
        logger.info("{} closing key-value storages".format(self), extra={"cli": False})
        for ledgerId in self.ledgerManager.ledgerRegistry:
            state = self.getState(ledgerId)
            if state:
                state.close()
        if self.seqNoDB:
            self.seqNoDB.close()
        if self.nodeStatusDB:
            self.nodeStatusDB.close()
        if self.bls_bft.bls_store:
            self.bls_bft.bls_store.close()
        if self.stateTsDbStorage:
            self.stateTsDbStorage.close()

    def reset(self):
        logger.info("{} reseting...".format(self), extra={"cli": False})
        self.nodestack.nextCheck = 0
        logger.debug(
            "{} clearing aqStash of size {}".format(
                self, len(
                    self.aqStash)))
        self.nodestack.conns.clear()
        # TODO: Should `self.clientstack.conns` be cleared too
        # self.clientstack.conns.clear()
        self.aqStash.clear()
        self.actionQueue.clear()
        self.elector = None
        self.view_changer = None

    @async_measure_time(MetricsName.NODE_PROD_TIME)
    async def prod(self, limit: int=None) -> int:
        """.opened
        This function is executed by the node each time it gets its share of
        CPU time from the event loop.

        :param limit: the number of items to be serviced in this attempt
        :return: total number of messages serviced by this node
        """
        c = 0

        if self.last_prod_started:
            self.metrics.add_event(MetricsName.LOOPER_RUN_TIME_SPENT, time.perf_counter() - self.last_prod_started)
        self.last_prod_started = time.perf_counter()

        self.quota_control.update_state({
            'request_queue_size': len(self.monitor.requestTracker.unordered())}
        )

        if self.status is not Status.stopped:
            c += await self.serviceReplicas(limit)
            c += await self.serviceNodeMsgs(limit)
            c += await self.serviceClientMsgs(limit)
            with self.metrics.measure_time(MetricsName.SERVICE_NODE_ACTIONS_TIME):
                c += self._serviceActions()
            c += self.ledgerManager.service()
            with self.metrics.measure_time(MetricsName.SERVICE_MONITOR_ACTIONS_TIME):
                c += self.monitor._serviceActions()
            c += await self.serviceViewChanger(limit)
            c += await self.service_observable(limit)
            c += await self.service_observer(limit)
            with self.metrics.measure_time(MetricsName.FLUSH_OUTBOXES_TIME):
                self.nodestack.flushOutBoxes()
        if self.isGoing():
            with self.metrics.measure_time(MetricsName.SERVICE_NODE_LIFECYCLE_TIME):
                self.nodestack.serviceLifecycle()
            with self.metrics.measure_time(MetricsName.SERVICE_CLIENT_STACK_TIME):
                self.clientstack.serviceClientStack()

        return c

    @async_measure_time(MetricsName.SERVICE_REPLICAS_TIME)
    async def serviceReplicas(self, limit) -> int:
        """
        Processes messages from replicas outbox and gives it time
        for processing inbox

        :param limit: the maximum number of messages to process
        :return: the sum of messages successfully processed
        """
        inbox_processed = self.replicas.service_inboxes(limit)
        outbox_processed = self.service_replicas_outbox(limit)
        return outbox_processed + inbox_processed

    @async_measure_time(MetricsName.SERVICE_NODE_MSGS_TIME)
    async def serviceNodeMsgs(self, limit: int) -> int:
        """
        Process `limit` number of messages from the nodeInBox.

        :param limit: the maximum number of messages to process
        :return: the number of messages successfully processed
        """
        with self.metrics.measure_time(MetricsName.SERVICE_NODE_STACK_TIME):
            n = await self.nodestack.service(limit, self.quota_control.node_quota)

        self.metrics.add_event(MetricsName.NODE_STACK_MESSAGES_PROCESSED, n)

        await self.processNodeInBox()
        return n

    @async_measure_time(MetricsName.SERVICE_CLIENT_MSGS_TIME)
    async def serviceClientMsgs(self, limit: int) -> int:
        """
        Process `limit` number of messages from the clientInBox.

        :param limit: the maximum number of messages to process
        :return: the number of messages successfully processed
        """
        c = await self.clientstack.service(limit, self.quota_control.client_quota)
        self.metrics.add_event(MetricsName.CLIENT_STACK_MESSAGES_PROCESSED, c)

        await self.processClientInBox()
        return c

    @async_measure_time(MetricsName.SERVICE_VIEW_CHANGER_TIME)
    async def serviceViewChanger(self, limit) -> int:
        """
        Service the view_changer's inBox, outBox and action queues.

        :return: the number of messages successfully serviced
        """
        if not self.isReady():
            return 0
        o = self.serviceViewChangerOutBox(limit)
        i = await self.serviceViewChangerInbox(limit)
        # TODO: Why is protected method accessed here?
        a = self.view_changer._serviceActions()
        return o + i + a

    @async_measure_time(MetricsName.SERVICE_OBSERVABLE_TIME)
    async def service_observable(self, limit) -> int:
        """
        Service the observable's inBox and outBox

        :return: the number of messages successfully serviced
        """
        if not self.isReady():
            return 0
        o = self._service_observable_out_box(limit)
        i = await self._observable.serviceQueues(limit)
        return o + i

    def _service_observable_out_box(self, limit: int=None) -> int:
        """
        Service at most `limit` number of messages from the observable's outBox.

        :return: the number of messages successfully serviced.
        """
        msg_count = 0
        while True:
            if limit and msg_count >= limit:
                break

            msg = self._observable.get_output()
            if not msg:
                break

            msg_count += 1
            msg, observer_ids = msg
            # TODO: it's assumed that all Observers are connected the same way as Validators
            self.sendToNodes(msg, observer_ids)
        return msg_count

    @async_measure_time(MetricsName.SERVICE_OBSERVER_TIME)
    async def service_observer(self, limit) -> int:
        """
        Service the observer's inBox and outBox

        :return: the number of messages successfully serviced
        """
        if not self.isReady():
            return 0
        return await self._observer.serviceQueues(limit)

    def onConnsChanged(self, joined: Set[str], left: Set[str]):
        """
        A series of operations to perform once a connection count has changed.

        - Set f to max number of failures this system can handle.
        - Set status to one of started, started_hungry or starting depending on
            the number of protocol instances.
        - Check protocol instances. See `checkInstances()`

        """
        _prev_status = self.status
        if self.isGoing():
            if self.connectedNodeCount == self.totalNodes:
                self.status = Status.started
            elif self.connectedNodeCount >= self.minimumNodes:
                self.status = Status.started_hungry
            else:
                self.status = Status.starting
        self.elector.nodeCount = self.connectedNodeCount

        if self.master_primary_name in joined:
            self.primaries_disconnection_times[self.master_replica.instId] = None
        if self.master_primary_name in left:
            logger.display('{} lost connection to primary of master'.format(self))
            self.lost_master_primary()
        elif _prev_status == Status.starting and self.status == Status.started_hungry \
                and self.primaries_disconnection_times[self.master_replica.instId] is not None \
                and self.master_primary_name is not None:
            """
            Such situation may occur if the pool has come back to reachable consensus but
            primary is still disconnected, so view change proposal makes sense now.
            """
            self._schedule_view_change()

        for inst_id, replica in self.replicas.items():
            if not replica.isMaster and replica.primaryName is not None:
                primary_node_name = replica.primaryName.split(':')[0]
                if primary_node_name in joined:
                    self.primaries_disconnection_times[inst_id] = None
                elif primary_node_name in left:
                    self.primaries_disconnection_times[inst_id] = time.perf_counter()
                    self._schedule_replica_removal(inst_id)

        if self.isReady():
            self.checkInstances()
        else:
            logger.info("{} joined nodes {} but status is {}".format(self, joined, self.status))
        # Send ledger status whether ready (connected to enough nodes) or not
        for node in joined:
            self.send_current_state_to_lagging_node(node)
            self.send_ledger_status_to_newly_connected_node(node)

        for node in left:
            self.network_i3pc_watcher.disconnect(node)

        for node in joined:
            self.network_i3pc_watcher.connect(node)

    def request_ledger_status_from_nodes(self, ledger_id, nodes=None):
        for node_name in nodes if nodes else self.nodeReg:
            if node_name == self.name:
                continue
            try:
                self._ask_for_ledger_status(node_name, ledger_id)
            except RemoteNotFound:
                logger.debug(
                    '{} did not find any remote for {} to send '
                    'request for ledger status'.format(
                        self, node_name))
                continue

    def _ask_for_ledger_status(self, node_name: str, ledger_id):
        """
        Ask other node for LedgerStatus
        """
        self.request_msg(LEDGER_STATUS, {f.LEDGER_ID.nm: ledger_id},
                         [node_name, ])
        logger.info("{} asking {} for ledger status of ledger {}".format(self, node_name, ledger_id))

    def send_ledger_status_to_newly_connected_node(self, node_name):
        self.sendLedgerStatus(node_name,
                              self.ledgerManager.ledger_sync_order[0])

    def nodeJoined(self, txn_data):
        logger.display("{} new node joined by txn {}".format(self, txn_data))
        old_required_number_of_instances = self.requiredNumberOfInstances
        self.setPoolParams()
        self.adjustReplicas(old_required_number_of_instances,
                            self.requiredNumberOfInstances)
        ledgerInfo = self.ledgerManager.getLedgerInfoByType(POOL_LEDGER_ID)
        if self.requiredNumberOfInstances > old_required_number_of_instances \
                and not self.view_changer.view_change_in_progress \
                and ledgerInfo.state == LedgerState.synced:
            # Select primaries must be only after pool ledger catchup
            # or if poolLedger already caughtup and we are ordering node transaction
            self.select_primaries()

    def nodeLeft(self, txn_data):
        logger.display("{} node left by txn {}".format(self, txn_data))
        old_required_number_of_instances = self.requiredNumberOfInstances
        self.setPoolParams()
        self.adjustReplicas(old_required_number_of_instances,
                            self.requiredNumberOfInstances)

    @property
    def clientStackName(self):
        return self.getClientStackNameOfNode(self.name)

    @staticmethod
    def getClientStackNameOfNode(nodeName: str):
        return nodeName + CLIENT_STACK_SUFFIX

    def getClientStackHaOfNode(self, nodeName: str) -> HA:
        return self.cliNodeReg.get(self.getClientStackNameOfNode(nodeName))

    def send_current_state_to_lagging_node(self, nodeName: str):
        rid = self.nodestack.getRemote(nodeName).uid
        vch_messages = self.view_changer.get_msgs_for_lagged_nodes()
        message = CurrentState(viewNo=self.view_changer.last_completed_view_no, primary=vch_messages)

        logger.info("{} sending current state {} to lagged node {}".format(self, message, nodeName))
        self.send(message, rid)

    def process_current_state_message(self, msg: CurrentState, frm):
        logger.info("{} processing current state {} from {}".format(self, msg, frm))
        try:
            # TODO: parsing of internal messages should be done with other way
            # We should consider reimplementing validation so that it can
            # work with internal messages. It should not only validate them,
            # but also set parsed as field values
            messages = [ViewChangeDone(**message) for message in msg.primary]
            for message in messages:
                # TODO DRY, view change done messages are managed by routes
                self.sendToViewChanger(message, frm, from_current_state=True)
        except TypeError:
            self.discard(msg,
                         reason="{}invalid election messages".format(
                             PRIMARY_SELECTION_PREFIX),
                         logMethod=logger.warning)

    def _statusChanged(self, old: Status, new: Status) -> None:
        """
        Perform some actions based on whether this node is ready or not.

        :param old: the previous status
        :param new: the current status
        """

    def checkInstances(self) -> None:
        # TODO: Is this method really needed?
        """
        Check if this node has the minimum required number of protocol
        instances, i.e. f+1. If not, add a replica. If no election is in
        progress, this node will try to nominate one of its replicas as primary.
        This method is called whenever a connection with a  new node is
        established.
        """
        logger.debug("{} choosing to start election on the basis of count {} and nodes {}".
                     format(self, self.connectedNodeCount, self.nodestack.conns))

    def adjustReplicas(self,
                       old_required_number_of_instances: int,
                       new_required_number_of_instances: int):
        """
        Add or remove replicas depending on `f`
        """
        # TODO: refactor this
        replica_num = old_required_number_of_instances
        while replica_num < new_required_number_of_instances:
            self.replicas.add_replica(replica_num)
            self.processStashedMsgsForReplica(replica_num)
            replica_num += 1

        while replica_num > new_required_number_of_instances:
            replica_num -= 1
            self.replicas.remove_replica(replica_num)

        pop_keys(self.msgsForFutureReplicas, lambda inst_id: inst_id < new_required_number_of_instances)

        if len(self.primaries_disconnection_times) < new_required_number_of_instances:
            self.primaries_disconnection_times.extend(
                [None] * (new_required_number_of_instances - len(self.primaries_disconnection_times)))
        elif len(self.primaries_disconnection_times) > new_required_number_of_instances:
            self.primaries_disconnection_times = self.primaries_disconnection_times[:new_required_number_of_instances]

    def _dispatch_stashed_msg(self, msg, frm):
        # TODO DRY, in normal (non-stashed) case it's managed
        # implicitly by routes
        if isinstance(msg, (InstanceChange, ViewChangeDone)):
            self.sendToViewChanger(msg, frm)
            return True
        elif isinstance(msg, ThreePhaseType):
            self.sendToReplica(msg, frm)
            return True
        else:
            return False

    def processStashedMsgsForReplica(self, instId: int):
        if instId not in self.msgsForFutureReplicas:
            return
        i = 0
        while self.msgsForFutureReplicas[instId]:
            msg, frm = self.msgsForFutureReplicas[instId].popleft()
            if not self._dispatch_stashed_msg(msg, frm):
                self.discard(msg, reason="Unknown message type for replica id "
                                         "{}".format(instId),
                             logMethod=logger.warning)
            i += 1
        logger.info("{} processed {} stashed msgs for replica {}".format(self, i, instId))

    def processStashedMsgsForView(self, view_no: int):
        if view_no not in self.msgsForFutureViews:
            return
        i = 0
        while self.msgsForFutureViews[view_no]:
            msg, frm = self.msgsForFutureViews[view_no].popleft()
            if not self._dispatch_stashed_msg(msg, frm):
                self.discard(msg,
                             reason="{}Unknown message type for view no {}"
                             .format(VIEW_CHANGE_PREFIX, view_no),
                             logMethod=logger.warning)
            i += 1
        logger.info("{} processed {} stashed msgs for view no {}".format(self, i, view_no))

    def _check_view_change_completed(self):
        """
        This thing checks whether new primary was elected.
        If it was not - starts view change again
        """
        logger.info('{} running the scheduled check for view change completion'.format(self))
        if not self.view_changer.view_change_in_progress:
            logger.info('{} already completion view change'.format(self))
            return False

        self.view_changer.on_view_change_not_completed_in_time()
        return True

    @measure_time(MetricsName.SERVICE_REPLICAS_OUTBOX_TIME)
    def service_replicas_outbox(self, limit: int=None) -> int:
        """
        Process `limit` number of replica messages
        """
        # TODO: rewrite this using Router

        num_processed = 0
        for message in self.replicas.get_output(limit):
            num_processed += 1
            if isinstance(message, (PrePrepare, Prepare, Commit, Checkpoint)):
                self.send(message)
            elif isinstance(message, Ordered):
                self.try_processing_ordered(message)
            elif isinstance(message, tuple) and isinstance(message[1], Reject):
                with self.metrics.measure_time(MetricsName.NODE_SEND_REJECT_TIME):
                    digest, reject = message
                    result_reject = Reject(
                        reject.identifier,
                        reject.reqId,
                        self.reasonForClientFromException(
                            reject.reason))
                    # TODO: What the case when reqKey will be not in requestSender dict
                    if digest in self.requestSender:
                        self.transmitToClient(result_reject, self.requestSender[digest])
                        self.doneProcessingReq(digest)
            elif isinstance(message, Exception):
                self.processEscalatedException(message)
            else:
                # TODO: should not this raise exception?
                logger.error("Received msg {} and don't "
                             "know how to handle it".format(message))
        return num_processed

    def serviceViewChangerOutBox(self, limit: int=None) -> int:
        """
        Service at most `limit` number of messages from the view_changer's outBox.

        :return: the number of messages successfully serviced.
        """
        msgCount = 0
        while self.view_changer.outBox and (not limit or msgCount < limit):
            msgCount += 1
            msg = self.view_changer.outBox.popleft()
            if isinstance(msg, (InstanceChange, ViewChangeDone)):
                self.send(msg)
            else:
                logger.error("Received msg {} and don't know how to handle it".
                             format(msg))
        return msgCount

    async def serviceViewChangerInbox(self, limit: int=None) -> int:
        """
        Service at most `limit` number of messages from the view_changer's outBox.

        :return: the number of messages successfully serviced.
        """
        msgCount = 0
        while self.msgsToViewChanger and (not limit or msgCount < limit):
            msgCount += 1
            msg = self.msgsToViewChanger.popleft()
            self.view_changer.inBox.append(msg)
        await self.view_changer.serviceQueues(limit)
        return msgCount

    @property
    def hasPrimary(self) -> bool:
        """
        Whether this node has primary of any protocol instance
        """
        # TODO: remove this property?
        return self.replicas.some_replica_is_primary

    @property
    def has_master_primary(self) -> bool:
        """
        Whether this node has primary of master protocol instance
        """
        # TODO: remove this property?
        return self.replicas.master_replica_is_primary

    @property
    def master_primary_name(self) -> Optional[str]:
        """
        Return the name of the primary node of the master instance
        """

        master_primary_name = self.master_replica.primaryName
        if master_primary_name:
            return self.master_replica.getNodeName(master_primary_name)
        return None

    @property
    def master_last_ordered_3PC(self) -> Tuple[int, int]:
        return self.master_replica.last_ordered_3pc

    @property
    def master_replica(self):
        # TODO: this must be refactored.
        # Accessing Replica directly should be prohibited
        return self.replicas._master_replica

    def msgHasAcceptableInstId(self, msg, frm) -> bool:
        """
        Return true if the instance id of message corresponds to a correct
        replica.

        :param msg: the node message to validate
        :return:
        """
        # TODO: refactor this! this should not do anything except checking!
        instId = getattr(msg, f.INST_ID.nm, None)
        if not (isinstance(instId, int) and instId >= 0):
            return False
        if instId >= self.requiredNumberOfInstances:
            if instId not in self.msgsForFutureReplicas:
                self.msgsForFutureReplicas[instId] = deque()
            self.msgsForFutureReplicas[instId].append((msg, frm))
            logger.debug("{} queueing message {} for future protocol instance {}".format(self, msg, instId))
            return False
        return True

    def _is_initial_view_change_now(self):
        return (self.viewNo == 0) and (self.master_primary_name is None)

    def msgHasAcceptableViewNo(self, msg, frm, from_current_state: bool = False) -> bool:
        """
        Return true if the view no of message corresponds to the current view
        no or a view no in the future
        :param msg: the node message to validate
        :return:
        """
        # TODO: refactor this! this should not do anything except checking!
        view_no = getattr(msg, f.VIEW_NO.nm, None)
        if not (isinstance(view_no, int) and view_no >= 0):
            return False
        if self.viewNo - view_no > 1:
            self.discard(msg, "un-acceptable viewNo {}"
                         .format(view_no), logMethod=logger.warning)
        if isinstance(msg, ViewChangeDone) and view_no < self.viewNo:
            self.discard(msg, "Proposed viewNo {} less, then current {}"
                         .format(view_no, self.viewNo), logMethod=logger.warning)
        elif (view_no > self.viewNo) or self._is_initial_view_change_now():
            if view_no not in self.msgsForFutureViews:
                self.msgsForFutureViews[view_no] = deque()
            logger.debug('{} stashing a message for a future view: {}'.format(self, msg))
            self.msgsForFutureViews[view_no].append((msg, frm))
            if isinstance(msg, ViewChangeDone):
                future_vcd_msg = FutureViewChangeDone(vcd_msg=msg, from_current_state=from_current_state)
                self.msgsToViewChanger.append((future_vcd_msg, frm))
        else:
            return True
        return False

    @measure_time(MetricsName.SEND_TO_REPLICA_TIME)
    def sendToReplica(self, msg, frm):
        """
        Send the message to the intended replica.

        :param msg: the message to send
        :param frm: the name of the node which sent this `msg`
        """
        # TODO: discard or stash messages here instead of doing
        # this in msgHas* methods!!!
        if self.msgHasAcceptableInstId(msg, frm):
            if self.msgHasAcceptableViewNo(msg, frm):
                self.replicas.pass_message((msg, frm), msg.instId)

    def sendToViewChanger(self, msg, frm, from_current_state: bool = False):
        """
        Send the message to the intended view changer.

        :param msg: the message to send
        :param frm: the name of the node which sent this `msg`
        """
        if (isinstance(msg, InstanceChange) or
                self.msgHasAcceptableViewNo(msg, frm, from_current_state=from_current_state)):
            logger.debug("{} sending message to view changer: {}".
                         format(self, (msg, frm)))
            self.msgsToViewChanger.append((msg, frm))

    def send_to_observer(self, msg, frm):
        """
        Send the message to the observer.

        :param msg: the message to send
        :param frm: the name of the node which sent this `msg`
        """
        logger.debug("{} sending message to observer: {}".
                     format(self, (msg, frm)))
        self._observer.append_input(msg, frm)

    def handleOneNodeMsg(self, wrappedMsg):
        """
        Validate and process one message from a node.

        :param wrappedMsg: Tuple of message and the name of the node that sent
        the message
        """
        try:
            vmsg = self.validateNodeMsg(wrappedMsg)
            if vmsg:
                logger.trace("{} msg validated {}".format(self, wrappedMsg),
                             extra={"tags": ["node-msg-validation"]})
                self.unpackNodeMsg(*vmsg)
            else:
                logger.debug("{} invalidated msg {}".format(self, wrappedMsg),
                             extra={"tags": ["node-msg-validation"]})
        except SuspiciousNode as ex:
            self.reportSuspiciousNodeEx(ex)
        except Exception as ex:
            msg, frm = wrappedMsg
            self.discard(msg, ex, logger.info)

    @measure_time(MetricsName.VALIDATE_NODE_MSG_TIME)
    def validateNodeMsg(self, wrappedMsg):
        """
        Validate another node's message sent to this node.

        :param wrappedMsg: Tuple of message and the name of the node that sent
        the message
        :return: Tuple of message from node and name of the node
        """
        msg, frm = wrappedMsg
        if self.isNodeBlacklisted(frm):
            self.discard(str(msg)[:256], "received from blacklisted node {}".format(frm), logger.display)
            return None

        with self.metrics.measure_time(MetricsName.INT_VALIDATE_NODE_MSG_TIME):
            try:
                message = node_message_factory.get_instance(**msg)
            except (MissingNodeOp, InvalidNodeOp) as ex:
                raise ex
            except Exception as ex:
                raise InvalidNodeMsg(str(ex))

        try:
            self.verifySignature(message)
        except BaseExc as ex:
            raise SuspiciousNode(frm, ex, message) from ex
        logger.debug("{} received node message from {}: {}".format(self, frm, message), extra={"cli": False})
        return message, frm

    def unpackNodeMsg(self, msg, frm) -> None:
        """
        If the message is a batch message validate each message in the batch,
        otherwise add the message to the node's inbox.

        :param msg: a node message
        :param frm: the name of the node that sent this `msg`
        """
        # TODO: why do we unpack batches here? Batching is a feature of
        # a transport, it should be encapsulated.

        if isinstance(msg, Batch):
            logger.trace("{} processing a batch {}".format(self, msg))
            with self.metrics.measure_time(MetricsName.UNPACK_BATCH_TIME):
                for m in msg.messages:
                    try:
                        m = self.nodestack.deserializeMsg(m)
                    except Exception as ex:
                        logger.warning("Got error {} while processing {} message".format(ex, m))
                        continue
                    self.handleOneNodeMsg((m, frm))
        else:
            self.postToNodeInBox(msg, frm)

    def postToNodeInBox(self, msg, frm):
        """
        Append the message to the node inbox

        :param msg: a node message
        :param frm: the name of the node that sent this `msg`
        """
        logger.trace("{} appending to nodeInbox {}".format(self, msg))
        self.nodeInBox.append((msg, frm))

    @async_measure_time(MetricsName.PROCESS_NODE_INBOX_TIME)
    async def processNodeInBox(self):
        """
        Process the messages in the node inbox asynchronously.
        """
        while self.nodeInBox:
            m = self.nodeInBox.popleft()
            await self.process_one_node_message(m)

    async def process_one_node_message(self, m):
        try:
            await self.nodeMsgRouter.handle(m)
        except SuspiciousNode as ex:
            self.reportSuspiciousNodeEx(ex)
            self.discard(m, ex, logger.debug)

    def handleOneClientMsg(self, wrappedMsg):
        """
        Validate and process a client message

        :param wrappedMsg: a message from a client
        """
        try:
            vmsg = self.validateClientMsg(wrappedMsg)
            if vmsg:
                self.unpackClientMsg(*vmsg)
        except BlowUp:
            raise
        except Exception as ex:
            msg, frm = wrappedMsg
            friendly = friendlyEx(ex)
            if isinstance(ex, SuspiciousClient):
                self.reportSuspiciousClient(frm, friendly)

            self.handleInvalidClientMsg(ex, wrappedMsg)

    def handleInvalidClientMsg(self, ex, wrappedMsg):
        msg, frm = wrappedMsg
        exc = ex.__cause__ if ex.__cause__ else ex
        friendly = friendlyEx(ex)
        reason = self.reasonForClientFromException(ex)
        if isinstance(msg, Request):
            msg = msg.as_dict
        identifier = idr_from_req_data(msg)
        # we send reqId == 1 when we need to reply on invalid LEDGER_STATUS
        reqId = msg.get(f.REQ_ID.nm) or 1
        if not reqId:
            reqId = getattr(exc, f.REQ_ID.nm, None)
            if not reqId:
                reqId = getattr(ex, f.REQ_ID.nm, None)
        self.send_nack_to_client((identifier, reqId), reason, frm)
        self.discard(wrappedMsg, friendly, logger.info, cliOutput=True)
        self._specific_invalid_client_msg_handling(ex, msg, frm)

    def _specific_invalid_client_msg_handling(self, ex, msg, frm):
        op = msg.get('op')
        if (op == LEDGER_STATUS):
            self._invalid_client_ledger_status_handling(ex, msg, frm)

    def _invalid_client_ledger_status_handling(self, ex, msg, frm):
        # This specific validation handles incorrect client LEDGER_STATUS message
        logger.info("{} received bad LEDGER_STATUS message from client {}. "
                    "Reason: {}. ".format(self, frm, ex.args[0]))
        # Since client can't yet handle denial of LEDGER_STATUS,
        # node send his LEDGER_STATUS back
        self.send_ledger_status_to_client(msg.get(f.LEDGER_ID.nm),
                                          msg.get(f.TXN_SEQ_NO.nm),
                                          msg.get(f.VIEW_NO.nm),
                                          msg.get(f.PP_SEQ_NO.nm),
                                          msg.get(f.MERKLE_ROOT.nm),
                                          CURRENT_PROTOCOL_VERSION,
                                          frm)

    def validateClientMsg(self, wrappedMsg):
        """
        Validate a message sent by a client.
        :param wrappedMsg: a message from a client
        :return: Tuple of clientMessage and client address
        """
        msg, frm = wrappedMsg
        if self.isClientBlacklisted(frm):
            self.discard(str(msg)[:256], "received from blacklisted client {}".format(frm), logger.display)
            return None

        needStaticValidation = False
        if all([msg.get(OPERATION), msg.get(f.REQ_ID.nm),
                idr_from_req_data(msg)]):
            cls = self.client_request_class
            needStaticValidation = True
        elif OP_FIELD_NAME in msg:
            op = msg[OP_FIELD_NAME]
            cls = node_message_factory.get_type(op)
            if cls not in (Batch, LedgerStatus, CatchupReq):
                raise InvalidClientMsgType(cls, msg.get(f.REQ_ID.nm))
        else:
            raise InvalidClientRequest(msg.get(f.IDENTIFIER.nm),
                                       msg.get(f.REQ_ID.nm))
        try:
            cMsg = cls(**msg)
        except TypeError as ex:
            raise InvalidClientRequest(msg.get(f.IDENTIFIER.nm),
                                       msg.get(f.REQ_ID.nm),
                                       str(ex))
        except Exception as ex:
            raise InvalidClientRequest(msg.get(f.IDENTIFIER.nm),
                                       msg.get(f.REQ_ID.nm)) from ex

        if needStaticValidation:
            self.doStaticValidation(cMsg)

        self.execute_hook(NodeHooks.PRE_SIG_VERIFICATION, cMsg)
        self.verifySignature(cMsg)
        self.execute_hook(NodeHooks.POST_SIG_VERIFICATION, cMsg)
        # Suspicions should only be raised when lot of sig failures are
        # observed
        # try:
        #     self.verifySignature(cMsg)
        # except UnknownIdentifier as ex:
        #     raise
        # except Exception as ex:
        #     raise SuspiciousClient from ex
        logger.trace("{} received CLIENT message: {}".
                     format(self.clientstack.name, cMsg))
        return cMsg, frm

    def unpackClientMsg(self, msg, frm):
        """
        If the message is a batch message validate each message in the batch,
        otherwise add the message to the node's clientInBox.
        But node return a Nack message if View Change in progress
        :param msg: a client message
        :param frm: the name of the client that sent this `msg`
        """

        if isinstance(msg, Batch):
            for m in msg.messages:
                # This check is done since Client uses NodeStack (which can
                # send and receive BATCH) to talk to nodes but Node uses
                # ClientStack (which cannot send or receive BATCH).
                # TODO: The solution is to have both kind of stacks be able to
                # parse BATCH messages
                if m in (ZStack.pingMessage, ZStack.pongMessage):
                    continue
                m = self.clientstack.deserializeMsg(m)
                self.handleOneClientMsg((m, frm))
        else:
            msg_dict = msg.as_dict if isinstance(msg, Request) else msg
            if isinstance(msg_dict, dict):
                txn_type = msg_dict.get(OPERATION).get(TXN_TYPE, None) \
                    if OPERATION in msg_dict \
                    else None

                if self.view_changer.view_change_in_progress and self.is_txn_need_quorum(txn_type):
                    self.discard(msg_dict,
                                 reason="view change in progress",
                                 logMethod=logger.debug)
                    self.send_nack_to_client((idr_from_req_data(msg_dict),
                                              msg_dict.get(f.REQ_ID.nm, None)),
                                             "Client request is discarded since view "
                                             "change is in progress", frm)
                    return
            self.postToClientInBox(msg, frm)

    def postToClientInBox(self, msg, frm):
        """
        Append the message to the node's clientInBox

        :param msg: a client message
        :param frm: the name of the node that sent this `msg`
        """
        self.clientInBox.append((msg, frm))

    async def processClientInBox(self):
        """
        Process the messages in the node's clientInBox asynchronously.
        All messages in the inBox have already been validated, including
        signature check.
        """
        while self.clientInBox:
            m = self.clientInBox.popleft()
            req, frm = m
            logger.debug("{} processing {} request {}".
                         format(self.clientstack.name, frm, req),
                         extra={"cli": True,
                                "tags": ["node-msg-processing"]})

            try:
                await self.clientMsgRouter.handle(m)
            except InvalidClientMessageException as ex:
                self.handleInvalidClientMsg(ex, m)

    # TODO: change sending format from Reject to (digest, Reject)
    # if you will use this method
    def _reject_msg(self, msg, frm, reason):
        reqKey = (msg.identifier, msg.reqId)
        reject = Reject(*reqKey,
                        reason)
        self.transmitToClient(reject, frm)

    def postPoolLedgerCaughtUp(self, **kwargs):
        self.mode = Mode.discovered
        # The node might have discovered more nodes, so see if schedule
        # election if needed.
        if isinstance(self.poolManager, TxnPoolManager):
            self.checkInstances()

        # TODO: why we do it this way?
        # Initialising node id in case where node's information was not present
        # in pool ledger at the time of starting, happens when a non-genesis
        # node starts
        self.id

    def postDomainLedgerCaughtUp(self, **kwargs):
        """
        Process any stashed ordered requests and set the mode to
        `participating`
        :return:
        """
        pass

    def preLedgerCatchUp(self, ledger_id):
        # Process any Ordered requests. This causes less transactions to be
        # requested during catchup. Also commits any uncommitted state that
        # can be committed
        logger.info('{} going to process any ordered requests before starting catchup.'.format(self))
        self.force_process_ordered()
        self.processStashedOrderedReqs()

        # revert uncommitted txns and state for unordered requests
        r = self.master_replica.revert_unordered_batches()
        logger.info('{} reverted {} batches before starting catch up for ledger {}'.format(self, r, ledger_id))

    def postLedgerCatchUp(self, ledger_id, last_caughtup_3pc):
        # update 3PC key interval tree to return last ordered to other nodes in Ledger Status
        self._update_txn_seq_range_to_3phase_after_catchup(ledger_id, last_caughtup_3pc)

    def postTxnFromCatchupAddedToLedger(self, ledger_id: int, txn: Any):
        rh = self.postRecvTxnFromCatchup(ledger_id, txn)
        if rh:
            rh.updateState([txn], isCommitted=True)
            state = self.getState(ledger_id)
            state.commit(rootHash=state.headHash)
            if ledger_id == DOMAIN_LEDGER_ID and rh.ts_store:
                rh.ts_store.set(get_txn_time(txn),
                                state.headHash)
            logger.trace("{} added transaction with seqNo {} to ledger {} during catchup, state root {}"
                         .format(self, get_seq_no(txn), ledger_id,
                                 state_roots_serializer.serialize(bytes(state.committedHeadHash))))
        self.updateSeqNoMap([txn], ledger_id)
        self._clear_request_for_txn(ledger_id, txn)

    def _clear_request_for_txn(self, ledger_id, txn):
        req_key = get_digest(txn)
        if req_key is not None:
            self.master_replica.discard_req_key(ledger_id, req_key)
            reqState = self.requests.get(req_key, None)
            if reqState:
                if reqState.forwarded and not reqState.executed:
                    self.mark_request_as_executed(reqState.request)
                    self.requests.free(reqState.request.key)
                    self.doneProcessingReq(req_key)
                if not reqState.forwarded:
                    self.requests.pop(req_key, None)
                    self._clean_req_from_verified(reqState.request)
                    self.doneProcessingReq(req_key)

    def postRecvTxnFromCatchup(self, ledgerId: int, txn: Any):
        if ledgerId == POOL_LEDGER_ID:
            self.poolManager.onPoolMembershipChange(txn)
        if ledgerId == DOMAIN_LEDGER_ID:
            self.post_txn_from_catchup_added_to_domain_ledger(txn)
        typ = get_type(txn)
        # Since a ledger can contain txns which can be processed by an arbitrary number of request handlers;
        # ledger-to-request_handler is a one-to-many relationship
        rh = self.get_req_handler(txn_type=typ)
        return rh

    # TODO: should be renamed to `post_all_ledgers_caughtup`
    def allLedgersCaughtUp(self):
        if self.num_txns_caught_up_in_last_catchup() == 0:
            self.catchup_rounds_without_txns += 1
        last_caught_up_3PC = self.ledgerManager.last_caught_up_3PC
        if compare_3PC_keys(self.master_last_ordered_3PC,
                            last_caught_up_3PC) > 0:
            for replica in self.replicas.values():
                if replica.isMaster:
                    replica.caught_up_till_3pc(last_caught_up_3PC)
                else:
                    replica.catchup_clear_for_backup()
            logger.info('{}{} caught up till {}'
                        .format(CATCH_UP_PREFIX, self, last_caught_up_3PC),
                        extra={'cli': True})

        # TODO: Maybe a slight optimisation is to check result of
        # `self.num_txns_caught_up_in_last_catchup()`
        self.processStashedOrderedReqs()
        self.mode = Mode.synced

        # More than one catchup may be needed during the current ViewChange protocol
        # TODO: separate view change and catchup logic
        if self.is_catchup_needed():
            logger.info('{} needs to catchup again'.format(self))
            self.start_catchup()
        else:
            logger.info('{}{} does not need any more catchups'
                        .format(CATCH_UP_PREFIX, self),
                        extra={'cli': True})
            self.no_more_catchups_needed()
            # select primaries after pool ledger caughtup
            if not self.view_change_in_progress:
                self.select_primaries()

    def _update_txn_seq_range_to_3phase_after_catchup(self, ledger_id, last_caughtup_3pc):
        logger.info(
            "{} is updating txn to batch seqNo map after catchup to {} "
            "for ledger_id {} ".format(self.name, str(last_caughtup_3pc), str(ledger_id)))
        if not last_caughtup_3pc:
            return
        # do not set if this is a 'fake' one, see replica.on_view_change_start
        # also (0,0) will be passed from ledger_manager._buildConsistencyProof if 3PC is None
        if last_caughtup_3pc[1] == 0:
            return

        ledger_size = self.getLedger(ledger_id).size
        three_pc_key = self.three_phase_key_for_txn_seq_no(ledger_id,
                                                           ledger_size)
        if three_pc_key:
            return

        self._update_txn_seq_range_to_3phase(first_txn_seq_no=ledger_size,
                                             last_txn_seq_no=ledger_size,
                                             ledger_id=ledger_id,
                                             view_no=last_caughtup_3pc[0],
                                             pp_seq_no=last_caughtup_3pc[1])

    def is_catchup_needed(self) -> bool:
        """
        Check if received a quorum of view change done messages and if yes
        check if caught up till the
        Check if all requests ordered till last prepared certificate
        Check if last catchup resulted in no txns
        """
        # More than one catchup may be needed during the current ViewChange protocol
        # No more catchup is needed if this is a common catchup (not part of View Change)
        if not self.view_change_in_progress:
            return False

        if self.caught_up_for_current_view():
            logger.info('{} is caught up for the current view {}'.format(self, self.viewNo))
            return False
        logger.info('{} is not caught up for the current view {}'.format(self, self.viewNo))

        if self.num_txns_caught_up_in_last_catchup() == 0:
            if self.has_ordered_till_last_prepared_certificate():
                logger.info('{} ordered till last prepared certificate'.format(self))
                return False

        if self.is_catch_up_limit():
            return False

        return True

    def caught_up_for_current_view(self) -> bool:
        if not self.view_changer._hasViewChangeQuorum:
            logger.info('{} does not have view change quorum for view {}'.format(self, self.viewNo))
            return False
        vc = self.view_changer.get_sufficient_same_view_change_done_messages()
        if not vc:
            logger.info('{} does not have acceptable ViewChangeDone for view {}'.format(self, self.viewNo))
            return False
        ledger_info = vc[1]
        for lid, size, root_hash in ledger_info:
            ledger = self.ledgerManager.ledgerRegistry[lid].ledger
            if size == 0:
                continue
            if ledger.size < size:
                return False
            if ledger.hashToStr(
                    ledger.tree.merkle_tree_hash(0, size)) != root_hash:
                return False
        return True

    def has_ordered_till_last_prepared_certificate(self) -> bool:
        lst = self.master_replica.last_prepared_before_view_change
        if lst is None:
            return True
        return compare_3PC_keys(lst, self.master_replica.last_ordered_3pc) >= 0

    def is_catch_up_limit(self):
        ts_since_catch_up_start = time.perf_counter() - self._catch_up_start_ts
        if ts_since_catch_up_start >= self.config.MIN_TIMEOUT_CATCHUPS_DONE_DURING_VIEW_CHANGE:
            logger.info('{} has completed {} catchup rounds for {} seconds'.
                        format(self, self.catchup_rounds_without_txns, ts_since_catch_up_start))
            # No more 3PC messages will be processed since maximum catchup
            # rounds have been done
            self.master_replica.last_prepared_before_view_change = None
            return True
        return False

    def num_txns_caught_up_in_last_catchup(self) -> int:
        count = sum([l.num_txns_caught_up for l in
                     self.ledgerManager.ledgerRegistry.values()])
        logger.info('{} caught up to {} txns in the last catchup'.format(self, count))
        return count

    def no_more_catchups_needed(self):
        # This method is called when no more catchups needed
        self._catch_up_start_ts = 0
        if self.ledgerManager.last_caught_up_3PC == (0, 0):
            self.last_sent_pp_store_helper.erase_last_sent_pp_seq_no()
        self.view_changer.on_catchup_complete()
        # TODO: need to think of a better way
        # If the node was not participating but has now found a primary,
        # then set mode to participating, can happen if a catchup is triggered
        # without a view change or node start
        if not self.isParticipating and self.master_replica.hasPrimary:
            logger.info('{} starting to participate since catchup is done, '
                        'primaries are selected but mode was not set to '
                        'participating'.format(self))
            self.start_participating()

    def getLedger(self, ledgerId) -> Ledger:
        return self.ledgerManager.getLedgerInfoByType(ledgerId).ledger

    def getState(self, ledgerId) -> PruningState:
        return self.states.get(ledgerId)

    def post_txn_from_catchup_added_to_domain_ledger(self, txn):
        if get_type(txn) == NYM:
            self.addNewRole(txn)

    def getLedgerStatus(self, ledgerId: int):
        if ledgerId == POOL_LEDGER_ID and not self.poolLedger:
            # Since old style nodes don't know have pool ledger
            return None
        return self.build_ledger_status(ledgerId)

    def sendLedgerStatus(self, nodeName: str, ledgerId: int):
        ledgerStatus = self.getLedgerStatus(ledgerId)
        if ledgerStatus:
            self.sendToNodes(ledgerStatus, [nodeName])
        else:
            logger.info("{} not sending ledger {} status to {} as it is null".format(self, ledgerId, nodeName))

    def send_ledger_status_to_client(self, lid, txn_s_n, v, p, merkle, protocol, client):
        ls = LedgerStatus(lid, txn_s_n, v, p, merkle, protocol)
        self.transmitToClient(ls, client)

    def doStaticValidation(self, request: Request):
        identifier, req_id, operation = request.identifier, request.reqId, request.operation
        if TXN_TYPE not in operation:
            raise InvalidClientRequest(identifier, req_id)

        self.execute_hook(NodeHooks.PRE_STATIC_VALIDATION, request=request)
        if operation[TXN_TYPE] != GET_TXN:
            # GET_TXN is generic, needs no request handler

            req_handler = self.get_req_handler(txn_type=operation[TXN_TYPE])
            if not req_handler:
                # TODO: This code should probably be removed.
                if self.opVerifiers:
                    try:
                        for v in self.opVerifiers:
                            v.verify(operation)
                    except Exception as ex:
                        raise InvalidClientRequest(identifier, req_id) from ex
                else:
                    raise InvalidClientRequest(identifier, req_id, 'invalid {}: {}'.
                                               format(TXN_TYPE, operation[TXN_TYPE]))
            else:
                req_handler.doStaticValidation(request)

        self.execute_hook(NodeHooks.POST_STATIC_VALIDATION, request=request)

    def doDynamicValidation(self, request: Request):
        """
        State based validation
        """
        self.execute_hook(NodeHooks.PRE_DYNAMIC_VALIDATION, request=request)
        operation = request.operation
        req_handler = self.get_req_handler(txn_type=operation[TXN_TYPE])
        req_handler.validate(request)
        self.execute_hook(NodeHooks.POST_DYNAMIC_VALIDATION, request=request)

    def applyReq(self, request: Request, cons_time: int):
        """
        Apply request to appropriate ledger and state. `cons_time` is the
        UTC epoch at which consensus was reached.
        """
        self.execute_hook(NodeHooks.PRE_REQUEST_APPLICATION, request=request,
                          cons_time=cons_time)
        req_handler = self.get_req_handler(txn_type=request.operation[TXN_TYPE])
        seq_no, txn = req_handler.apply(request, cons_time)
        ledger_id = self.ledger_id_for_request(request)
        self.execute_hook(NodeHooks.POST_REQUEST_APPLICATION, request=request,
                          cons_time=cons_time, ledger_id=ledger_id,
                          seq_no=seq_no, txn=txn)

    def apply_stashed_reqs(self, request_ids, cons_time: int, ledger_id):
        requests = []
        for req_key in request_ids:
            if req_key in self.requests:
                req = self.requests[req_key].finalised
            else:
                logger.warning("Could not apply stashed requests due to non-existent requests")
                return
            _, seq_no = self.seqNoDB.get(req.digest)
            if seq_no is None:
                requests.append(req)
        self.apply_reqs(requests, cons_time, ledger_id)

    def apply_reqs(self, requests, cons_time: int, ledger_id):
        for req in requests:
            self.applyReq(req, cons_time)
        state_root = self.stateRootHash(ledger_id, isCommitted=False)
        self.onBatchCreated(ledger_id, state_root)

    def handle_request_if_forced(self, request: Request):
        if request.isForced():
            req_handler = self.get_req_handler(
                txn_type=request.operation[TXN_TYPE])
            req_handler.validate(request)
            req_handler.applyForced(request)

    @measure_time(MetricsName.PROCESS_REQUEST_TIME)
    def processRequest(self, request: Request, frm: str):
        """
        Handle a REQUEST from the client.
        If the request has already been executed, the node re-sends the reply to
        the client. Otherwise, the node acknowledges the client request, adds it
        to its list of client requests, and sends a PROPAGATE to the
        remaining nodes.

        :param request: the REQUEST from the client
        :param frm: the name of the client that sent this REQUEST
        """
        logger.debug("{} received client request: {} from {}".
                     format(self.name, request, frm))
        self.nodeRequestSpikeMonitorData['accum'] += 1

        # TODO: What if client sends requests with same request id quickly so
        # before reply for one is generated, the other comes. In that
        # case we need to keep track of what requests ids node has seen
        # in-memory and once request with a particular request id is processed,
        # it should be removed from that in-memory DS.

        # If request is already processed(there is a reply for the
        # request in
        # the node's transaction store then return the reply from the
        # transaction store)
        # TODO: What if the reply was a REQNACK? Its not gonna be found in the
        # replies.

        txn_type = request.operation[TXN_TYPE]

        if self.is_action(txn_type):
            self.process_action(request, frm)

        elif txn_type == GET_TXN:
            self.handle_get_txn_req(request, frm)
            self.total_read_request_number += 1

        elif self.is_query(txn_type):
            self.process_query(request, frm)
            self.total_read_request_number += 1

        elif self.can_write_txn(txn_type):
            reply = self.getReplyFromLedgerForRequest(request)
            if reply:
                logger.debug("{} returning REPLY from already processed "
                             "REQUEST: {}".format(self, request))
                self.transmitToClient(reply, frm)
                return

            # If the node is not already processing the request
            if not self.isProcessingReq(request.key):
                self.startedProcessingReq(request.key, frm)
                # forced request should be processed before consensus
                self.handle_request_if_forced(request)

            # If not already got the propagate request(PROPAGATE) for the
            # corresponding client request(REQUEST)
            self.recordAndPropagate(request, frm)
            self.send_ack_to_client((request.identifier, request.reqId), frm)

        else:
            raise InvalidClientRequest(
                request.identifier,
                request.reqId,
                'Pool is in readonly mode, try again in 60 seconds')

    def is_query(self, txn_type) -> bool:
        # Does the transaction type correspond to a read?
        handler = self.get_req_handler(txn_type=txn_type)
        return handler and isinstance(handler,
                                      LedgerRequestHandler
                                      ) and handler.is_query(txn_type)

    def is_action(self, txn_type) -> bool:
        return txn_type in self.actionReqHandler.operation_types

    def can_write_txn(self, txn_type):
        return True

    def process_query(self, request: Request, frm: str):
        # Process a read request from client
        handler = self.get_req_handler(txn_type=request.operation[TXN_TYPE])
        try:
            handler.doStaticValidation(request)
            self.send_ack_to_client((request.identifier, request.reqId), frm)
        except Exception as ex:
            self.send_nack_to_client((request.identifier, request.reqId),
                                     str(ex), frm)
        result = handler.get_query_response(request)
        self.transmitToClient(Reply(result), frm)

    def process_action(self, request, frm):
        # Process an execute action request
        self.send_ack_to_client((request.identifier, request.reqId), frm)
        try:
            self.actionReqHandler.validate(request)
            result = self.actionReqHandler.apply(request)
            self.transmitToClient(Reply(result), frm)
        except Exception as ex:
            self.transmitToClient(Reject(request.identifier,
                                         request.reqId,
                                         str(ex)), frm)

    # noinspection PyUnusedLocal
    @measure_time(MetricsName.PROCESS_PROPAGATE_TIME)
    def processPropagate(self, msg: Propagate, frm):
        """
        Process one propagateRequest sent to this node asynchronously

        - If this propagateRequest hasn't been seen by this node, then broadcast
        it to all nodes after verifying the the signature.
        - Add the client to blacklist if its signature is invalid

        :param msg: the propagateRequest
        :param frm: the name of the node which sent this `msg`
        """
        logger.debug("{} received propagated request: {}".
                     format(self.name, msg))

        request = TxnUtilConfig.client_request_class(**msg.request)

        clientName = msg.senderClient

        if not self.isProcessingReq(request.key):
            ledger_id, seq_no = self.seqNoDB.get(request.key)
            if ledger_id is not None and seq_no is not None:
                self._clean_req_from_verified(request)
                logger.debug("{} ignoring propagated request {} "
                             "since it has been already ordered"
                             .format(self.name, msg))
                return

            self.startedProcessingReq(request.key, clientName)
            # forced request should be processed before consensus
            self.handle_request_if_forced(request)

        else:
            if clientName is not None and \
                    not self.is_sender_known_for_req(request.key):
                # Since some propagates might not include the client name
                self.set_sender_for_req(request.key,
                                        clientName)

        self.requests.add_propagate(request, frm)

        self.propagate(request, clientName)
        self.tryForwarding(request)

    def startedProcessingReq(self, key, frm):
        self.requestSender[key] = frm

    def isProcessingReq(self, key) -> bool:
        return key in self.requestSender

    def doneProcessingReq(self, key):
        self.requestSender.pop(key)

    def is_sender_known_for_req(self, key):
        return self.requestSender.get(key) is not None

    def set_sender_for_req(self, key, frm):
        self.requestSender[key] = frm

    def send_ack_to_client(self, req_key, to_client):
        self.transmitToClient(RequestAck(*req_key), to_client)

    def send_nack_to_client(self, req_key, reason, to_client):
        self.transmitToClient(RequestNack(*req_key, reason), to_client)

    def handle_get_txn_req(self, request: Request, frm: str):
        """
        Handle GET_TXN request
        """
        ledger_id = request.operation.get(f.LEDGER_ID.nm, DOMAIN_LEDGER_ID)
        if ledger_id not in self.ledger_to_req_handler:
            self.send_nack_to_client((request.identifier, request.reqId),
                                     'Invalid ledger id {}'.format(ledger_id),
                                     frm)
            return

        seq_no = request.operation.get(DATA)
        self.send_ack_to_client((request.identifier, request.reqId), frm)
        ledger = self.getLedger(ledger_id)

        try:
            txn = self.getReplyFromLedger(ledger, seq_no)
        except KeyError:
            txn = None

        if txn is None:
            logger.debug(
                "{} can not handle GET_TXN request: ledger doesn't "
                "have txn with seqNo={}". format(self, str(seq_no)))

        result = {
            f.IDENTIFIER.nm: request.identifier,
            f.REQ_ID.nm: request.reqId,
            TXN_TYPE: request.operation[TXN_TYPE],
            DATA: None
        }

        if txn:
            result[DATA] = txn.result
            result[f.SEQ_NO.nm] = get_seq_no(txn.result)

        self.transmitToClient(Reply(result), frm)

    @measure_time(MetricsName.PROCESS_ORDERED_TIME)
    def processOrdered(self, ordered: Ordered):
        """
        Execute ordered request

        :param ordered: an ordered request
        :return: whether executed
        """

        if ordered.instId not in self.instances.ids:
            logger.warning('{} got ordered request for instance {} which '
                           'does not exist'.format(self, ordered.instId))
            return False

        if ordered.instId != self.instances.masterId:
            # Requests from backup replicas are not executed
            logger.trace("{} got ordered requests from backup replica {}"
                         .format(self, ordered.instId))
            with self.metrics.measure_time(MetricsName.MONITOR_REQUEST_ORDERED_TIME):
                self.monitor.requestOrdered(ordered.valid_reqIdr + ordered.invalid_reqIdr,
                                            ordered.instId,
                                            self.requests,
                                            byMaster=False)
            return False

        logger.trace("{} got ordered requests from master replica"
                     .format(self))

        logger.debug("{} executing Ordered batch {} {} of {} requests"
                     .format(self.name,
                             ordered.viewNo,
                             ordered.ppSeqNo,
                             len(ordered.valid_reqIdr)))

        self.executeBatch(ordered.viewNo,
                          ordered.ppSeqNo,
                          ordered.ppTime,
                          ordered.valid_reqIdr,
                          ordered.invalid_reqIdr,
                          ordered.ledgerId,
                          ordered.stateRootHash,
                          ordered.txnRootHash)

        with self.metrics.measure_time(MetricsName.MONITOR_REQUEST_ORDERED_TIME):
            self.monitor.requestOrdered(ordered.valid_reqIdr + ordered.invalid_reqIdr,
                                        ordered.instId,
                                        self.requests,
                                        byMaster=True)

        return True

    def force_process_ordered(self):
        """
        Take any messages from replica that have been ordered and process
        them, this should be done rarely, like before catchup starts
        so a more current LedgerStatus can be sent.
        can be called either
        1. when node is participating, this happens just before catchup starts
        so the node can have the latest ledger status or
        2. when node is not participating but a round of catchup is about to be
        started, here is forces all the replica ordered messages to be appended
        to the stashed ordered requests and the stashed ordered requests are
        processed with appropriate checks
        """

        for instance_id, messages in self.replicas.take_ordereds_out_of_turn():
            num_processed = 0
            for message in messages:
                self.try_processing_ordered(message)
                num_processed += 1
            logger.debug('{} processed {} Ordered batches for instance {} '
                         'before starting catch up'
                         .format(self, num_processed, instance_id))

    def try_processing_ordered(self, msg):
        if self.isParticipating:
            self.processOrdered(msg)
        else:
            logger.debug("{} stashing {} since mode is {}".format(self, msg, self.mode))
            self.stashedOrderedReqs.append(msg)

    def processEscalatedException(self, ex):
        """
        Process an exception escalated from a Replica
        """
        if isinstance(ex, SuspiciousNode):
            self.reportSuspiciousNodeEx(ex)
        else:
            raise RuntimeError("unhandled replica-escalated exception") from ex

    def _update_new_ordered_reqs_count(self):
        """
        Checks if any requests have been ordered since last performance check
        and updates the performance check data store if needed.
        :return: True if new ordered requests, False otherwise
        """
        last_num_ordered = self._last_performance_check_data.get('num_ordered')
        num_ordered = sum(num for num, _ in self.monitor.numOrderedRequests.values())
        if num_ordered != last_num_ordered:
            self._last_performance_check_data['num_ordered'] = num_ordered
            return True
        else:
            return False

    def report_gc_stats(self):
        obj_tree = GcObjectTree()
        obj_tree.report_top_obj_types()
        obj_tree.report_top_collections()
        obj_tree.cleanup()

    def flush_metrics(self):
        # Flush accumulated should always be done to avoid numeric overflow in accumulators
        self.metrics.flush_accumulated()
        if self.config.METRICS_COLLECTOR_TYPE is None:
            return

        ram_by_process = psutil.Process().memory_info()
        self.metrics.add_event(MetricsName.AVAILABLE_RAM_SIZE, psutil.virtual_memory().available)
        self.metrics.add_event(MetricsName.NODE_RSS_SIZE, ram_by_process.rss)
        self.metrics.add_event(MetricsName.NODE_VMS_SIZE, ram_by_process.vms)
        self.metrics.add_event(MetricsName.CONNECTED_CLIENTS_NUM, self.clientstack.connected_clients_num)
        self.metrics.add_event(MetricsName.GC_TRACKED_OBJECTS, len(gc.get_objects()))

        self.metrics.add_event(MetricsName.REQUEST_QUEUE_SIZE, len(self.requests))
        self.metrics.add_event(MetricsName.FINALISED_REQUEST_QUEUE_SIZE, self.requests.finalised_count)
        self.metrics.add_event(MetricsName.MONITOR_REQUEST_QUEUE_SIZE, len(self.monitor.requestTracker))
        self.metrics.add_event(MetricsName.MONITOR_UNORDERED_REQUEST_QUEUE_SIZE,
                               len(self.monitor.requestTracker.unordered()))
        self.metrics.add_event(MetricsName.PROPAGATES_PHASE_REQ_TIMEOUTS, self.propagates_phase_req_timeouts)
        self.metrics.add_event(MetricsName.ORDERING_PHASE_REQ_TIMEOUTS, self.ordering_phase_req_timeouts)

        if self.view_changer is not None:
            self.metrics.add_event(MetricsName.CURRENT_VIEW, self.viewNo)
            self.metrics.add_event(MetricsName.VIEW_CHANGE_IN_PROGRESS, int(self.view_changer.view_change_in_progress))

        self.metrics.add_event(MetricsName.NODE_STATUS, int(self.mode) if self.mode is not None else 0)
        self.metrics.add_event(MetricsName.CONNECTED_NODES_NUM, self.connectedNodeCount)
        self.metrics.add_event(MetricsName.BLACKLISTED_NODES_NUM, len(self.blacklistedNodes))
        self.metrics.add_event(MetricsName.REPLICA_COUNT, self.replicas.num_replicas)

        self.metrics.add_event(MetricsName.POOL_LEDGER_SIZE, self.poolLedger.size)
        self.metrics.add_event(MetricsName.DOMAIN_LEDGER_SIZE, self.domainLedger.size)
        self.metrics.add_event(MetricsName.CONFIG_LEDGER_SIZE, self.configLedger.size)

        self.metrics.add_event(MetricsName.POOL_LEDGER_UNCOMMITTED_SIZE, len(self.poolLedger.uncommittedTxns))
        self.metrics.add_event(MetricsName.DOMAIN_LEDGER_UNCOMMITTED_SIZE, len(self.domainLedger.uncommittedTxns))
        self.metrics.add_event(MetricsName.CONFIG_LEDGER_UNCOMMITTED_SIZE, len(self.configLedger.uncommittedTxns))

        # Collections metrics
        def sum_for_values(obj):
            # We don't want to get 0 if we have huge dictionary of empty queues, hence +1
            return sum(len(v) + 1 for v in obj.values())

        self.metrics.add_event(MetricsName.NODE_STACK_RX_MSGS, len(self.nodestack.rxMsgs))
        self.metrics.add_event(MetricsName.CLIENT_STACK_RX_MSGS, len(self.clientstack.rxMsgs))

        self.metrics.add_event(MetricsName.NODE_ACTION_QUEUE, len(self.actionQueue))
        self.metrics.add_event(MetricsName.NODE_AQ_STASH, len(self.aqStash))
        self.metrics.add_event(MetricsName.NODE_REPEATING_ACTIONS, len(self.repeatingActions))
        self.metrics.add_event(MetricsName.NODE_SCHEDULED, len(self.scheduled))

        self.metrics.add_event(MetricsName.NODE_REQUESTED_PROPAGATES_FOR, len(self.requested_propagates_for))

        self.metrics.add_event(MetricsName.VIEW_CHANGER_ACTION_QUEUE, len(self.view_changer.actionQueue))
        self.metrics.add_event(MetricsName.VIEW_CHANGER_AQ_STASH, len(self.view_changer.aqStash))
        self.metrics.add_event(MetricsName.VIEW_CHANGER_REPEATING_ACTIONS, len(self.view_changer.repeatingActions))
        self.metrics.add_event(MetricsName.VIEW_CHANGER_SCHEDULED, len(self.view_changer.scheduled))
        self.metrics.add_event(MetricsName.VIEW_CHANGER_INBOX, len(self.view_changer.inBox))
        self.metrics.add_event(MetricsName.VIEW_CHANGER_OUTBOX, len(self.view_changer.outBox))
        self.metrics.add_event(MetricsName.VIEW_CHANGER_NEXT_VIEW_INDICATIONS,
                               len(self.view_changer._next_view_indications))
        self.metrics.add_event(MetricsName.VIEW_CHANGER_VIEW_CHANGE_DONE, len(self.view_changer._view_change_done))

        if self.primaryDecider:
            self.metrics.add_event(MetricsName.PRIMARY_DECIDER_ACTION_QUEUE, len(self.primaryDecider.actionQueue))
            self.metrics.add_event(MetricsName.PRIMARY_DECIDER_AQ_STASH, len(self.primaryDecider.aqStash))
            self.metrics.add_event(MetricsName.PRIMARY_DECIDER_REPEATING_ACTIONS,
                                   len(self.primaryDecider.repeatingActions))
            self.metrics.add_event(MetricsName.PRIMARY_DECIDER_SCHEDULED, len(self.primaryDecider.scheduled))
            self.metrics.add_event(MetricsName.PRIMARY_DECIDER_INBOX, len(self.primaryDecider.inBox))
            self.metrics.add_event(MetricsName.PRIMARY_DECIDER_OUTBOX, len(self.primaryDecider.outBox))

        self.metrics.add_event(MetricsName.MSGS_FOR_FUTURE_REPLICAS, len(self.msgsForFutureReplicas))
        self.metrics.add_event(MetricsName.MSGS_TO_VIEW_CHANGER, len(self.msgsToViewChanger))
        self.metrics.add_event(MetricsName.REQUEST_SENDER, len(self.requestSender))
        self.metrics.add_event(MetricsName.STASHED_ORDERED_REQS, len(self.stashedOrderedReqs))

        self.metrics.add_event(MetricsName.MSGS_FOR_FUTURE_VIEWS, len(self.msgsForFutureViews))
        self.metrics.add_event(MetricsName.TXN_SEQ_RANGE_TO_3PHASE_KEY, len(self.txn_seq_range_to_3phase_key))

        self.metrics.add_event(MetricsName.LEDGERMANAGER_POOL_UNCOMMITEDS, len(
            self.ledgerManager.getLedgerInfoByType(0).ledger.uncommittedTxns))
        self.metrics.add_event(MetricsName.LEDGERMANAGER_DOMAIN_UNCOMMITEDS, len(
            self.ledgerManager.getLedgerInfoByType(1).ledger.uncommittedTxns))
        self.metrics.add_event(MetricsName.LEDGERMANAGER_CONFIG_UNCOMMITEDS, len(
            self.ledgerManager.getLedgerInfoByType(2).ledger.uncommittedTxns))

        # REPLICAS
        self.metrics.add_event(MetricsName.REPLICA_OUTBOX_MASTER, len(self.master_replica.outBox))
        self.metrics.add_event(MetricsName.REPLICA_INBOX_MASTER, len(self.master_replica.inBox))
        self.metrics.add_event(MetricsName.REPLICA_INBOX_STASH_MASTER, len(self.master_replica.inBoxStash))
        self.metrics.add_event(MetricsName.REPLICA_POST_ELECTION_MSGS_MASTER,
                               len(self.master_replica.postElectionMsgs))
        self.metrics.add_event(MetricsName.REPLICA_PREPREPARES_PENDING_FIN_REQS_MASTER,
                               len(self.master_replica.prePreparesPendingFinReqs))
        self.metrics.add_event(MetricsName.REPLICA_PREPREPARES_PENDING_PREVPP_MASTER,
                               len(self.master_replica.prePreparesPendingPrevPP))
        self.metrics.add_event(MetricsName.REPLICA_PREPARES_WAITING_FOR_PREPREPARE_MASTER,
                               sum_for_values(self.master_replica.preparesWaitingForPrePrepare))
        self.metrics.add_event(MetricsName.REPLICA_COMMITS_WAITING_FOR_PREPARE_MASTER,
                               sum_for_values(self.master_replica.commitsWaitingForPrepare))
        self.metrics.add_event(MetricsName.REPLICA_SENT_PREPREPARES_MASTER, len(self.master_replica.sentPrePrepares))
        self.metrics.add_event(MetricsName.REPLICA_PREPREPARES_MASTER, len(self.master_replica.prePrepares))
        self.metrics.add_event(MetricsName.REPLICA_PREPARES_MASTER, len(self.master_replica.prepares))
        self.metrics.add_event(MetricsName.REPLICA_COMMITS_MASTER, len(self.master_replica.commits))
        self.metrics.add_event(MetricsName.REPLICA_PRIMARYNAMES_MASTER, len(self.master_replica.primaryNames))
        self.metrics.add_event(MetricsName.REPLICA_STASHED_OUT_OF_ORDER_COMMITS_MASTER,
                               sum_for_values(self.master_replica.stashed_out_of_order_commits))
        self.metrics.add_event(MetricsName.REPLICA_CHECKPOINTS_MASTER, len(self.master_replica.checkpoints))
        self.metrics.add_event(MetricsName.REPLICA_STASHED_RECVD_CHECKPOINTS_MASTER,
                               sum_for_values(self.master_replica.stashedRecvdCheckpoints))
        self.metrics.add_event(MetricsName.REPLICA_STASHING_WHILE_OUTSIDE_WATERMARKS_MASTER,
                               len(self.master_replica.stashingWhileOutsideWaterMarks))
        self.metrics.add_event(MetricsName.REPLICA_REQUEST_QUEUES_MASTER,
                               sum_for_values(self.master_replica.requestQueues))
        self.metrics.add_event(MetricsName.REPLICA_BATCHES_MASTER, len(self.master_replica.batches))
        self.metrics.add_event(MetricsName.REPLICA_REQUESTED_PRE_PREPARES_MASTER,
                               len(self.master_replica.requested_pre_prepares))
        self.metrics.add_event(MetricsName.REPLICA_REQUESTED_PREPARES_MASTER,
                               len(self.master_replica.requested_prepares))
        self.metrics.add_event(MetricsName.REPLICA_REQUESTED_COMMITS_MASTER, len(self.master_replica.requested_commits))
        self.metrics.add_event(MetricsName.REPLICA_PRE_PREPARES_STASHED_FOR_INCORRECT_TIME_MASTER,
                               len(self.master_replica.pre_prepares_stashed_for_incorrect_time))

        self.metrics.add_event(MetricsName.REPLICA_ACTION_QUEUE_MASTER, len(self.master_replica.actionQueue))
        self.metrics.add_event(MetricsName.REPLICA_AQ_STASH_MASTER, len(self.master_replica.aqStash))
        self.metrics.add_event(MetricsName.REPLICA_REPEATING_ACTIONS_MASTER, len(self.master_replica.repeatingActions))
        self.metrics.add_event(MetricsName.REPLICA_SCHEDULED_MASTER, len(self.master_replica.scheduled))

        def sum_for_backups(field):
            return sum(len(getattr(r, field)) for r in self.replicas._replicas.values() if r is not self.master_replica)

        def sum_for_values_for_backups(field):
            return sum(sum_for_values(getattr(r, field))
                       for r in self.replicas._replicas.values() if r is not self.master_replica)

        self.metrics.add_event(MetricsName.REPLICA_OUTBOX_BACKUP, sum_for_backups('outBox'))
        self.metrics.add_event(MetricsName.REPLICA_INBOX_BACKUP, sum_for_backups('inBox'))
        self.metrics.add_event(MetricsName.REPLICA_INBOX_STASH_BACKUP, sum_for_backups('inBoxStash'))
        self.metrics.add_event(MetricsName.REPLICA_POST_ELECTION_MSGS_BACKUP, sum_for_backups('postElectionMsgs'))
        self.metrics.add_event(MetricsName.REPLICA_PREPREPARES_PENDING_FIN_REQS_BACKUP,
                               sum_for_backups('prePreparesPendingFinReqs'))
        self.metrics.add_event(MetricsName.REPLICA_PREPREPARES_PENDING_PREVPP_BACKUP,
                               sum_for_backups('prePreparesPendingPrevPP'))
        self.metrics.add_event(MetricsName.REPLICA_PREPARES_WAITING_FOR_PREPREPARE_BACKUP,
                               sum_for_values_for_backups('preparesWaitingForPrePrepare'))
        self.metrics.add_event(MetricsName.REPLICA_COMMITS_WAITING_FOR_PREPARE_BACKUP,
                               sum_for_values_for_backups('commitsWaitingForPrepare'))
        self.metrics.add_event(MetricsName.REPLICA_SENT_PREPREPARES_BACKUP, sum_for_backups('sentPrePrepares'))
        self.metrics.add_event(MetricsName.REPLICA_PREPREPARES_BACKUP, sum_for_backups('prePrepares'))
        self.metrics.add_event(MetricsName.REPLICA_PREPARES_BACKUP, sum_for_backups('prepares'))
        self.metrics.add_event(MetricsName.REPLICA_COMMITS_BACKUP, sum_for_backups('commits'))
        self.metrics.add_event(MetricsName.REPLICA_PRIMARYNAMES_BACKUP, sum_for_backups('primaryNames'))
        self.metrics.add_event(MetricsName.REPLICA_STASHED_OUT_OF_ORDER_COMMITS_BACKUP,
                               sum_for_values_for_backups('stashed_out_of_order_commits'))
        self.metrics.add_event(MetricsName.REPLICA_CHECKPOINTS_BACKUP, sum_for_backups('checkpoints'))
        self.metrics.add_event(MetricsName.REPLICA_STASHED_RECVD_CHECKPOINTS_BACKUP,
                               sum_for_values_for_backups('stashedRecvdCheckpoints'))
        self.metrics.add_event(MetricsName.REPLICA_STASHING_WHILE_OUTSIDE_WATERMARKS_BACKUP,
                               sum_for_backups('stashingWhileOutsideWaterMarks'))
        self.metrics.add_event(MetricsName.REPLICA_REQUEST_QUEUES_BACKUP,
                               sum_for_values_for_backups('requestQueues'))
        self.metrics.add_event(MetricsName.REPLICA_BATCHES_BACKUP, sum_for_backups('batches'))
        self.metrics.add_event(MetricsName.REPLICA_REQUESTED_PRE_PREPARES_BACKUP,
                               sum_for_backups('requested_pre_prepares'))
        self.metrics.add_event(MetricsName.REPLICA_REQUESTED_PREPARES_BACKUP, sum_for_backups('requested_prepares'))
        self.metrics.add_event(MetricsName.REPLICA_REQUESTED_COMMITS_BACKUP, sum_for_backups('requested_commits'))
        self.metrics.add_event(MetricsName.REPLICA_PRE_PREPARES_STASHED_FOR_INCORRECT_TIME_BACKUP,
                               sum_for_backups('pre_prepares_stashed_for_incorrect_time'))
        self.metrics.add_event(MetricsName.REPLICA_ACTION_QUEUE_BACKUP, sum_for_backups('actionQueue'))
        self.metrics.add_event(MetricsName.REPLICA_AQ_STASH_BACKUP, sum_for_backups('aqStash'))
        self.metrics.add_event(MetricsName.REPLICA_REPEATING_ACTIONS_BACKUP, sum_for_backups('repeatingActions'))
        self.metrics.add_event(MetricsName.REPLICA_SCHEDULED_BACKUP, sum_for_backups('scheduled'))

        def store_rocksdb_metrics(name, storage):
            if not hasattr(storage, '_db'):
                return
            if not hasattr(storage._db, 'get_property'):
                return
            self.metrics.add_event(name, int(storage._db.get_property(b"rocksdb.estimate-table-readers-mem")))
            self.metrics.add_event(name + 1, int(storage._db.get_property(b"rocksdb.num-immutable-mem-table")))
            self.metrics.add_event(name + 2, int(storage._db.get_property(b"rocksdb.cur-size-all-mem-tables")))

        if hasattr(self, 'idrCache'):
            store_rocksdb_metrics(MetricsName.STORAGE_IDR_CACHE_READERS, self.idrCache._keyValueStorage)

        if hasattr(self, 'attributeStore'):
            store_rocksdb_metrics(MetricsName.STORAGE_ATTRIBUTE_STORE_READERS, self.attributeStore._keyValueStorage)

        store_rocksdb_metrics(MetricsName.STORAGE_POOL_STATE_READERS, self.states.get(0)._kv)
        store_rocksdb_metrics(MetricsName.STORAGE_DOMAIN_STATE_READERS, self.states.get(1)._kv)
        store_rocksdb_metrics(MetricsName.STORAGE_CONFIG_STATE_READERS, self.states.get(2)._kv)
        store_rocksdb_metrics(MetricsName.STORAGE_POOL_MANAGER_READERS, self.poolManager.state._kv)
        store_rocksdb_metrics(MetricsName.STORAGE_BLS_BFT_READERS, self.bls_bft.bls_store._kvs)
        store_rocksdb_metrics(MetricsName.STORAGE_SEQ_NO_READERS, self.seqNoDB._keyValueStorage)
        if self.config.METRICS_COLLECTOR_TYPE == 'kv':
            store_rocksdb_metrics(MetricsName.STORAGE_METRICS_READERS, self.metrics._storage)

    @measure_time(MetricsName.NODE_CHECK_PERFORMANCE_TIME)
    def checkPerformance(self) -> Optional[bool]:
        """
        Check if master instance is slow and send an instance change request.
        :returns True if master performance is OK, False if performance
        degraded, None if the check was needed
        """
        logger.trace("{} checking its performance".format(self))

        # Move ahead only if the node has synchronized its state with other
        # nodes
        if not self.isParticipating:
            return

        if self.view_change_in_progress:
            return

        if not self._update_new_ordered_reqs_count():
            logger.trace("{} ordered no new requests".format(self))
            return

        if self.instances.masterId is not None:
            self.sendNodeRequestSpike()

            master_throughput, backup_throughput = self.monitor.getThroughputs(0)
            if master_throughput is not None:
                self.metrics.add_event(MetricsName.MONITOR_AVG_THROUGHPUT, master_throughput)
            if backup_throughput is not None:
                self.metrics.add_event(MetricsName.BACKUP_MONITOR_AVG_THROUGHPUT, backup_throughput)

            avg_lat_master, avg_lat_backup = self.monitor.getLatencies()
            if avg_lat_master:
                self.metrics.add_event(MetricsName.MONITOR_AVG_LATENCY, avg_lat_master)

            if avg_lat_backup:
                self.metrics.add_event(MetricsName.BACKUP_MONITOR_AVG_LATENCY, avg_lat_backup)

            degraded_backups = self.monitor.areBackupsDegraded()
            if degraded_backups:
                logger.display('{} backup instances performance degraded'.format(degraded_backups))
                self.backup_instance_faulty_processor.on_backup_degradation(degraded_backups)

            if self.monitor.isMasterDegraded():
                logger.display('{} master instance performance degraded'.format(self))
                self.view_changer.on_master_degradation()
                return False
            else:
                logger.trace("{}'s master has higher performance than backups".
                             format(self))
        return True

    @measure_time(MetricsName.NODE_CHECK_NODE_REQUEST_SPIKE)
    def checkNodeRequestSpike(self):
        logger.trace("{} checking its request amount".format(self))

        if not self.isParticipating:
            return

        if self.instances.masterId is not None:
            self.sendNodeRequestSpike()

    def sendNodeRequestSpike(self):
        requests = self.nodeRequestSpikeMonitorData['accum']
        self.nodeRequestSpikeMonitorData['accum'] = 0
        return pluginManager.sendMessageUponSuspiciousSpike(
            notifierPluginTriggerEvents['nodeRequestSpike'],
            self.nodeRequestSpikeMonitorData,
            requests,
            self.config.notifierEventTriggeringConfig['nodeRequestSpike'],
            self.name,
            self.config.SpikeEventsEnabled
        )

    def primary_selected(self, instance_id):
        # If the node has primary replica of master instance
        if instance_id == self.master_replica.instId:
            # TODO: 0 should be replaced with configurable constant
            self.monitor.hasMasterPrimary = self.has_master_primary
            if not self.primaries_disconnection_times[self.master_replica.instId]:
                return
            if self.nodestack.isConnectedTo(self.master_primary_name) \
                    or self.master_primary_name == self.name:
                self.primaries_disconnection_times[self.master_replica.instId] = None
        else:
            primary_node_name = self.replicas[instance_id].primaryName.split(':')[0]
            if self.nodestack.isConnectedTo(primary_node_name) \
                    or primary_node_name == self.name:
                self.primaries_disconnection_times[instance_id] = None
            else:
                self.primaries_disconnection_times[instance_id] = time.perf_counter()
                self._schedule_replica_removal(instance_id)

    def propose_view_change(self):
        # Sends instance change message when primary has been
        # disconnected for long enough
        self._cancel(self.propose_view_change)
        if not self.primaries_disconnection_times[self.master_replica.instId]:
            logger.info('{} The primary is already connected '
                        'so view change will not be proposed'.format(self))
            return

        logger.display("{} primary has been disconnected for too long".format(self))

        if not self.isReady():
            logger.info('{} The node is not ready yet '
                        'so view change will not be proposed now, but re-scheduled.'.format(self))
            # self._schedule_view_change()
            return

        self.view_changer.on_primary_loss()

    def _schedule_replica_removal(self, inst_id):
        disconnection_strategy = self.config.REPLICAS_REMOVING_WITH_PRIMARY_DISCONNECTED
        if not (self.backup_instance_faulty_processor.is_local_remove_strategy(disconnection_strategy) or
                self.backup_instance_faulty_processor.is_quorum_strategy(disconnection_strategy)):
            return
        logger.info('{} scheduling replica removal for instance {} in {} sec'
                    .format(self, inst_id, self.config.TolerateBackupPrimaryDisconnection))
        self._schedule(partial(self._remove_replica_if_primary_lost, inst_id),
                       self.config.TolerateBackupPrimaryDisconnection)

    def _remove_replica_if_primary_lost(self, inst_id):
        if inst_id < len(self.primaries_disconnection_times) \
                and self.primaries_disconnection_times[inst_id] is not None \
                and time.perf_counter() - self.primaries_disconnection_times[inst_id] >= \
                self.config.TolerateBackupPrimaryDisconnection:
            self.backup_instance_faulty_processor.on_backup_primary_disconnected([inst_id])

    def _schedule_view_change(self):
        logger.info('{} scheduling a view change in {} sec'.format(self, self.config.ToleratePrimaryDisconnection))
        self._schedule(self.propose_view_change,
                       self.config.ToleratePrimaryDisconnection)

    # TODO: consider moving this to pool manager
    def lost_master_primary(self):
        """
        Schedule an primary connection check which in turn can send a view
        change message
        """
        self.primaries_disconnection_times[self.master_replica.instId] = time.perf_counter()
        self._schedule_view_change()

    def select_primaries(self, nodeReg: Dict[str, HA]=None):
        primaries = set()
        primary_rank = None
        '''
        Build a set of names of primaries, it is needed to avoid
        duplicates of primary nodes for different replicas.
        '''
        for instance_id, replica in self.replicas.items():
            if replica.primaryName is not None:
                name = replica.primaryName.split(":", 1)[0]
                primaries.add(name)
                '''
                Remember the rank of primary of master instance, it is needed
                for calculation of primaries for backup instances.
                '''
                if instance_id == 0:
                    primary_rank = self.get_rank_by_name(name, nodeReg)

        for instance_id, replica in self.replicas.items():
            if replica.primaryName is not None:
                logger.debug('{} already has a primary'.format(replica))
                continue
            if instance_id == 0:
                new_primary_name, new_primary_instance_name = \
                    self.elector.next_primary_replica_name_for_master(nodeReg=nodeReg)
                primary_rank = self.get_rank_by_name(
                    new_primary_name, nodeReg)
                # TODO add more tests or refactor
                # to return name and rank at once and remove assert
                assert primary_rank is not None
            else:
                new_primary_name, new_primary_instance_name = \
                    self.elector.next_primary_replica_name_for_backup(
                        instance_id, primary_rank, primaries, nodeReg=nodeReg)
            primaries.add(new_primary_name)
            logger.display("{}{} selected primary {} for instance {} (view {})"
                           .format(PRIMARY_SELECTION_PREFIX, replica,
                                   new_primary_instance_name, instance_id, self.viewNo),
                           extra={"cli": "ANNOUNCE",
                                  "tags": ["node-election"]})
            if instance_id == 0:
                # The node needs to be set in participating mode since when
                # the replica is made aware of the primary, it will start
                # processing stashed requests and hence the node needs to be
                # participating.
                self.start_participating()

            replica.primaryChanged(new_primary_instance_name)
            self.primary_selected(instance_id)

            logger.display("{}{} declares view change {} as completed for "
                           "instance {}, "
                           "new primary is {}, "
                           "ledger info is {}"
                           .format(VIEW_CHANGE_PREFIX,
                                   replica,
                                   self.viewNo,
                                   instance_id,
                                   new_primary_instance_name,
                                   self.ledger_summary),
                           extra={"cli": "ANNOUNCE",
                                  "tags": ["node-election"]})

    def _do_start_catchup(self, just_started):
        # Process any already Ordered requests by the replica
        self.force_process_ordered()

        # # revert uncommitted txns and state for unordered requests
        r = self.master_replica.revert_unordered_batches()
        logger.info('{} reverted {} batches before starting catch up'.format(self, r))

        self.mode = Mode.starting
        self.ledgerManager.prepare_ledgers_for_sync()
        self.ledgerManager.catchup_ledger(self.ledgerManager.ledger_sync_order[0],
                                          request_ledger_statuses=not just_started)

    def start_catchup(self, just_started=False):
        if not self.is_synced and not just_started:
            logger.info('{} does not start the catchup procedure '
                        'because another catchup is in progress'.format(self))
            return
        self._do_start_catchup(just_started)

    def ordered_prev_view_msgs(self, inst_id, pp_seqno):
        logger.debug('{} ordered previous view batch {} by instance {}'.
                     format(self, pp_seqno, inst_id))

    def verifySignature(self, msg):
        """
        Validate the signature of the request
        Note: Batch is whitelisted because the inner messages are checked

        :param msg: a message requiring signature verification
        :return: None; raises an exception if the signature is not valid
        """
        if isinstance(msg, self.authnWhitelist):
            return
        if isinstance(msg, Propagate):
            typ = 'propagate'
            req = TxnUtilConfig.client_request_class(**msg.request)
        else:
            typ = ''
            req = msg

        key = None

        if isinstance(req, Request):
            key = req.key

        if not isinstance(req, Mapping):
            req = req.as_dict

        with self.metrics.measure_time(MetricsName.VERIFY_SIGNATURE_TIME):
            identifiers = self.authNr(req).authenticate(req, key=key)

        logger.debug("{} authenticated {} signature on {} request {}".
                     format(self, identifiers, typ, req['reqId']),
                     extra={"cli": True,
                            "tags": ["node-msg-processing"]})

    def authNr(self, req):
        return self.clientAuthNr

    def three_phase_key_for_txn_seq_no(self, ledger_id, seq_no):
        if ledger_id in self.txn_seq_range_to_3phase_key:
            # point query in interval tree
            s = self.txn_seq_range_to_3phase_key[ledger_id][seq_no]
            if s:
                # There should not be more than one interval for any seq no in
                # the tree
                assert len(s) == 1  # TODO add test for that and remove assert
                return s.pop().data
        return None

    @measure_time(MetricsName.EXECUTE_BATCH_TIME)
    def executeBatch(self, view_no, pp_seq_no: int, pp_time: float,
                     valid_reqs_keys: List, invalid_reqs_keys: List,
                     ledger_id, state_root, txn_root) -> None:
        """
        Execute the REQUEST sent to this Node

        :param view_no: the view number (See glossary)
        :param pp_time: the time at which PRE-PREPARE was sent
        :param valid_reqs: list of valid client requests keys
        :param valid_reqs: list of invalid client requests keys
        """
        for req_key in valid_reqs_keys:
            self.execute_hook(NodeHooks.PRE_REQUEST_COMMIT, req_key=req_key,
                              pp_time=pp_time, state_root=state_root,
                              txn_root=txn_root)

        self.execute_hook(NodeHooks.PRE_BATCH_COMMITTED, ledger_id=ledger_id,
                          pp_time=pp_time, reqs_keys=valid_reqs_keys, state_root=state_root,
                          txn_root=txn_root)

        try:
            committedTxns = self.get_executer(ledger_id)(pp_time, valid_reqs_keys,
                                                         state_root, txn_root)
        except Exception as exc:
            logger.error(
                "{} commit failed for batch request, error {}, view no {}, "
                "ppSeqNo {}, ledger {}, state root {}, txn root {}, "
                "requests: {}".format(
                    self, repr(exc), view_no, pp_seq_no, ledger_id, state_root,
                    txn_root, [req_idr for req_idr in valid_reqs_keys]
                )
            )
            raise

        for req_key in valid_reqs_keys + invalid_reqs_keys:
            if req_key in self.requests:
                self.mark_request_as_executed(self.requests[req_key].request)
            else:
                # Means that this request is dropped from the main requests queue due to timeout,
                # but anyway it is ordered and executed normally
                logger.debug('{} normally executed request {} which object has been dropped '
                             'from the requests queue'.format(self, req_key))
                pass

        # TODO is it possible to get len(committedTxns) != len(valid_reqs)
        # someday
        if not committedTxns:
            return

        logger.debug("{} committed batch request, view no {}, ppSeqNo {}, "
                     "ledger {}, state root {}, txn root {}, requests: {}".
                     format(self, view_no, pp_seq_no, ledger_id, state_root,
                            txn_root, [key for key in valid_reqs_keys]))

        for txn in committedTxns:
            self.execute_hook(NodeHooks.POST_REQUEST_COMMIT, txn=txn,
                              pp_time=pp_time, state_root=state_root,
                              txn_root=txn_root)

        first_txn_seq_no = get_seq_no(committedTxns[0])
        last_txn_seq_no = get_seq_no(committedTxns[-1])

        self._update_txn_seq_range_to_3phase(first_txn_seq_no, last_txn_seq_no,
                                             ledger_id,
                                             view_no, pp_seq_no)

        reqs = []
        reqs_list_built = True
        for req_key in valid_reqs_keys:
            if req_key in self.requests:
                reqs.append(self.requests[req_key].request.as_dict)
            else:
                logger.warning("Could not build requests list for observers due to non-existent requests")
                reqs_list_built = False
                break

        if reqs_list_built:
            batch_committed_msg = BatchCommitted(reqs,
                                                 ledger_id,
                                                 pp_time,
                                                 state_root,
                                                 txn_root,
                                                 first_txn_seq_no,
                                                 last_txn_seq_no)
            self._observable.append_input(batch_committed_msg, self.name)

    def _update_txn_seq_range_to_3phase(self, first_txn_seq_no, last_txn_seq_no,
                                        ledger_id, view_no, pp_seq_no):
        if ledger_id not in self.txn_seq_range_to_3phase_key:
            self.txn_seq_range_to_3phase_key[ledger_id] = IntervalTree()
        # adding one to end of range since its exclusive
        intrv_tree = self.txn_seq_range_to_3phase_key[ledger_id]
        intrv_tree[first_txn_seq_no:last_txn_seq_no + 1] = (view_no, pp_seq_no)
        logger.debug('{} storing 3PC key {} for ledger {} range {}'.
                     format(self, (view_no, pp_seq_no), ledger_id,
                            (first_txn_seq_no, last_txn_seq_no)))
        if len(intrv_tree) > self.config.ProcessedBatchMapsToKeep:
            # Remove the first element from the interval tree
            old = intrv_tree[intrv_tree.begin()].pop()
            intrv_tree.remove(old)
            logger.debug('{} popped {} from txn to batch seqNo map for ledger_id {}'.
                         format(self, old, str(ledger_id)))

    def updateSeqNoMap(self, committedTxns, ledger_id):
        if all([get_req_id(txn) for txn in committedTxns]):
            self.seqNoDB.addBatch((get_digest(txn), ledger_id, get_seq_no(txn))
                                  for txn in committedTxns)

    def commitAndSendReplies(self, ledger_id, ppTime, reqs_keys,
                             stateRoot, txnRoot) -> List:
        logger.trace('{} going to commit and send replies to client'.format(self))
        reqHandler = self.get_req_handler(ledger_id)
        committedTxns = reqHandler.commit(len(reqs_keys), stateRoot, txnRoot, ppTime)
        self.execute_hook(NodeHooks.POST_BATCH_COMMITTED, ledger_id=ledger_id,
                          pp_time=ppTime, committed_txns=committedTxns,
                          state_root=stateRoot, txn_root=txnRoot)
        self.updateSeqNoMap(committedTxns, ledger_id)
        updated_committed_txns = list(map(self.update_txn_with_extra_data, committedTxns))
        self.hook_pre_send_reply(updated_committed_txns, ppTime)
        self.sendRepliesToClients(updated_committed_txns, ppTime)
        self.hook_post_send_reply(updated_committed_txns, ppTime)
        return committedTxns

    def hook_pre_send_reply(self, txns, pp_time):
        self.execute_hook(NodeHooks.PRE_SEND_REPLY, committed_txns=txns, pp_time=pp_time)

    def hook_post_send_reply(self, txns, pp_time):
        self.execute_hook(NodeHooks.POST_SEND_REPLY, committed_txns=txns, pp_time=pp_time)

    def default_executer(self, ledger_id, pp_time, reqs_keys,
                         state_root, txn_root):
        return self.commitAndSendReplies(ledger_id,
                                         pp_time, reqs_keys, state_root, txn_root)

    def executeDomainTxns(self, ppTime, reqs: List[Request], stateRoot,
                          txnRoot) -> List:
        committed_txns = self.default_executer(DOMAIN_LEDGER_ID, ppTime, reqs,
                                               stateRoot, txnRoot)

        # Refactor: This is only needed for plenum as some old style tests
        # require authentication based on an in-memory map. This would be
        # removed later when we migrate old-style tests
        for txn in committed_txns:
            if get_type(txn) == NYM:
                self.addNewRole(txn)

        return committed_txns

    def onBatchCreated(self, ledger_id, state_root):
        """
        A batch of requests has been created and has been applied but
        committed to ledger and state.
        :param ledger_id:
        :param state_root: state root after the batch creation
        :return:
        """
        if ledger_id == POOL_LEDGER_ID:
            if isinstance(self.poolManager, TxnPoolManager):
                self.get_req_handler(POOL_LEDGER_ID).onBatchCreated(state_root)
        elif self.get_req_handler(ledger_id):
            self.get_req_handler(ledger_id).onBatchCreated(state_root)
        else:
            logger.debug('{} did not know how to handle for ledger {}'.format(self, ledger_id))
        self.execute_hook(NodeHooks.POST_BATCH_CREATED, ledger_id, state_root)

    def onBatchRejected(self, ledger_id):
        """
        A batch of requests has been rejected, if stateRoot is None, reject
        the current batch.
        :param ledger_id:
        :param stateRoot: state root after the batch was created
        :return:
        """
        if ledger_id == POOL_LEDGER_ID:
            if isinstance(self.poolManager, TxnPoolManager):
                self.get_req_handler(POOL_LEDGER_ID).onBatchRejected()
        elif self.get_req_handler(ledger_id):
            self.get_req_handler(ledger_id).onBatchRejected()
        else:
            logger.debug('{} did not know how to handle for ledger {}'.format(self, ledger_id))
        self.execute_hook(NodeHooks.POST_BATCH_REJECTED, ledger_id)

    def sendRepliesToClients(self, committedTxns, ppTime):
        for txn in committedTxns:
            self.sendReplyToClient(Reply(txn),
                                   get_digest(txn))

    def sendReplyToClient(self, reply, reqKey):
        if self.isProcessingReq(reqKey):
            sender = self.requestSender[reqKey]
            if sender:
                logger.trace(
                    '{} sending reply for {} to client'.format(
                        self, reqKey))
                self.transmitToClient(reply, sender)
            else:
                logger.info('{} not sending reply for {}, since do not '
                            'know client'.format(self, reqKey))
            self.doneProcessingReq(reqKey)

    def addNewRole(self, txn):
        """
        Adds a new client or steward to this node based on transaction type.
        """
        # If the client authenticator is a simple authenticator then add verkey.
        #  For a custom authenticator, handle appropriately.
        # NOTE: The following code should not be used in production
        if isinstance(self.clientAuthNr.core_authenticator, SimpleAuthNr):
            txn_data = get_payload_data(txn)
            identifier = txn_data[TARGET_NYM]
            verkey = txn_data.get(VERKEY)
            v = DidVerifier(verkey, identifier=identifier)
            if identifier not in self.clientAuthNr.core_authenticator.clients:
                role = txn_data.get(ROLE)
                if role not in (STEWARD, TRUSTEE, None):
                    logger.debug("Role if present must be {} and not {}".
                                 format(Roles.STEWARD.name, role))
                    return
                self.clientAuthNr.core_authenticator.addIdr(identifier,
                                                            verkey=v.verkey,
                                                            role=role)

    def initStateFromLedger(self, state: State, ledger: Ledger, reqHandler):
        """
        If the trie is empty then initialize it by applying
        txns from ledger.
        """
        if state.isEmpty:
            logger.info('{} found state to be empty, recreating from '
                        'ledger'.format(self))
            for seq_no, txn in ledger.getAllTxn():
                txn = self.update_txn_with_extra_data(txn)
                reqHandler.updateState([txn, ], isCommitted=True)
                state.commit(rootHash=state.headHash)

    def initDomainState(self):
        self.initStateFromLedger(self.states[DOMAIN_LEDGER_ID],
                                 self.domainLedger, self.get_req_handler(DOMAIN_LEDGER_ID))
        logger.info(
            "{} initialized domain state: state root {}"
            .format(self, state_roots_serializer.serialize(
                bytes(self.states[DOMAIN_LEDGER_ID].committedHeadHash))))

    def addGenesisNyms(self):
        # THIS SHOULD NOT BE DONE FOR PRODUCTION
        for _, txn in self.domainLedger.getAllTxn():
            if get_type(txn) == NYM:
                self.addNewRole(txn)

    def init_core_authenticator(self):
        state = self.getState(DOMAIN_LEDGER_ID)
        return CoreAuthNr(state=state)

    def defaultAuthNr(self) -> ReqAuthenticator:
        req_authnr = ReqAuthenticator()
        req_authnr.register_authenticator(self.init_core_authenticator())
        return req_authnr

    def processStashedOrderedReqs(self):
        i = 0
        while self.stashedOrderedReqs:
            msg = self.stashedOrderedReqs.popleft()
            if msg.instId == 0:
                if compare_3PC_keys(
                        (msg.viewNo,
                         msg.ppSeqNo),
                        self.ledgerManager.last_caught_up_3PC) >= 0:
                    logger.debug(
                        '{} ignoring stashed ordered msg {} since ledger '
                        'manager has last_caught_up_3PC as {}'.format(
                            self, msg, self.ledgerManager.last_caught_up_3PC))
                    continue
                logger.debug(
                    '{} applying stashed Ordered msg {}'.format(self, msg))
                # Since the PRE-PREPAREs ans PREPAREs corresponding to these
                # stashed ordered requests was not processed.
                self.apply_stashed_reqs(msg.valid_reqIdr,
                                        msg.ppTime,
                                        msg.ledgerId)

            self.processOrdered(msg)
            i += 1

        logger.debug(
            "{} processed {} stashed ordered requests".format(
                self, i))
        # Resetting monitor after executing all stashed requests so no view
        # change can be proposed
        self.monitor.reset()
        return i

    def ensureKeysAreSetup(self):
        """
        Check whether the keys are setup in the local STP keep.
        Raises KeysNotFoundException if not found.
        """
        if not areKeysSetup(self.name, self.keys_dir):
            raise REx(REx.reason.format(self.name) + self.keygenScript)

    @staticmethod
    def reasonForClientFromException(ex: Exception):
        friendly = friendlyEx(ex)
        reason = "client request invalid: {}".format(friendly)
        return reason

    def reportSuspiciousNodeEx(self, ex: SuspiciousNode):
        """
        Report suspicion on a node on the basis of an exception
        """
        self.reportSuspiciousNode(ex.node, ex.reason, ex.code, ex.offendingMsg)

    def reportSuspiciousNode(self,
                             nodeName: str,
                             reason=None,
                             code: int = None,
                             offendingMsg=None):
        """
        Report suspicion on a node and add it to this node's blacklist.

        :param nodeName: name of the node to report suspicion on
        :param reason: the reason for suspicion
        """
        logger.warning("{} raised suspicion on node {} for {}; suspicion code "
                       "is {}".format(self, nodeName, reason, code))
        # TODO need a more general solution here

        # TODO: Should not blacklist client on a single InvalidSignature.
        # Should track if a lot of requests with incorrect signatures have been
        # made in a short amount of time, only then blacklist client.
        # if code == InvalidSignature.code:
        #     self.blacklistNode(nodeName,
        #                        reason=InvalidSignature.reason,
        #                        code=InvalidSignature.code)

        # TODO: Consider blacklisting nodes again.
        # if code in self.suspicions:
        #     self.blacklistNode(nodeName,
        #                        reason=self.suspicions[code],
        #                        code=code)

        if code in (s.code for s in (Suspicions.PPR_DIGEST_WRONG,
                                     Suspicions.PPR_REJECT_WRONG,
                                     Suspicions.PPR_TXN_WRONG,
                                     Suspicions.PPR_STATE_WRONG,
                                     Suspicions.PPR_PLUGIN_EXCEPTION,
                                     Suspicions.PPR_SUB_SEQ_NO_WRONG,
                                     Suspicions.PPR_NOT_FINAL)):
            logger.display('{}{} got one of primary suspicions codes {}'.format(VIEW_CHANGE_PREFIX, self, code))
            self.view_changer.on_suspicious_primary(Suspicions.get_by_code(code))

        if offendingMsg:
            self.discard(offendingMsg, reason, logger.debug)

    def reportSuspiciousClient(self, clientName: str, reason):
        """
        Report suspicion on a client and add it to this node's blacklist.

        :param clientName: name of the client to report suspicion on
        :param reason: the reason for suspicion
        """
        logger.warning("{} raised suspicion on client {} for {}"
                       .format(self, clientName, reason))
        self.blacklistClient(clientName)

    def isClientBlacklisted(self, clientName: str):
        """
        Check whether the given client is in this node's blacklist.

        :param clientName: the client to check for blacklisting
        :return: whether the client was blacklisted
        """
        return self.clientBlacklister.isBlacklisted(clientName)

    def blacklistClient(self, clientName: str,
                        reason: str = None, code: int = None):
        """
        Add the client specified by `clientName` to this node's blacklist
        """
        msg = "{} blacklisting client {}".format(self, clientName)
        if reason:
            msg += " for reason {}".format(reason)
        logger.display(msg)
        self.clientBlacklister.blacklist(clientName)

    def isNodeBlacklisted(self, nodeName: str) -> bool:
        """
        Check whether the given node is in this node's blacklist.

        :param nodeName: the node to check for blacklisting
        :return: whether the node was blacklisted
        """
        return self.nodeBlacklister.isBlacklisted(nodeName)

    def blacklistNode(self, nodeName: str, reason: str = None, code: int = None):
        """
        Add the node specified by `nodeName` to this node's blacklist
        """
        msg = "{} blacklisting node {}".format(self, nodeName)
        if reason:
            msg += " for reason {}".format(reason)
        if code:
            msg += " for code {}".format(code)
        logger.display(msg)
        self.nodeBlacklister.blacklist(nodeName)

    @property
    def blacklistedNodes(self):
        return {nm for nm in self.nodeReg.keys() if
                self.nodeBlacklister.isBlacklisted(nm)}

    def transmitToClient(self, msg: Any, remoteName: str):
        self.clientstack.transmitToClient(msg, remoteName)

    @measure_time(MetricsName.NODE_SEND_TIME)
    def send(self,
             msg: Any,
             *rids: Iterable[int],
             signer: Signer = None,
             message_splitter=None):

        if rids:
            remoteNames = [self.nodestack.remotes[rid].name for rid in rids]
            recipientsNum = len(remoteNames)
        else:
            # so it is broadcast
            remoteNames = [remote.name for remote in
                           self.nodestack.remotes.values()]
            recipientsNum = 'all'

        logger.debug("{} sending message {} to {} recipients: {}".
                     format(self, msg, recipientsNum, remoteNames))
        self.nodestack.send(msg, *rids, signer=signer, message_splitter=message_splitter)

    def sendToNodes(self, msg: Any, names: Iterable[str] = None, message_splitter=None):
        # TODO: This method exists in `Client` too, refactor to avoid
        # duplication
        rids = [rid for rid, r in self.nodestack.remotes.items(
        ) if r.name in names] if names else []
        self.send(msg, *rids, message_splitter=message_splitter)

    def getReplyFromLedgerForRequest(self, request):
        ledger_id, seq_no = self.seqNoDB.get(request.digest)
        if ledger_id is not None and seq_no is not None:
            ledger = self.getLedger(ledger_id)
            return self.getReplyFromLedger(ledger, seq_no)
        else:
            return None

    def getReplyFromLedger(self, ledger, seq_no):
        # DoS attack vector, client requesting already processed request id
        # results in iterating over ledger (or its subset)
        txn = ledger.getBySeqNo(int(seq_no))
        if txn:
            txn.update(ledger.merkleInfo(seq_no))
            self.hook_pre_send_reply([txn], None)
            txn = self.update_txn_with_extra_data(txn)
            return Reply(txn)
        else:
            return None

    def update_txn_with_extra_data(self, txn):
        """
        All the data of the transaction might not be stored in ledger so the
        extra data that is omitted from ledger needs to be fetched from the
        appropriate data store
        :param txn:
        :return:
        """
        # All the data of any transaction is stored in the ledger
        return txn

    def transform_txn_for_ledger(self, txn):
        txn_type = get_type(txn)
        return self.get_req_handler(txn_type=txn_type). \
            transform_txn_for_ledger(txn)

    def __enter__(self):
        return self

    # noinspection PyUnusedLocal
    def __exit__(self, exc_type, exc_val, exc_tb):
        self.stop()

    def logstats(self):
        """
        Print the node's current statistics to log.
        """
        lines = [
            "node {} current stats".format(self),
            "--------------------------------------------------------",
            "node inbox size         : {}".format(len(self.nodeInBox)),
            "client inbox size       : {}".format(len(self.clientInBox)),
            "age (seconds)           : {}".format(time.time() - self.created),
            "next check for reconnect: {}".format(time.perf_counter() -
                                                  self.nodestack.nextCheck),
            "node connections        : {}".format(self.nodestack.conns),
            "f                       : {}".format(self.f),
            "master instance         : {}".format(self.instances.masterId),
            "replicas                : {}".format(len(self.replicas)),
            "view no                 : {}".format(self.viewNo),
            "rank                    : {}".format(self.rank),
            "msgs to replicas        : {}".format(self.replicas.sum_inbox_len),
            "msgs to view changer    : {}".format(len(self.msgsToViewChanger)),
            "action queue            : {} {}".format(len(self.actionQueue),
                                                     id(self.actionQueue)),
            "action queue stash      : {} {}".format(len(self.aqStash),
                                                     id(self.aqStash)),
        ]

        logger.info("\n".join(lines), extra={"cli": False})

    def collectNodeInfo(self):
        nodeAddress = None
        if self.poolLedger:
            for _, txn in self.poolLedger.getAllTxn():
                data = get_payload_data(txn)[DATA]
                if data[ALIAS] == self.name:
                    nodeAddress = data[NODE_IP]
                    break

        info = {
            'name': self.name,
            'rank': self.rank,
            'view': self.viewNo,
            'creationDate': self.created,
            'ledger_dir': self.ledger_dir,
            'keys_dir': self.keys_dir,
            'genesis_dir': self.genesis_dir,
            'plugins_dir': self.plugins_dir,
            'node_info_dir': self.node_info_dir,
            'portN': self.nodestack.ha[1],
            'portC': self.clientstack.ha[1],
            'address': nodeAddress
        }
        return info

    def logNodeInfo(self):
        """
        Print the node's info to log for the REST backend to read.
        """
        self.nodeInfo['data'] = self.collectNodeInfo()

        with closing(open(os.path.join(self.ledger_dir, 'node_info'), 'w')) \
                as logNodeInfoFile:
            logNodeInfoFile.write(json.dumps(self.nodeInfo['data']))

    def add_observer(self, observer_remote_id: str,
                     observer_policy_type: ObserverSyncPolicyType):
        self._observable.add_observer(
            observer_remote_id, observer_policy_type)

    def remove_observer(self, observer_remote_id):
        self._observable.remove_observer(observer_remote_id)

    def get_observers(self, observer_policy_type: ObserverSyncPolicyType):
        return self._observable.get_observers(observer_policy_type)

    def _clean_req_from_verified(self, request: Request):
        authenticator = self.authNr(request.as_dict)
        if isinstance(authenticator, ReqAuthenticator):
            authenticator.clean_from_verified(request.key)

    def mark_request_as_executed(self, request: Request):
        self.requests.mark_as_executed(request)
        self._clean_req_from_verified(request)

    def check_outdated_reqs(self):
        cur_ts = time.perf_counter()
        req_keys_to_drop = []
        for req_key in self.requests:
            outdated = False
            req_state = self.requests[req_key]

            if req_state.executed and req_state.forwardedTo > 0:
                # Means that the request has been processed by all replicas and
                # it just waits for stable checkpoint to be deleted.
                continue

            if req_state.added_ts is not None and \
                    cur_ts - req_state.added_ts > self.propagates_phase_req_timeout:
                outdated = True
                self.propagates_phase_req_timeouts += 1
            if req_state.finalised_ts is not None and \
                    cur_ts - req_state.finalised_ts > self.ordering_phase_req_timeout:
                outdated = True
                self.ordering_phase_req_timeouts += 1
            if outdated:
                req_keys_to_drop.append(req_key)
                self._clean_req_from_verified(req_state.request)
<<<<<<< HEAD
                self.requests.pop(req_key)
                self.doneProcessingReq(req_key)

    def is_txn_need_quorum(self, txn_type):
        return txn_type and not (txn_type == GET_TXN or
                                 self.is_action(txn_type) or
                                 self.is_query(txn_type))
=======
                self.doneProcessingReq(req_key)
        for req_key in req_keys_to_drop:
            self.requests.pop(req_key)
>>>>>>> 929d12c5
<|MERGE_RESOLUTION|>--- conflicted
+++ resolved
@@ -3797,16 +3797,11 @@
             if outdated:
                 req_keys_to_drop.append(req_key)
                 self._clean_req_from_verified(req_state.request)
-<<<<<<< HEAD
-                self.requests.pop(req_key)
                 self.doneProcessingReq(req_key)
+        for req_key in req_keys_to_drop:
+            self.requests.pop(req_key)
 
     def is_txn_need_quorum(self, txn_type):
         return txn_type and not (txn_type == GET_TXN or
                                  self.is_action(txn_type) or
-                                 self.is_query(txn_type))
-=======
-                self.doneProcessingReq(req_key)
-        for req_key in req_keys_to_drop:
-            self.requests.pop(req_key)
->>>>>>> 929d12c5
+                                 self.is_query(txn_type))