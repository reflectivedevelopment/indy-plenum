import asyncio
import json
import os
import random
import shutil
import time
from binascii import unhexlify
from collections import OrderedDict
from collections import deque, defaultdict
from contextlib import closing
from typing import Dict, Any, Mapping, Iterable, List, Optional, \
    Sequence, Set, Tuple

from ledger.compact_merkle_tree import CompactMerkleTree
from ledger.serializers.compact_serializer import CompactSerializer
from ledger.stores.file_hash_store import FileHashStore
from ledger.stores.hash_store import HashStore
from ledger.stores.memory_hash_store import MemoryHashStore
from ledger.util import F
from plenum.client.wallet import Wallet
from plenum.common.config_util import getConfig
from plenum.common.constants import TXN_TYPE, TXN_TIME, POOL_TXN_TYPES, \
    TARGET_NYM, ROLE, STEWARD, NYM, VERKEY, OP_FIELD_NAME, CLIENT_STACK_SUFFIX, \
    CLIENT_BLACKLISTER_SUFFIX, NODE_BLACKLISTER_SUFFIX, \
    NODE_PRIMARY_STORAGE_SUFFIX, NODE_HASH_STORE_SUFFIX, HS_FILE, DATA, ALIAS, \
    NODE_IP, HS_LEVELDB, POOL_LEDGER_ID, DOMAIN_LEDGER_ID
from plenum.common.exceptions import SuspiciousNode, SuspiciousClient, \
    MissingNodeOp, InvalidNodeOp, InvalidNodeMsg, InvalidClientMsgType, \
    InvalidClientOp, InvalidClientRequest, BaseExc, \
    InvalidClientMessageException, KeysNotFoundException as REx, BlowUp
from plenum.common.has_file_storage import HasFileStorage
from plenum.common.keygen_utils import areKeysSetup
from plenum.common.ledger import Ledger
from plenum.common.ledger_manager import LedgerManager
from plenum.common.message_processor import MessageProcessor
from plenum.common.motor import Motor
from plenum.common.plugin_helper import loadPlugins
from plenum.common.request import Request
from plenum.common.roles import Roles
from plenum.common.signer_simple import SimpleSigner
from plenum.common.stacks import nodeStackClass, clientStackClass
from plenum.common.startable import Status, Mode, LedgerState
from plenum.common.throttler import Throttler
from plenum.common.txn_util import getTxnOrderedFields
from plenum.common.types import Propagate, \
    Reply, Nomination, TaggedTuples, Primary, \
    Reelection, PrePrepare, Prepare, Commit, \
    Ordered, RequestAck, InstanceChange, Batch, OPERATION, BlacklistMsg, f, \
    RequestNack, HA, LedgerStatus, ConsistencyProof, CatchupReq, CatchupRep, \
    PLUGIN_TYPE_VERIFICATION, PLUGIN_TYPE_PROCESSING, PoolLedgerTxns, \
    ConsProofRequest, ElectionType, ThreePhaseType, Checkpoint, ThreePCState, \
    Reject
from plenum.common.util import friendlyEx, getMaxFailures
from plenum.common.verifier import DidVerifier
from plenum.persistence.leveldb_hash_store import LevelDbHashStore
from plenum.persistence.req_id_to_txn import ReqIdrToTxn

from plenum.persistence.storage import Storage, initStorage, initKeyValueStorage
from plenum.persistence.util import txnsWithMerkleInfo
from plenum.server import primary_elector
from plenum.server import replica
from plenum.server.blacklister import Blacklister
from plenum.server.blacklister import SimpleBlacklister
from plenum.server.client_authn import ClientAuthNr, SimpleAuthNr
from plenum.server.domain_req_handler import DomainRequestHandler
from plenum.server.has_action_queue import HasActionQueue
from plenum.server.instances import Instances
from plenum.server.models import InstanceChanges
from plenum.server.monitor import Monitor
from plenum.server.notifier_plugin_manager import notifierPluginTriggerEvents, \
    PluginManager
from plenum.server.plugin.has_plugin_loader_helper import PluginLoaderHelper
from plenum.server.pool_manager import HasPoolManager, TxnPoolManager, \
    RegistryPoolManager
from plenum.server.primary_decider import PrimaryDecider
from plenum.server.primary_elector import PrimaryElector
from plenum.server.propagator import Propagator
from plenum.server.router import Router
from plenum.server.suspicion_codes import Suspicions
from state.pruning_state import PruningState
from stp_core.common.log import getlogger
from stp_core.crypto.signer import Signer
from stp_core.network.network_interface import NetworkInterface
from stp_core.ratchet import Ratchet
from stp_zmq.zstack import ZStack

from state.state import State

pluginManager = PluginManager()
logger = getlogger()


class Node(HasActionQueue, Motor, Propagator, MessageProcessor, HasFileStorage,
           HasPoolManager, PluginLoaderHelper):
    """
    A node in a plenum system.
    """

    suspicions = {s.code: s.reason for s in Suspicions.get_list()}
    keygenScript = "init_plenum_keys"

    def __init__(self,
                 name: str,
                 nodeRegistry: Dict[str, HA]=None,
                 clientAuthNr: ClientAuthNr=None,
                 ha: HA=None,
                 cliname: str=None,
                 cliha: HA=None,
                 basedirpath: str=None,
                 primaryDecider: PrimaryDecider = None,
                 pluginPaths: Iterable[str]=None,
                 storage: Storage=None,
                 config=None,
                 seed=None):

        """
        Create a new node.

        :param nodeRegistry: names and host addresses of all nodes in the pool
        :param clientAuthNr: client authenticator implementation to be used
        :param basedirpath: path to the base directory used by `nstack` and
            `cstack`
        :param primaryDecider: the mechanism to be used to decide the primary
        of a protocol instance
        """
        self.created = time.time()
        self.name = name
        self.config = config or getConfig()
        self.basedirpath = basedirpath or config.baseDir
        self.dataDir = self.config.nodeDataDir or "data/nodes"

        HasFileStorage.__init__(self, name, baseDir=self.basedirpath,
                                dataDir=self.dataDir)
        self.ensureKeysAreSetup()
        self.opVerifiers = self.getPluginsByType(pluginPaths,
                                                 PLUGIN_TYPE_VERIFICATION)
        self.reqProcessors = self.getPluginsByType(pluginPaths,
                                                   PLUGIN_TYPE_PROCESSING)

        self.requestExecuter = defaultdict(lambda: self.executeDomainTxns)

        Motor.__init__(self)

        self.hashStore = self.getHashStore(self.name)
        self.initDomainLedger()
        self.primaryStorage = storage or self.getPrimaryStorage()
        self.ledgerManager = self.getLedgerManager()
        self.states = {}  # type: Dict[int, State]

        self.ledgerManager.addLedger(DOMAIN_LEDGER_ID, self.domainLedger,
                                     postCatchupCompleteClbk=self.postDomainLedgerCaughtUp,
                                     postTxnAddedToLedgerClbk=self.postTxnFromCatchupAddedToLedger)
        self.states[DOMAIN_LEDGER_ID] = self.loadDomainState()
        self.reqHandler = self.getDomainReqHandler()
        self.initDomainState()

        self.clientAuthNr = clientAuthNr or self.defaultAuthNr()

        self.addGenesisNyms()

        self.initPoolManager(nodeRegistry, ha, cliname, cliha)

        if isinstance(self.poolManager, RegistryPoolManager):
            self.mode = Mode.discovered
        else:
            self.mode = None  # type: Optional[Mode]

        self.nodeReg = self.poolManager.nodeReg

        kwargs = dict(stackParams=self.poolManager.nstack,
                      msgHandler=self.handleOneNodeMsg, registry=self.nodeReg)
        cls = self.nodeStackClass
        kwargs.update(seed=seed)
        # noinspection PyCallingNonCallable
        self.nodestack = cls(**kwargs)
        self.nodestack.onConnsChanged = self.onConnsChanged

        kwargs = dict(stackParams=self.poolManager.cstack,
                      msgHandler=self.handleOneClientMsg)
        cls = self.clientStackClass
        kwargs.update(seed=seed)

        # noinspection PyCallingNonCallable
        self.clientstack = cls(**kwargs)

        self.cliNodeReg = self.poolManager.cliNodeReg

        HasActionQueue.__init__(self)
        # Motor.__init__(self)
        Propagator.__init__(self)

        self.primaryDecider = primaryDecider

        self.nodeInBox = deque()
        self.clientInBox = deque()

        self.setF()

        self.replicas = []  # type: List[replica.Replica]

        self.instanceChanges = InstanceChanges()

        self.viewNo = 0                             # type: int

        self.rank = self.getRank(self.name, self.nodeReg)

        self.elector = None  # type: PrimaryDecider

        self.forwardedRequests = set()  # type: Set[Tuple[(str, int)]]

        self.instances = Instances()

        # Requests that are to be given to the replicas by the node. Each
        # element of the list is a deque for the replica with number equal to
        # its index in the list and each element of the deque is a named tuple
        self.msgsToReplicas = []  # type: List[deque]

        # Requests that are to be given to the elector by the node
        self.msgsToElector = deque()

        nodeRoutes = [(Propagate, self.processPropagate),
                      (InstanceChange, self.processInstanceChange)]

        nodeRoutes.extend((msgTyp, self.sendToElector) for msgTyp in
                          [Nomination, Primary, Reelection])

        nodeRoutes.extend((msgTyp, self.sendToReplica) for msgTyp in
                          [PrePrepare, Prepare, Commit, Checkpoint,
                           ThreePCState])

        self.perfCheckFreq = self.config.PerfCheckFreq
        self.nodeRequestSpikeMonitorData = {
            'value': 0,
            'cnt': 0,
            'accum': 0
        }

        self.startRepeating(self.checkPerformance, self.perfCheckFreq)

        self.startRepeating(self.checkNodeRequestSpike,
                            self.config
                            .notifierEventTriggeringConfig[
                                'nodeRequestSpike']['freq'])

        self.initInsChngThrottling()

        self.clientBlacklister = SimpleBlacklister(
            self.name + CLIENT_BLACKLISTER_SUFFIX)  # type: Blacklister

        self.nodeBlacklister = SimpleBlacklister(
            self.name + NODE_BLACKLISTER_SUFFIX)  # type: Blacklister

        self.nodeInfo = {
            'data': {}
        }

        self.monitor = Monitor(self.name,
                               Delta=self.config.DELTA,
                               Lambda=self.config.LAMBDA,
                               Omega=self.config.OMEGA,
                               instances=self.instances,
                               nodestack=self.nodestack,
                               blacklister=self.nodeBlacklister,
                               nodeInfo=self.nodeInfo,
                               notifierEventTriggeringConfig=self.
                               config.notifierEventTriggeringConfig,
                               pluginPaths=pluginPaths)

        # BE CAREFUL HERE
        # This controls which message types are excluded from signature
        # verification. These are still subject to RAET's signature verification
        # but client signatures will not be checked on these. Expressly
        # prohibited from being in this is ClientRequest and Propagation,
        # which both require client signature verification
        self.authnWhitelist = (Nomination, Primary, Reelection,
                               Batch,
                               PrePrepare, Prepare, Checkpoint,
                               Commit, InstanceChange, LedgerStatus,
                               ConsistencyProof, CatchupReq, CatchupRep,
                               ConsProofRequest, ThreePCState)

        # Map of request identifier, request id to client name. Used for
        # dispatching the processed requests to the correct client remote
        # TODO: This should be persisted in
        # case the node crashes before sending the reply to the client
        self.requestSender = {}     # Dict[Tuple[str, int], str]

        if isinstance(self.poolManager, TxnPoolManager):
            self.ledgerManager.addLedger(POOL_LEDGER_ID, self.poolLedger,
                postCatchupCompleteClbk=self.postPoolLedgerCaughtUp,
                postTxnAddedToLedgerClbk=self.postTxnFromCatchupAddedToLedger)
            self.states[POOL_LEDGER_ID] = self.poolManager.state

        nodeRoutes.extend([
            (LedgerStatus, self.ledgerManager.processLedgerStatus),
            (ConsistencyProof, self.ledgerManager.processConsistencyProof),
            (ConsProofRequest, self.ledgerManager.processConsistencyProofReq),
            (CatchupReq, self.ledgerManager.processCatchupReq),
            (CatchupRep, self.ledgerManager.processCatchupRep)
        ])

        self.nodeMsgRouter = Router(*nodeRoutes)

        self.clientMsgRouter = Router(
            (Request, self.processRequest),
            (LedgerStatus, self.ledgerManager.processLedgerStatus),
            (CatchupReq, self.ledgerManager.processCatchupReq),
        )

        # Ordered requests received from replicas while the node was not
        # participating
        self.stashedOrderedReqs = deque()

        # Set of (identifier, reqId) of all transactions that were received
        # while catching up. Used to detect overlap between stashed requests
        # and received replies while catching up.
        self.reqsFromCatchupReplies = set()

        # Any messages that are intended for protocol instances not created.
        # Helps in cases where a new protocol instance have been added by a
        # majority of nodes due to joining of a new node, but some slow nodes
        # are not aware of it. Key is instance id and value is a deque
        # TODO: Do GC for `msgsForFutureReplicas`
        self.msgsForFutureReplicas = {}

        # Any messages that are intended for view numbers higher than the
        # current view.
        # TODO: Do GC for `msgsForFutureViews`
        self.msgsForFutureViews = {}

        self.adjustReplicas()

        self._primary_replica_no = None

        # Need to keep track of the time when lost connection with primary,
        # help in voting for/against a view change.
        self.lost_primary_at = None

        # First view change message received for a view no
        self.view_change_started_at = {}

        tp = loadPlugins(self.basedirpath)
        logger.debug("total plugins loaded in node: {}".format(tp))
        # TODO: this is already happening in `start`, why here then?
        self.logNodeInfo()
        self._id = None
        self._wallet = None
        self.seqNoDB = self.loadSeqNoDB()

        # Stores the last txn seqNo that was executed for a ledger in a batch
        self.batchToSeqNos = OrderedDict()  # type: OrderedDict[int, int]

    @property
    def id(self):
        if not self._id and isinstance(self.poolManager, TxnPoolManager):
            for txn in self.poolLedger.getAllTxn().values():
                if self.name == txn[DATA][ALIAS]:
                    self._id = txn[TARGET_NYM]
        return self._id

    @property
    def wallet(self):
        if not self._wallet:
            wallet = Wallet(self.name)
            signer = SimpleSigner(seed=unhexlify(self.nodestack.keyhex))
            wallet.addIdentifier(signer=signer)
            self._wallet = wallet
        return self._wallet

    def initPoolManager(self, nodeRegistry, ha, cliname, cliha):
        HasPoolManager.__init__(self, nodeRegistry, ha, cliname, cliha)

    def __repr__(self):
        return self.name

    def getDomainReqHandler(self):
        return DomainRequestHandler(self.domainLedger,
                                    self.states[DOMAIN_LEDGER_ID],
                                    self.reqProcessors)

    def loadSeqNoDB(self):
        return ReqIdrToTxn(
            initKeyValueStorage(
                self.config.reqIdToTxnStorage,
                self.dataLocation,
                self.config.seqNoDbName)
        )

    # noinspection PyAttributeOutsideInit
    def setF(self):
        nodeNames = set(self.nodeReg.keys())
        self.allNodeNames = nodeNames.union({self.name, })
        self.totalNodes = len(self.allNodeNames)
        self.f = getMaxFailures(self.totalNodes)
        self.requiredNumberOfInstances = self.f + 1  # per RBFT
        self.minimumNodes = (2 * self.f) + 1  # minimum for a functional pool

    @property
    def poolLedger(self):
        return self.poolManager.ledger if isinstance(self.poolManager,
                                                     TxnPoolManager) \
            else None

    @property
    def domainLedger(self):
        return self.primaryStorage

    @property
    def poolLedgerStatus(self):
        return LedgerStatus(POOL_LEDGER_ID, self.poolLedger.size,
                            self.poolLedger.root_hash) \
            if self.poolLedger else None

    @property
    def domainLedgerStatus(self):
        return LedgerStatus(DOMAIN_LEDGER_ID, self.domainLedger.size,
                            self.domainLedger.root_hash)

    def getLedgerRootHash(self, ledgerId, isCommitted=True):
        ledger = self.ledgerManager.ledgers.get(ledgerId)
        if not ledger:
            raise RuntimeError('Ledger with id {} does not exist')
        ledger = ledger['ledger']
        if isCommitted:
            return ledger.root_hash
        else:
            return ledger.uncommittedRootHash or ledger.root_hash

    def stateRootHash(self, ledgerId, isCommitted=True):
        state = self.states.get(ledgerId)
        if not state:
            raise RuntimeError('State with id {} does not exist')
        return state.committedHeadHash if isCommitted else state.headHash

    @property
    def isParticipating(self):
        return self.mode == Mode.participating

    @property
    def nodeStackClass(self) -> NetworkInterface:
        return nodeStackClass

    @property
    def clientStackClass(self) -> NetworkInterface:
        return clientStackClass

    def getPrimaryStorage(self):
        """
        This is usually an implementation of Ledger
        """
        if self.config.primaryStorage is None:
            fields = getTxnOrderedFields()
            return Ledger(CompactMerkleTree(hashStore=self.hashStore),
                          dataDir=self.dataLocation,
                          serializer=CompactSerializer(fields=fields),
                          fileName=self.config.domainTransactionsFile,
                          ensureDurability=self.config.EnsureLedgerDurability)
        else:
            return initStorage(self.config.primaryStorage,
                               name=self.name+NODE_PRIMARY_STORAGE_SUFFIX,
                               dataDir=self.dataLocation,
                               config=self.config)

    def getHashStore(self, name) -> HashStore:
        """
        Create and return a hashStore implementation based on configuration
        """
        hsConfig = self.config.hashStore['type'].lower()
        if hsConfig == HS_FILE:
            return FileHashStore(dataDir=self.dataLocation,
                                 fileNamePrefix=NODE_HASH_STORE_SUFFIX)
        elif hsConfig == HS_LEVELDB:
            return LevelDbHashStore(dataDir=self.dataLocation)
        else:
            return MemoryHashStore()

    def getLedgerManager(self):
        return LedgerManager(self, ownedByNode=True,
                             postAllLedgersCaughtUp=self.allLedgersCaughtUp)

    def loadDomainState(self):
        return PruningState(
            initKeyValueStorage(
                self.config.domainStateStorage,
                self.dataLocation,
                self.config.domainStateDbName)
        )

    @classmethod
    def ledgerIdForRequest(cls, request: Request):
        assert request.operation[TXN_TYPE]
        typ = request.operation[TXN_TYPE]
        return cls.ledgerId(typ)

    def start(self, loop):
        oldstatus = self.status
        if oldstatus in Status.going():
            logger.info("{} is already {}, so start has no effect".
                        format(self, self.status.name))
        else:
            super().start(loop)
            self.primaryStorage.start(loop,
                                      ensureDurability=
                                      self.config.EnsureLedgerDurability)
            if self.hashStore.closed:
                self.hashStore = self.getHashStore(self.name)

            self.nodestack.start()
            self.clientstack.start()

            self.elector = self.newPrimaryDecider()

            # if first time running this node
            if not self.nodestack.remotes:
                logger.info("{} first time running..."
                            "".format(self), extra={"cli": "LOW_STATUS",
                                                    "tags": ["node-key-sharing"]})
            else:
                self.nodestack.maintainConnections(force=True)

            if isinstance(self.poolManager, RegistryPoolManager):
                # Node not using pool ledger so start syncing domain ledger
                self.mode = Mode.discovered
                self.ledgerManager.setLedgerCanSync(DOMAIN_LEDGER_ID, True)
            else:
                # Node using pool ledger so first sync pool ledger
                self.mode = Mode.starting
                self.ledgerManager.setLedgerCanSync(POOL_LEDGER_ID, True)

        self.logNodeInfo()

    @staticmethod
    def getRank(name: str, allNames: Sequence[str]):
        return sorted(allNames).index(name)

    def newPrimaryDecider(self):
        if self.primaryDecider:
            return self.primaryDecider
        else:
            return primary_elector.PrimaryElector(self)

    @property
    def connectedNodeCount(self) -> int:
        """
        The plus one is for this node, for example, if this node has three
        connections, then there would be four total nodes
        :return: number of connected nodes this one
        """
        return len(self.nodestack.conns) + 1

    def onStopping(self):
        """
        Actions to be performed on stopping the node.

        - Close the UDP socket of the nodestack
        """
        # Log stats should happen before any kind of reset or clearing
        self.logstats()

        self.reset()

        # Stop the ledgers
        ledgers = [self.domainLedger]
        if self.poolLedger:
            ledgers.append(self.poolLedger)

        for ledger in ledgers:
            try:
                ledger.stop()
            except Exception as ex:
                logger.warning('{} got exception while stopping ledger: {}'.
                               format(self, ex))

        # Stop the hash stores
        hashStores = [self.hashStore]
        if self.poolLedger:
            ledgers.append(self.poolLedger)
        if self.hashStore:
            hashStores.append(self.hashStore)
        if isinstance(self.poolManager, TxnPoolManager) and self.poolManager.hashStore:
            hashStores.append(self.poolManager.hashStore)
        hashStores = [hs for hs in hashStores if
                      isinstance(hs, (FileHashStore, LevelDbHashStore))
                      and not hs.closed]
        for hs in hashStores:
            try:
                hs.close()
            except Exception as ex:
                logger.warning('{} got exception while closing hash store: {}'.
                               format(self, ex))

        self.nodestack.stop()
        self.clientstack.stop()

        self.closeAllKVStores()

        self.mode = None
        if isinstance(self.poolManager, TxnPoolManager):
            self.ledgerManager.setLedgerState(POOL_LEDGER_ID,
                                              LedgerState.not_synced)
        self.ledgerManager.setLedgerState(DOMAIN_LEDGER_ID,
                                          LedgerState.not_synced)

    def closeAllKVStores(self):
        # Clear leveldb lock files
        logger.info("{} closing level dbs".format(self), extra={"cli": False})
        for ledgerId in self.ledgerManager.ledgers:
            state = self.getState(ledgerId)
            if state:
                state.close()
        if self.seqNoDB:
            self.seqNoDB.close()

    def reset(self):
        logger.info("{} reseting...".format(self), extra={"cli": False})
        self.nodestack.nextCheck = 0
        logger.debug("{} clearing aqStash of size {}".format(self,
                                                             len(self.aqStash)))
        self.nodestack.conns.clear()
        # TODO: Should `self.clientstack.conns` be cleared too
        # self.clientstack.conns.clear()
        self.aqStash.clear()
        self.actionQueue.clear()
        self.elector = None

    async def prod(self, limit: int=None) -> int:
        """.opened
        This function is executed by the node each time it gets its share of
        CPU time from the event loop.

        :param limit: the number of items to be serviced in this attempt
        :return: total number of messages serviced by this node
        """
        c = 0
        if self.status is not Status.stopped:
            c += await self.serviceReplicas(limit)
            c += await self.serviceNodeMsgs(limit)
            c += await self.serviceClientMsgs(limit)
            c += self._serviceActions()
            c += self.ledgerManager.service()
            c += self.monitor._serviceActions()
            c += await self.serviceElector()
            self.nodestack.flushOutBoxes()
        if self.isGoing():
            self.nodestack.serviceLifecycle()
            self.clientstack.serviceClientStack()
        return c

    async def serviceReplicas(self, limit) -> int:
        """
        Execute `serviceReplicaMsgs`, `serviceReplicaOutBox` and
        `serviceReplicaInBox` with `limit` number of messages. See the
        respective functions for more information.

        :param limit: the maximum number of messages to process
        :return: the sum of messages successfully processed by
        serviceReplicaMsgs, serviceReplicaInBox and serviceReplicaOutBox
        """
        a = self.serviceReplicaMsgs(limit)
        b = await self.serviceReplicaOutBox(limit)
        c = self.serviceReplicaInBox(limit)
        return a + b + c

    async def serviceNodeMsgs(self, limit: int) -> int:
        """
        Process `limit` number of messages from the nodeInBox.

        :param limit: the maximum number of messages to process
        :return: the number of messages successfully processed
        """
        n = await self.nodestack.service(limit)
        await self.processNodeInBox()
        return n

    async def serviceClientMsgs(self, limit: int) -> int:
        """
        Process `limit` number of messages from the clientInBox.

        :param limit: the maximum number of messages to process
        :return: the number of messages successfully processed
        """
        c = await self.clientstack.service(limit)
        await self.processClientInBox()
        return c

    async def serviceElector(self) -> int:
        """
        Service the elector's inBox, outBox and action queues.

        :return: the number of messages successfully serviced
        """
        if not self.isReady():
            return 0
        o = self.serviceElectorOutBox()
        i = await self.serviceElectorInbox()
        a = self.elector._serviceActions()
        return o + i + a

    def onConnsChanged(self, joined: Set[str], left: Set[str]):
        """
        A series of operations to perform once a connection count has changed.

        - Set f to max number of failures this system can handle.
        - Set status to one of started, started_hungry or starting depending on
            the number of protocol instances.
        - Check protocol instances. See `checkInstances()`

        """
        if self.isGoing():
            if self.connectedNodeCount == self.totalNodes:
                self.status = Status.started
                # self.stopKeySharing()
            elif self.connectedNodeCount >= self.minimumNodes:
                self.status = Status.started_hungry
            else:
                self.status = Status.starting
        self.elector.nodeCount = self.connectedNodeCount

        if self.master_primary in joined:
            self.lost_primary_at = None
        if self.master_primary in left:
            logger.debug('{} lost connection to primary of master'.format(self))
            self.lost_master_primary()

        if self.isReady():
            self.checkInstances()
            # TODO: Should we only send election messages when lagged or
            # otherwise too?
            if isinstance(self.elector, PrimaryElector) and joined:
                msgs = self.elector.getElectionMsgsForLaggedNodes()
                logger.debug("{} has msgs {} for new nodes {}".
                             format(self, msgs, joined))
                for joinedNode in joined:
                    self.sendElectionMsgsToLaggingNode(joinedNode, msgs)
                    # Communicate current view number if any view change
                    # happened to the connected node
                    if self.viewNo > 0:
                        logger.debug("{} communicating view number {} to {}"
                                     .format(self, self.viewNo-1, joinedNode))
                        rid = self.nodestack.getRemote(joinedNode).uid
                        self.send(
                            self._create_instance_change_msg(self.viewNo, 0),
                            rid)

        # Send ledger status whether ready (connected to enough nodes) or not
        for joinedNode in joined:
            self.sendPoolLedgerStatus(joinedNode)
            # Send the domain ledger status only when it has discovered enough
            # peers otherwise very few peers will know that this node is lagging
            # behind and it will not receive sufficient consistency proofs to
            # verify the exact state of the ledger.
            if self.mode in (Mode.discovered, Mode.participating):
                self.sendDomainLedgerStatus(joinedNode)

    def newNodeJoined(self, txn):
        self.setF()
        if self.adjustReplicas() > 0:
            self.decidePrimaries()
        # TODO: Should tell the client after the new node has synced up its
        # ledgers
        # self.sendPoolInfoToClients(txn)

    def nodeLeft(self, txn):
        self.setF()
        if self.adjustReplicas():
            self.decidePrimaries()
        # TODO: Should tell the client after the new node has synced up its
        # ledgers
        # self.sendPoolInfoToClients(txn)

    def sendPoolInfoToClients(self, txn):
        logger.debug("{} sending new node info {} to all clients".format(self,
                                                                         txn))
        msg = PoolLedgerTxns(txn)
        self.clientstack.transmitToClients(msg,
                                           list(self.clientstack.connectedClients))

    @property
    def clientStackName(self):
        return self.getClientStackNameOfNode(self.name)

    @staticmethod
    def getClientStackNameOfNode(nodeName: str):
        return nodeName + CLIENT_STACK_SUFFIX

    def getClientStackHaOfNode(self, nodeName: str) -> HA:
        return self.cliNodeReg.get(self.getClientStackNameOfNode(nodeName))

    def sendElectionMsgsToLaggingNode(self, nodeName: str, msgs: List[Any]):
        rid = self.nodestack.getRemote(nodeName).uid
        for msg in msgs:
            logger.debug("{} sending election message {} to lagged node {}".
                         format(self, msg, nodeName))
            self.send(msg, rid)

    def _statusChanged(self, old: Status, new: Status) -> None:
        """
        Perform some actions based on whether this node is ready or not.

        :param old: the previous status
        :param new: the current status
        """
        pass

    def checkInstances(self) -> None:
        """
        Check if this node has the minimum required number of protocol
        instances, i.e. f+1. If not, add a replica. If no election is in
        progress, this node will try to nominate one of its replicas as primary.
        This method is called whenever a connection with a  new node is
        established.
        """
        logger.debug("{} choosing to start election on the basis of count {} "
                     "and nodes {}".format(self, self.connectedNodeCount,
                                           self.nodestack.conns))
        self._schedule(self.decidePrimaries)

    def adjustReplicas(self):
        newReplicas = 0
        while len(self.replicas) < self.requiredNumberOfInstances:
            self.addReplica()
            newReplicas += 1
            self.processStashedMsgsForReplica(len(self.replicas)-1)

        while len(self.replicas) > self.requiredNumberOfInstances:
            self.removeReplica()
            newReplicas -= 1

        return newReplicas

    def _dispatch_stashed_msg(self, msg, frm):
        if isinstance(msg, ElectionType):
            self.sendToElector(msg, frm)
            return True
        elif isinstance(msg, ThreePhaseType):
            self.sendToReplica(msg, frm)
            return True
        else:
            return False

    def processStashedMsgsForReplica(self, instId: int):
        if instId not in self.msgsForFutureReplicas:
            return
        i = 0
        while self.msgsForFutureReplicas[instId]:
            msg, frm = self.msgsForFutureReplicas[instId].popleft()
            if not self._dispatch_stashed_msg(msg, frm):
                self.discard(msg, reason="Unknown message type for replica id "
                                         "{}".format(instId),
                             logMethod=logger.warn)
            i += 1
        logger.debug("{} processed {} stashed msgs for replica {}".
                     format(self, i, instId))

    def processStashedMsgsForView(self, view_no: int):
        if view_no not in self.msgsForFutureViews:
            return
        i = 0
        while self.msgsForFutureViews[view_no]:
            msg, frm = self.msgsForFutureViews[view_no].popleft()
            if not self._dispatch_stashed_msg(msg, frm):
                self.discard(msg, reason="Unknown message type for view no "
                                         "{}".format(view_no),
                             logMethod=logger.warn)
            i += 1
        logger.debug("{} processed {} stashed msgs for view no {}".
                     format(self, i, view_no))

    def decidePrimaries(self):
        """
        Choose the primary replica for each protocol instance in the system
        using a PrimaryDecider.
        """
        self.elector.decidePrimaries()

    def createReplica(self, instId: int, isMaster: bool) -> 'replica.Replica':
        """
        Create a new replica with the specified parameters.
        This is a convenience method used to create replicas from a node
        instead of passing in replicas in the Node's constructor.

        :param instId: protocol instance number
        :param isMaster: does this replica belong to the master protocol
            instance?
        :return: a new instance of Replica
        """
        return replica.Replica(self, instId, isMaster)

    def addReplica(self):
        """
        Create and add a new replica to this node.
        If this is the first replica on this node, it will belong to the Master
        protocol instance.
        """
        instId = len(self.replicas)
        if len(self.replicas) == 0:
            isMaster = True
            instDesc = "master"
        else:
            isMaster = False
            instDesc = "backup"
        replica = self.createReplica(instId, isMaster)
        self.replicas.append(replica)
        self.msgsToReplicas.append(deque())
        self.monitor.addInstance()
        logger.display("{} added replica {} to instance {} ({})".
                       format(self, replica, instId, instDesc),
                       extra={"tags": ["node-replica"]})
        return replica

    def removeReplica(self):
        replica = self.replicas[-1]
        self.replicas = self.replicas[:-1]
        self.msgsToReplicas = self.msgsToReplicas[:-1]
        self.monitor.addInstance()
        logger.display("{} removed replica {} from instance {}".
                       format(self, replica, replica.instId),
                       extra={"tags": ["node-replica"]})
        return replica

    def serviceReplicaMsgs(self, limit: int=None) -> int:
        """
        Process `limit` number of replica messages.
        Here processing means appending to replica inbox.

        :param limit: the maximum number of replica messages to process
        :return: the number of replica messages processed
        """
        msgCount = 0
        for idx, replicaMsgs in enumerate(self.msgsToReplicas):
            while replicaMsgs and (not limit or msgCount < limit):
                msgCount += 1
                msg = replicaMsgs.popleft()
                self.replicas[idx].inBox.append(msg)
        return msgCount

    async def serviceReplicaOutBox(self, limit: int=None) -> int:
        """
        Process `limit` number of replica messages.
        Here processing means appending to replica inbox.

        :param limit: the maximum number of replica messages to process
        :return: the number of replica messages processed
        """
        msgCount = 0
        for replica in self.replicas:
            while replica.outBox and (not limit or msgCount < limit):
                msgCount += 1
                msg = replica.outBox.popleft()
                if isinstance(msg, (PrePrepare,
                                    Prepare,
                                    Commit,
                                    Checkpoint)):
                    self.send(msg)
                elif isinstance(msg, Ordered):
                    # Checking for request in received catchup replies as a
                    # request ordering might have started when the node was not
                    # participating but by the time ordering finished, node
                    # might have started participating
                    recvd = self.gotInCatchupReplies(msg)
                    if self.isParticipating and not recvd:
                        self.processOrdered(msg)
                    else:
                        logger.debug("{} stashing {} since mode is {} and {}".
                                     format(self, msg, self.mode, recvd))
                        self.stashedOrderedReqs.append(msg)
                elif isinstance(msg, Reject):
                    reqKey = (msg.identifier, msg.reqId)
                    reject = Reject(*reqKey,
                                    self.reasonForClientFromException(msg.reason))
                    self.transmitToClient(reject, self.requestSender[reqKey])
                    self.doneProcessingReq(*reqKey)
                elif isinstance(msg, Exception):
                    self.processEscalatedException(msg)
                else:
                    logger.error("Received msg {} and don't know how to handle "
                                 "it".format(msg))
        return msgCount

    def serviceReplicaInBox(self, limit: int=None):
        """
        Process `limit` number of messages in the replica inbox for each replica
        on this node.

        :param limit: the maximum number of replica messages to process
        :return: the number of replica messages processed successfully
        """
        msgCount = 0
        for replica in self.replicas:
            msgCount += replica.serviceQueues(limit)
        return msgCount

    def serviceElectorOutBox(self, limit: int=None) -> int:
        """
        Service at most `limit` number of messages from the elector's outBox.

        :return: the number of messages successfully serviced.
        """
        msgCount = 0
        while self.elector.outBox and (not limit or msgCount < limit):
            msgCount += 1
            msg = self.elector.outBox.popleft()
            if isinstance(msg, (Nomination, Primary, Reelection)):
                self.send(msg)
            elif isinstance(msg, BlacklistMsg):
                nodeName = getattr(msg, f.NODE_NAME.nm)
                code = getattr(msg, f.SUSP_CODE.nm)
                self.reportSuspiciousNode(nodeName, code=code)
            else:
                logger.error("Received msg {} and don't know how to handle it".
                             format(msg))
        return msgCount

    async def serviceElectorInbox(self, limit: int=None) -> int:
        """
        Service at most `limit` number of messages from the elector's outBox.

        :return: the number of messages successfully serviced.
        """
        msgCount = 0
        while self.msgsToElector and (not limit or msgCount < limit):
            msgCount += 1
            msg = self.msgsToElector.popleft()
            self.elector.inBox.append(msg)
        await self.elector.serviceQueues(limit)
        return msgCount

    @property
    def hasPrimary(self) -> bool:
        """
        Does this node have a primary replica?

        :return: whether this node has a primary
        """
        return any(replica.isPrimary for replica in self.replicas)

    @property
    def primaryReplicaNo(self) -> Optional[int]:
        """
        Return the index of the primary or None if there's no primary among the
        replicas on this node.

        :return: index of the primary
        """
        if self._primary_replica_no is None:
            for idx, replica in enumerate(self.replicas):
                if replica.isPrimary:
                    self._primary_replica_no = idx
                    return idx
        return self._primary_replica_no

    @property
    def master_primary(self) -> Optional[str]:
        if self.replicas[0].primaryName:
            return self.replicas[0].getNodeName(self.replicas[0].primaryName)
        return None

    def msgHasAcceptableInstId(self, msg, frm) -> bool:
        """
        Return true if the instance id of message corresponds to a correct
        replica.

        :param msg: the node message to validate
        :return:
        """
        instId = getattr(msg, f.INST_ID.nm, None)
        if instId is None or not isinstance(instId, int) or instId < 0:
            return False
        if instId >= len(self.msgsToReplicas):
            if instId not in self.msgsForFutureReplicas:
                self.msgsForFutureReplicas[instId] = deque()
            self.msgsForFutureReplicas[instId].append((msg, frm))
            logger.debug("{} queueing message {} for future protocol "
                         "instance {}".format(self, msg, instId))
            return False
        return True

    def msgHasAcceptableViewNo(self, msg, frm) -> bool:
        """
        Return true if the view no of message corresponds to the current view
        no or a view no in the future
        :param msg: the node message to validate
        :return:
        """
        viewNo = getattr(msg, f.VIEW_NO.nm, None)
        if viewNo is None or not isinstance(viewNo, int) or viewNo < 0:
            return False
        if viewNo < self.viewNo:
            self.discard(msg, "un-acceptable viewNo {}"
                         .format(viewNo), logMethod=logger.info)
        elif viewNo > self.viewNo:
            if viewNo not in self.msgsForFutureViews:
                self.msgsForFutureViews[viewNo] = deque()
            self.msgsForFutureViews[viewNo].append((msg, frm))
        else:
            return True
        return False

    def sendToReplica(self, msg, frm):
        """
        Send the message to the intended replica.

        :param msg: the message to send
        :param frm: the name of the node which sent this `msg`
        """
        if self.msgHasAcceptableInstId(msg, frm) and \
                self.msgHasAcceptableViewNo(msg, frm):
            self.msgsToReplicas[msg.instId].append((msg, frm))

    def sendToElector(self, msg, frm):
        """
        Send the message to the intended elector.

        :param msg: the message to send
        :param frm: the name of the node which sent this `msg`
        """
        if self.msgHasAcceptableInstId(msg, frm) and \
                self.msgHasAcceptableViewNo(msg, frm):
            logger.debug("{} sending message to elector: {}".
                         format(self, (msg, frm)))
            self.msgsToElector.append((msg, frm))

    def handleOneNodeMsg(self, wrappedMsg):
        """
        Validate and process one message from a node.

        :param wrappedMsg: Tuple of message and the name of the node that sent
        the message
        """
        try:
            vmsg = self.validateNodeMsg(wrappedMsg)
            if vmsg:
                logger.info("{} msg validated {}".format(self, wrappedMsg),
                            extra={"tags": ["node-msg-validation"]})
                self.unpackNodeMsg(*vmsg)
            else:
                logger.info("{} invalidated msg {}".format(self, wrappedMsg),
                            extra={"tags": ["node-msg-validation"]})
        except SuspiciousNode as ex:
            self.reportSuspiciousNodeEx(ex)
        except Exception as ex:
            msg, frm = wrappedMsg
            self.discard(msg, ex)

    def validateNodeMsg(self, wrappedMsg):
        """
        Validate another node's message sent to this node.

        :param wrappedMsg: Tuple of message and the name of the node that sent
        the message
        :return: Tuple of message from node and name of the node
        """
        msg, frm = wrappedMsg
        if self.isNodeBlacklisted(frm):
            self.discard(msg, "received from blacklisted node {}"
                         .format(frm), logger.info)
            return None

        op = msg.pop(OP_FIELD_NAME, None)
        if not op:
            raise MissingNodeOp
        cls = TaggedTuples.get(op, None)
        if not cls:
            raise InvalidNodeOp(op)
        try:
            cMsg = cls(**msg)
        except Exception as ex:
            raise InvalidNodeMsg from ex
        try:
            self.verifySignature(cMsg)
        except BaseExc as ex:
            raise SuspiciousNode(frm, ex, cMsg) from ex
        logger.debug("{} received node message from {}: {}".
                     format(self, frm, cMsg),
                     extra={"cli": False})
        return cMsg, frm

    def unpackNodeMsg(self, msg, frm) -> None:
        """
        If the message is a batch message validate each message in the batch,
        otherwise add the message to the node's inbox.

        :param msg: a node message
        :param frm: the name of the node that sent this `msg`
        """
        if isinstance(msg, Batch):
            logger.debug("{} processing a batch {}".format(self, msg))
            for m in msg.messages:
                m = self.nodestack.deserializeMsg(m)
                self.handleOneNodeMsg((m, frm))
        else:
            self.postToNodeInBox(msg, frm)

    def postToNodeInBox(self, msg, frm):
        """
        Append the message to the node inbox

        :param msg: a node message
        :param frm: the name of the node that sent this `msg`
        """
        logger.debug("{} appending to nodeinxbox {}".format(self, msg))
        self.nodeInBox.append((msg, frm))

    async def processNodeInBox(self):
        """
        Process the messages in the node inbox asynchronously.
        """
        while self.nodeInBox:
            m = self.nodeInBox.popleft()
            try:
                await self.nodeMsgRouter.handle(m)
            except SuspiciousNode as ex:
                self.reportSuspiciousNodeEx(ex)
                self.discard(m, ex)

    def handleOneClientMsg(self, wrappedMsg):
        """
        Validate and process a client message

        :param wrappedMsg: a message from a client
        """
        try:
            vmsg = self.validateClientMsg(wrappedMsg)
            if vmsg:
                self.unpackClientMsg(*vmsg)
        except BlowUp:
            raise
        except Exception as ex:
            msg, frm = wrappedMsg
            friendly = friendlyEx(ex)
            if isinstance(ex, SuspiciousClient):
                self.reportSuspiciousClient(frm, friendly)

            self.handleInvalidClientMsg(ex, wrappedMsg)

    def handleInvalidClientMsg(self, ex, wrappedMsg):
        msg, frm = wrappedMsg
        exc = ex.__cause__ if ex.__cause__ else ex
        friendly = friendlyEx(ex)
        reason = self.reasonForClientFromException(ex)
        if isinstance(msg, Request):
            msg = msg.__getstate__()
        identifier = msg.get(f.IDENTIFIER.nm)
        reqId = msg.get(f.REQ_ID.nm)
        if not reqId:
            reqId = getattr(exc, f.REQ_ID.nm, None)
            if not reqId:
                reqId = getattr(ex, f.REQ_ID.nm, None)
        self.transmitToClient(RequestNack(identifier, reqId, reason), frm)
        self.discard(wrappedMsg, friendly, logger.warning, cliOutput=True)

    def validateClientMsg(self, wrappedMsg):
        """
        Validate a message sent by a client.

        :param wrappedMsg: a message from a client
        :return: Tuple of clientMessage and client address
        """
        msg, frm = wrappedMsg
        if self.isClientBlacklisted(frm):
            self.discard(msg, "received from blacklisted client {}"
                         .format(frm), logger.info)
            return None

        if all(attr in msg.keys()
               for attr in [OPERATION, f.IDENTIFIER.nm, f.REQ_ID.nm]):
            self.doStaticValidation(msg[f.IDENTIFIER.nm],
                                    msg[f.REQ_ID.nm],
                                    msg[OPERATION])
            cls = Request
        elif OP_FIELD_NAME in msg:
            op = msg.pop(OP_FIELD_NAME)
            cls = TaggedTuples.get(op, None)
            if not cls:
                raise InvalidClientOp(op, msg.get(f.REQ_ID.nm))
            if cls not in (Batch, LedgerStatus, CatchupReq):
                raise InvalidClientMsgType(cls, msg.get(f.REQ_ID.nm))
        else:
            raise InvalidClientRequest(msg.get(f.IDENTIFIER.nm),
                                       msg.get(f.REQ_ID.nm))
        try:
            cMsg = cls(**msg)
        except Exception as ex:
            raise InvalidClientRequest(msg.get(f.IDENTIFIER.nm),
                                       msg.get(f.REQ_ID.nm)) from ex

        if self.isSignatureVerificationNeeded(msg):
            self.verifySignature(cMsg)
            # Suspicions should only be raised when lot of sig failures are
            # observed
            # try:
            #     self.verifySignature(cMsg)
            # except UnknownIdentifier as ex:
            #     raise
            # except Exception as ex:
            #     raise SuspiciousClient from ex
        logger.trace("{} received CLIENT message: {}".
                     format(self.clientstack.name, cMsg))
        return cMsg, frm

    def unpackClientMsg(self, msg, frm):
        """
        If the message is a batch message validate each message in the batch,
        otherwise add the message to the node's clientInBox.

        :param msg: a client message
        :param frm: the name of the client that sent this `msg`
        """
        if isinstance(msg, Batch):
            for m in msg.messages:
                # This check is done since Client uses NodeStack (which can
                # send and receive BATCH) to talk to nodes but Node uses
                # ClientStack (which cannot send or receive BATCH).
                # TODO: The solution is to have both kind of stacks be able to
                # parse BATCH messages
                if m in (ZStack.pingMessage, ZStack.pongMessage):
                    continue
                m = self.clientstack.deserializeMsg(m)
                self.handleOneClientMsg((m, frm))
        else:
            self.postToClientInBox(msg, frm)

    def postToClientInBox(self, msg, frm):
        """
        Append the message to the node's clientInBox

        :param msg: a client message
        :param frm: the name of the node that sent this `msg`
        """
        self.clientInBox.append((msg, frm))

    async def processClientInBox(self):
        """
        Process the messages in the node's clientInBox asynchronously.
        All messages in the inBox have already been validated, including
        signature check.
        """
        while self.clientInBox:
            m = self.clientInBox.popleft()
            req, frm = m
            logger.display("{} processing {} request {}".
                           format(self.clientstack.name, frm, req),
                           extra={"cli": True,
                                  "tags": ["node-msg-processing"]})
            try:
                await self.clientMsgRouter.handle(m)
            except InvalidClientMessageException as ex:
                self.handleInvalidClientMsg(ex, m)

    def postPoolLedgerCaughtUp(self, **kwargs):
        self.mode = Mode.discovered
        self.ledgerManager.setLedgerCanSync(DOMAIN_LEDGER_ID, True)
        # Node has discovered other nodes now sync up domain ledger
        for nm in self.nodestack.connecteds:
            self.sendDomainLedgerStatus(nm)
        self.ledgerManager.processStashedLedgerStatuses(DOMAIN_LEDGER_ID)
        if isinstance(self.poolManager, TxnPoolManager):
            self.checkInstances()
        # Initialising node id in case where node's information was not present
        # in pool ledger at the time of starting, happens when a non-genesis
        # node starts
        self.id

    def postDomainLedgerCaughtUp(self, **kwargs):
        """
        Process any stashed ordered requests and set the mode to
        `participating`
        :return:
        """
        pass

    def postTxnFromCatchupAddedToLedger(self, ledgerId: int, txn: Any):
        self.reqsFromCatchupReplies.add((txn.get(f.IDENTIFIER.nm),
                                         txn.get(f.REQ_ID.nm)))

        rh = self.postTxnFromCatchup(ledgerId, txn)
        if rh:
            rh.updateState([txn])
            state = self.getState(ledgerId)
            state.commit(rootHash=state.headHash)
            ledger = self.getLedger(ledgerId)

    def postTxnFromCatchup(self, ledgerId: int, txn: Any):
        rh = None
        if ledgerId == POOL_LEDGER_ID:
            self.poolManager.onPoolMembershipChange(txn)
<<<<<<< HEAD
            rh = self.poolManager.reqHandler
        if ledgerId == DOMAIN_LEDGER_ID:
            if txn.get(TXN_TYPE) == NYM:
                self.addNewRole(txn)
            rh = self.reqHandler
        return rh

    def allLedgersCaughtUp(self):
        self.mode = Mode.participating
        self.processStashedOrderedReqs()
        self.checkInstances()

    def getLedger(self, ledgerId):
        return self.ledgerManager.ledgers.get(ledgerId, {}).get('ledger')

    def getState(self, ledgerId):
        return self.states.get(ledgerId)
=======
        if ledgerType == 1:
            self.post_txn_from_catchup_added_to_domain_ledger(txn)
        self.reqsFromCatchupReplies.add((txn.get(f.IDENTIFIER.nm),
                                         txn.get(f.REQ_ID.nm)))
>>>>>>> 9035066f

    def post_txn_from_catchup_added_to_domain_ledger(self, txn):
        if txn.get(TXN_TYPE) == NYM:
            self.addNewRole(txn)

    def sendPoolLedgerStatus(self, nodeName):
        self.sendLedgerStatus(nodeName, POOL_LEDGER_ID)

    def sendDomainLedgerStatus(self, nodeName):
        self.sendLedgerStatus(nodeName, DOMAIN_LEDGER_ID)

    def getLedgerStatus(self, ledgerId: int):
        if ledgerId == POOL_LEDGER_ID:
            return self.poolLedgerStatus
        if ledgerId == DOMAIN_LEDGER_ID:
            return self.domainLedgerStatus

    def sendLedgerStatus(self, nodeName: str, ledgerId: int):
        ledgerStatus = self.getLedgerStatus(ledgerId)
        if ledgerStatus:
            rid = self.nodestack.getRemote(nodeName).uid
            self.send(ledgerStatus, rid)
        else:
            logger.debug("{} not sending ledger {} status to {} as it is null"
                         .format(self, ledgerId, nodeName))

    def doStaticValidation(self, identifier, reqId, operation):
        if TXN_TYPE not in operation:
            raise InvalidClientRequest(identifier, reqId)

        if operation.get(TXN_TYPE) in POOL_TXN_TYPES:
            self.poolManager.doStaticValidation(identifier, reqId, operation)

        if self.opVerifiers:
            try:
                for v in self.opVerifiers:
                    v.verify(operation)
            except Exception as ex:
                raise InvalidClientRequest(identifier, reqId) from ex

    def doDynamicValidation(self, request: Request):
        """
        State based validation
        """
        if self.ledgerIdForRequest(request) == POOL_LEDGER_ID:
            self.poolManager.doDynamicValidation(request)
        else:
            self.domainDynamicValidation(request)

    def applyReq(self, request: Request):
        """
        Apply request to appropriate ledger and state
        """
        if self.ledgerIdForRequest(request) == POOL_LEDGER_ID:
            return self.poolManager.applyReq(request)
        else:
            return self.domainRequestApplication(request)

    def domainDynamicValidation(self, request: Request):
        self.reqHandler.validate(request, self.config)

    def domainRequestApplication(self, request: Request):
        return self.reqHandler.apply(request)

    def processRequest(self, request: Request, frm: str):
        """
        Handle a REQUEST from the client.
        If the request has already been executed, the node re-sends the reply to
        the client. Otherwise, the node acknowledges the client request, adds it
        to its list of client requests, and sends a PROPAGATE to the
        remaining nodes.

        :param request: the REQUEST from the client
        :param frm: the name of the client that sent this REQUEST
        """
        logger.debug("{} received client request: {} from {}".
                     format(self.name, request, frm))
        self.nodeRequestSpikeMonitorData['accum'] += 1

        # TODO: What if client sends requests with same request id quickly so
        # before reply for one is generated, the other comes. In that
        # case we need to keep track of what requests ids node has seen
        # in-memory and once request with a particular request id is processed,
        # it should be removed from that in-memory DS.

        # If request is already processed(there is a reply for the
        # request in
        # the node's transaction store then return the reply from the
        # transaction store)
        # TODO: What if the reply was a REQNACK? Its not gonna be found in the
        # replies.

        ledgerId = self.ledgerIdForRequest(request)
        ledger = self.getLedger(ledgerId)
        reply = self.getReplyFromLedger(ledger, request)
        if reply:
            logger.debug("{} returning REPLY from already processed "
                         "REQUEST: {}".format(self, request))
            self.transmitToClient(reply, frm)
        else:
            if not self.isProcessingReq(*request.key):
                self.startedProcessingReq(*request.key, frm)
            # If not already got the propagate request(PROPAGATE) for the
            # corresponding client request(REQUEST)
            self.recordAndPropagate(request, frm)
            self.transmitToClient(RequestAck(*request.key), frm)

    # noinspection PyUnusedLocal
    def processPropagate(self, msg: Propagate, frm):
        """
        Process one propagateRequest sent to this node asynchronously

        - If this propagateRequest hasn't been seen by this node, then broadcast
        it to all nodes after verifying the the signature.
        - Add the client to blacklist if its signature is invalid

        :param msg: the propagateRequest
        :param frm: the name of the node which sent this `msg`
        """
        logger.debug("Node {} received propagated request: {}".
                     format(self.name, msg))
        reqDict = msg.request
        request = Request(**reqDict)

        clientName = msg.senderClient

        if not self.isProcessingReq(*request.key):
            self.startedProcessingReq(*request.key, clientName)
        self.requests.addPropagate(request, frm)

        # # Only propagate if the node is participating in the consensus process
        # # which happens when the node has completed the catchup process
        self.propagate(request, clientName)
        self.tryForwarding(request)

    def startedProcessingReq(self, identifier, reqId, frm):
        self.requestSender[identifier, reqId] = frm

    def isProcessingReq(self, identifier, reqId) -> bool:
        return (identifier, reqId) in self.requestSender

    def doneProcessingReq(self, identifier, reqId):
        self.requestSender.pop((identifier, reqId))

    def processOrdered(self, ordered: Ordered, retryNo: int = 0):
        """
        Process and orderedRequest.

        Execute client request with retries if client request hasn't yet reached
        this node but corresponding PROPAGATE, PRE-PREPARE, PREPARE and
        COMMIT request did

        :param ordered: an orderedRequest
        :param retryNo: the retry number used in recursion
        :return: True if successful, None otherwise
        """

        instId, viewNo, reqIdrs, ppSeqNo, ppTime, ledgerId, stateRoot, txnRoot \
            = tuple(ordered)

        self.monitor.requestOrdered(reqIdrs,
                                    instId,
                                    byMaster=(instId == self.instances.masterId))

        # Only the request ordered by master protocol instance are executed by
        # the client
        if instId == self.instances.masterId:
            reqs = [self.requests[i, r].request for (i, r) in reqIdrs
                    if (i, r) in self.requests]
            if len(reqs) == len(reqIdrs):
                logger.debug("{} executing Ordered batch {} of {} requests".
                             format(self.name, ppSeqNo, len(reqIdrs)))
                self.executeBatch(ppSeqNo, ppTime, reqs, ledgerId, stateRoot,
                                  txnRoot)
                # If the client request hasn't reached the node but corresponding
                # PROPAGATE, PRE-PREPARE, PREPARE and COMMIT request did,
                # then retry 3 times
            elif retryNo < 3:
                retryNo += 1
                asyncio.sleep(random.randint(2, 4))
                self.processOrdered(ordered, retryNo)
                logger.debug('{} retrying executing ordered client requests'.
                             format(self.name))
            else:
                logger.warning('{} not retrying processing Ordered any more {} '
                               'times'.format(self, retryNo))
            return True
        else:
            logger.trace("{} got ordered requests from backup replica {}".
                         format(self, instId))

    def processEscalatedException(self, ex):
        """
        Process an exception escalated from a Replica
        """
        if isinstance(ex, SuspiciousNode):
            self.reportSuspiciousNodeEx(ex)
        else:
            raise RuntimeError("unhandled replica-escalated exception") from ex

    def processInstanceChange(self, instChg: InstanceChange, frm: str) -> None:
        """
        Validate and process an instance change request.

        :param instChg: the instance change request
        :param frm: the name of the node that sent this `msg`
        """
        logger.debug("Node {} received instance change request: {} from {}".
                     format(self, instChg, frm))

        # TODO: add sender to blacklist?
        if not isinstance(instChg.viewNo, int):
            self.discard(instChg, "field viewNo has incorrect type: {}".
                         format(type(instChg.viewNo)))
        elif instChg.viewNo <= self.viewNo:
            self.discard(instChg,
                         "Received instance change request with view no {} "
                         "which is not more than its view no {}".
                         format(instChg.viewNo, self.viewNo), logger.debug)
        else:
            # Record instance changes for views but send instance change
            # only when found master to be degraded. if quorum of view changes
            #  found then change view even if master not degraded
            if not self.instanceChanges.hasInstChngFrom(instChg.viewNo, frm):
                self.instanceChanges.addVote(instChg, frm)

            if self.monitor.isMasterDegraded():
                logger.info(
                    "{} found master degraded after receiving instance change "
                    "message from {}".format(self, frm))
                self.sendInstanceChange(instChg.viewNo)
            else:
                logger.debug(
                    "{} received instance change message {} but did not "
                    "find the master to be slow".format(self, instChg))

            if not self.do_view_change_if_possible(instChg.viewNo):
                logger.trace("{} cannot initiate a view change".format(self))

    def do_view_change_if_possible(self, view_no):
        if self.canViewChange(view_no):
            logger.info("{} initiating a view change to {} from {}".
                        format(self, view_no, self.viewNo))
            self.startViewChange(view_no)
            return True
        return False

    def checkPerformance(self):
        """
        Check if master instance is slow and send an instance change request.
        :returns True if master performance is OK, otherwise False
        """
        logger.debug("{} checking its performance".format(self))

        # Move ahead only if the node has synchronized its state with other
        # nodes
        if not self.isParticipating:
            return

        if self.instances.masterId is not None:
            self.sendNodeRequestSpike()
            if self.monitor.isMasterDegraded():
                self.sendInstanceChange(self.viewNo+1)
                logger.debug('{} sent view change performance degraded '
                             'of master instance'.format(self))
                self.do_view_change_if_possible(self.viewNo+1)
                return False
            else:
                logger.debug("{}'s master has higher performance than backups".
                             format(self))
        return True

    def checkNodeRequestSpike(self):
        logger.debug("{} checking its request amount".format(self))

        if not self.isParticipating:
            return

        if self.instances.masterId is not None:
            self.sendNodeRequestSpike()

    def sendNodeRequestSpike(self):
        requests = self.nodeRequestSpikeMonitorData['accum']
        self.nodeRequestSpikeMonitorData['accum'] = 0
        return pluginManager.sendMessageUponSuspiciousSpike(
            notifierPluginTriggerEvents['nodeRequestSpike'],
            self.nodeRequestSpikeMonitorData,
            requests,
            self.config.notifierEventTriggeringConfig['nodeRequestSpike'],
            self.name
        )

    def _create_instance_change_msg(self, view_no, suspicion_code):
        return InstanceChange(view_no, suspicion_code,
                              [r.lastOrderedPPSeqNo for r in self.replicas])

    def sendInstanceChange(self, view_no: int,
                           suspicion=Suspicions.PRIMARY_DEGRADED):
        """
        Broadcast an instance change request to all the remaining nodes

        :param view_no: the view number when the instance change is requested
        """

        # If not found any sent instance change messages in last
        # `ViewChangeWindowSize` seconds or the last sent instance change
        # message was sent long enough ago then instance change message can be
        # sent otherwise no.
        canSendInsChange, cooldown = self.insChngThrottler.acquire()

        if canSendInsChange:
            logger.info("{} sending an instance change with view_no {} since "
                        "{}".
                        format(self, view_no, suspicion.reason))
            logger.info("{} metrics for monitor: {}".
                        format(self, self.monitor.prettymetrics))
            msg = self._create_instance_change_msg(view_no, suspicion.code)
            self.send(msg)
            self.instanceChanges.addVote(msg, self.name)
        else:
            logger.debug("{} cannot send instance change sooner then {} seconds"
                         .format(self, cooldown))

    # noinspection PyAttributeOutsideInit
    def initInsChngThrottling(self):
        windowSize = self.config.ViewChangeWindowSize
        ratchet = Ratchet(a=2, b=0.05, c=1, base=2, peak=windowSize)
        self.insChngThrottler = Throttler(windowSize, ratchet.get)

    @property
    def quorum(self) -> int:
        r"""
        Return the quorum of this RBFT system. Equal to :math:`2f + 1`.
        """
        return (2 * self.f) + 1

    def primaryFound(self):
        # If the node has primary replica of master instance
        self.monitor.hasMasterPrimary = self.primaryReplicaNo == 0

    def canViewChange(self, proposedViewNo: int) -> bool:
        """
        Return whether there's quorum for view change for the proposed view
        number and its view is less than or equal to the proposed view
        """
        return self.instanceChanges.hasQuorum(proposedViewNo, self.f) and \
            self.viewNo < proposedViewNo

    def propose_view_change(self):
        # Sends instance change message when primary has been
        # disconnected for long enough
        if self.lost_primary_at and \
                                time.perf_counter() - self.lost_primary_at \
                        >= self.config.ToleratePrimaryDisconnection:
            view_no = self.viewNo + 1
            self.sendInstanceChange(view_no,
                                    Suspicions.PRIMARY_DISCONNECTED)
            logger.debug('{} sent view change since was disconnected '
                         'from primary for too long'.format(self))
            self.do_view_change_if_possible(view_no)

    # TODO: consider moving this to pool manager
    def lost_master_primary(self):
        """
        Schedule an primary connection check which in turn can send a view
        change message
        :return: whether view change started
        """
<<<<<<< HEAD
        self.lost_primary_at = time.perf_counter()

        self.propose_view_change()

        logger.debug('{} scheduling a view change in {} sec'.
                     format(self, self.config.ToleratePrimaryDisconnection))
        self._schedule(self.propose_view_change,
                       self.config.ToleratePrimaryDisconnection)
=======

        if self.name in nodesGoingDown:
            # Node which is going down should not
            # participate in a view change
            return

        for node in nodesGoingDown:
            for instId, replica in enumerate(self.replicas):
                leftOne = '{}:{}'.format(node, instId)
                if replica.primaryName == leftOne:
                    logger.debug("Primary {} is offline, "
                                 "{} starting view change"
                                 .format(leftOne, self.name))
                    self.startViewChange(self.viewNo + 1)
                    return True
        return False
>>>>>>> 9035066f

    # TODO: consider moving this to pool manager
    def startViewChange(self, proposedViewNo: int):
        """
        Trigger the view change process.

        :param proposedViewNo: the new view number after view change.
        """
        self.viewNo = proposedViewNo
        logger.debug("{} resetting monitor stats after view change".
                     format(self))
        self.monitor.reset()

        self.processStashedMsgsForView(proposedViewNo)
        # Now communicate the view change to the elector which will
        # contest primary elections across protocol all instances
        self.elector.viewChanged(self.viewNo)
        self.initInsChngThrottling()
        self.logNodeInfo()

    def verifySignature(self, msg):
        """
        Validate the signature of the request
        Note: Batch is whitelisted because the inner messages are checked

        :param msg: a message requiring signature verification
        :return: None; raises an exception if the signature is not valid
        """
        if isinstance(msg, self.authnWhitelist):
            return  # whitelisted message types rely on RAET for authn
        if isinstance(msg, Propagate):
            typ = 'propagate '
            req = msg.request
        else:
            typ = ''
            req = msg

        if not isinstance(req, Mapping):
            # req = msg.__getstate__()
            req = msg.as_dict

        # Since clients send si

        identifier = self.authNr(req).authenticate(req)
        logger.display("{} authenticated {} signature on {} request {}".
                       format(self, identifier, typ, req['reqId']),
                       extra={"cli": True,
                              "tags": ["node-msg-processing"]})

    def authNr(self, req):
        return self.clientAuthNr

    def isSignatureVerificationNeeded(self, msg: Any):
        return True

<<<<<<< HEAD
    def ppSeqNoForTxnSeqNo(self, ledgerId, seqNo):
        for ppSeqNo, (lid, txnSeqNo) in reversed(self.batchToSeqNos.items()):
            if lid == ledgerId and txnSeqNo == seqNo:
                return ppSeqNo
        return -1
=======
    def checkValidOperation(self, clientId, reqId, operation):
        if operation.get(TXN_TYPE) in POOL_TXN_TYPES:
            error = self.poolManager.checkValidOperation(operation)
            if error is not None:
                raise InvalidClientRequest(clientId, reqId, error)
>>>>>>> 9035066f

    def executeBatch(self, ppSeqNo: int, ppTime: float, reqs: List[Request],
                     ledgerId, stateRoot, txnRoot) -> None:
        """
        Execute the REQUEST sent to this Node

        :param viewNo: the view number (See glossary)
        :param ppTime: the time at which PRE-PREPARE was sent
        :param reqs: list of client REQUESTs
        """
        committedTxns = self.requestExecuter[ledgerId](ppTime, reqs, stateRoot,
                                                       txnRoot)
        if committedTxns:
            lastTxnSeqNo = committedTxns[-1][F.seqNo.name]
            self.batchToSeqNos[ppSeqNo] = (ledgerId, lastTxnSeqNo)
            logger.debug('{} storing ppSeqno {} for ledger {} seqNo {}'.
                         format(self, ppSeqNo, ledgerId, lastTxnSeqNo))
            if len(self.batchToSeqNos) > self.config.ProcessedBatchMapsToKeep:
                x = self.batchToSeqNos.popitem(last=False)
                logger.debug('{} popped {} from batch to txn seqNo map'.
                             format(self, x))

    def updateSeqNoMap(self, committedTxns):
        self.seqNoDB.addBatch((txn[f.IDENTIFIER.nm], txn[f.REQ_ID.nm],
                               txn[F.seqNo.name]) for txn in committedTxns)

    def executeDomainTxns(self, ppTime, reqs: List[Request], stateRoot,
                          txnRoot) -> List:
        committedTxns = self.reqHandler.commit(len(reqs), stateRoot, txnRoot)
        self.updateSeqNoMap(committedTxns)
        for txn in committedTxns:
            if txn[TXN_TYPE] == NYM:
                self.addNewRole(txn)
        committedTxns = txnsWithMerkleInfo(self.reqHandler.ledger, committedTxns)
        self.sendRepliesToClients(committedTxns, ppTime)
        return committedTxns

    def onBatchCreated(self, ledgerId, stateRoot):
        """
        A batch of requests has been created and has been applied but
        committed to ledger and state.
        :param ledgerId:
        :param stateRoot: state root after the batch creation
        :return:
        """
        if ledgerId == POOL_LEDGER_ID:
            if isinstance(self.poolManager, TxnPoolManager):
                self.poolManager.reqHandler.onBatchCreated(stateRoot)
        elif ledgerId == DOMAIN_LEDGER_ID:
            self.reqHandler.onBatchCreated(stateRoot)
        else:
            logger.debug('{} did not know how to handle for ledger {}'.
                         format(self, ledgerId))

    def onBatchRejected(self, ledgerId, stateRoot=None):
        """
        A batch of requests has been rejected, if stateRoot is None, reject
        the current batch.
        :param ledgerId:
        :param stateRoot: state root after the batch was created
        :return:
        """
        if ledgerId == POOL_LEDGER_ID:
            if isinstance(self.poolManager, TxnPoolManager):
                self.poolManager.reqHandler.onBatchRejected(stateRoot)
        elif ledgerId == DOMAIN_LEDGER_ID:
            self.reqHandler.onBatchRejected(stateRoot)
        else:
            logger.debug('{} did not know how to handle for ledger {}'.
                         format(self, ledgerId))

    @classmethod
    def ledgerId(cls, txnType: str):
        return POOL_LEDGER_ID if txnType in POOL_TXN_TYPES else DOMAIN_LEDGER_ID

    def sendRepliesToClients(self, committedTxns, ppTime):
        for txn in committedTxns:
            # TODO: Send txn and state proof to the client
            txn[TXN_TIME] = ppTime
            self.sendReplyToClient(Reply(txn), (txn[f.IDENTIFIER.nm],
                                                txn[f.REQ_ID.nm]))

    def sendReplyToClient(self, reply, reqKey):
        if self.isProcessingReq(*reqKey):
            logger.debug('{} sending reply for {} to client'.format(self, reqKey))
            self.transmitToClient(reply, self.requestSender[reqKey])
            self.doneProcessingReq(*reqKey)

    def addNewRole(self, txn):
        """
        Adds a new client or steward to this node based on transaction type.
        """
        # If the client authenticator is a simple authenticator then add verkey.
        #  For a custom authenticator, handle appropriately
        if isinstance(self.clientAuthNr, SimpleAuthNr):
            identifier = txn[TARGET_NYM]
            verkey = txn.get(VERKEY)
            v = DidVerifier(verkey, identifier=identifier)
            if identifier not in self.clientAuthNr.clients:
                role = txn.get(ROLE)
                if role not in (STEWARD, None):
                    logger.error("Role if present must be {}".
                                 format(Roles.STEWARD.name))
                    return
                self.clientAuthNr.addIdr(identifier, verkey=v.verkey,
                                         role=role)

    def initDomainLedger(self):
        # If the domain ledger file is not present initialize it by copying
        # from genesis transactions
        if not self.hasFile(self.config.domainTransactionsFile):
            defaultTxnFile = os.path.join(self.basedirpath,
                                          self.config.domainTransactionsFile)
            if os.path.isfile(defaultTxnFile):
                shutil.copy(defaultTxnFile, self.dataLocation)

    @staticmethod
    def initStateFromLedger(state: State, ledger: Ledger, reqHandler):
        # If the trie is empty then initialize it by applying
        # txns from ledger
        if state.isEmpty:
            txns = [_ for _ in ledger.getAllTxn().values()]
            reqHandler.updateState(txns, isCommitted=True)
            state.commit(rootHash=state.headHash)

    def initDomainState(self):
        self.initStateFromLedger(self.states[DOMAIN_LEDGER_ID],
                                 self.domainLedger, self.reqHandler)

    def addGenesisNyms(self):
        for _, txn in self.domainLedger.getAllTxn().items():
            if txn.get(TXN_TYPE) == NYM:
                self.addNewRole(txn)

    def defaultAuthNr(self):
        state = self.getState(DOMAIN_LEDGER_ID)
        return SimpleAuthNr(state=state)

    def processStashedOrderedReqs(self):
        i = 0
        while self.stashedOrderedReqs:
            msg = self.stashedOrderedReqs.popleft()
            if msg.ppSeqNo <= self.ledgerManager.lastCaughtUpPpSeqNo:
                logger.debug('{} ignoring stashed ordered msg {} since ledger '
                             'manager has lastCaughtUpPpSeqNo as {}'.
                             format(self, msg,
                                    self.ledgerManager.lastCaughtUpPpSeqNo))
                continue
            if not self.gotInCatchupReplies(msg):
                if msg.instId == 0:
                    logger.debug('{} applying stashed Ordered msg {}'.
                                 format(self, msg))
                    for reqKey in msg.reqIdr:
                        req = self.requests[reqKey].finalised
                        self.applyReq(req)
                self.processOrdered(msg)
            i += 1
        logger.debug("{} processed {} stashed ordered requests".format(self, i))
        # Resetting monitor after executing all stashed requests so no view
        # change can be proposed
        self.monitor.reset()
        return i

    def gotInCatchupReplies(self, msg):
        reqIdr = getattr(msg, f.REQ_IDR.nm)
        return set(reqIdr).intersection(self.reqsFromCatchupReplies)

    def sync3PhaseState(self):
        for replica in self.replicas:
            self.send(replica.threePhaseState)

    def ensureKeysAreSetup(self):
        """
        Check whether the keys are setup in the local STP keep.
        Raises KeysNotFoundException if not found.
        """
        name, baseDir = self.name, self.basedirpath
        if not areKeysSetup(name, baseDir, self.config):
            raise REx(REx.reason.format(name) + self.keygenScript)

    @staticmethod
    def reasonForClientFromException(ex: Exception):
        friendly = friendlyEx(ex)
        reason = "client request invalid: {}".format(friendly)
        return reason

    def reportSuspiciousNodeEx(self, ex: SuspiciousNode):
        """
        Report suspicion on a node on the basis of an exception
        """
        self.reportSuspiciousNode(ex.node, ex.reason, ex.code, ex.offendingMsg)

    def reportSuspiciousNode(self,
                             nodeName: str,
                             reason=None,
                             code: int=None,
                             offendingMsg=None):
        """
        Report suspicion on a node and add it to this node's blacklist.

        :param nodeName: name of the node to report suspicion on
        :param reason: the reason for suspicion
        """
        logger.warning("{} raised suspicion on node {} for {}; suspicion code "
                       "is {}".format(self, nodeName, reason, code))
        # TODO need a more general solution here

        # TODO: Should not blacklist client on a single InvalidSignature.
        # Should track if a lot of requests with incorrect signatures have been
        # made in a short amount of time, only then blacklist client.
        # if code == InvalidSignature.code:
        #     self.blacklistNode(nodeName,
        #                        reason=InvalidSignature.reason,
        #                        code=InvalidSignature.code)

        # TODO: Consider blacklisting nodes again.
        # if code in self.suspicions:
        #     self.blacklistNode(nodeName,
        #                        reason=self.suspicions[code],
        #                        code=code)

        if code in (s.code for s in (Suspicions.PPR_DIGEST_WRONG,
                                     Suspicions.PPR_REJECT_WRONG,
                                     Suspicions.PPR_TXN_WRONG,
                                     Suspicions.PPR_STATE_WRONG)):
            self.sendInstanceChange(self.viewNo + 1, Suspicions.get_by_code(code))
            logger.info('{} sent instance change since suspicion code {}'
                        .format(self, code))

            if not self.do_view_change_if_possible(self.viewNo + 1):
                logger.trace("{} cannot initiate a view change".format(self))
        if offendingMsg:
            self.discard(offendingMsg, reason, logger.warning)

    def reportSuspiciousClient(self, clientName: str, reason):
        """
        Report suspicion on a client and add it to this node's blacklist.

        :param clientName: name of the client to report suspicion on
        :param reason: the reason for suspicion
        """
        logger.warning("{} suspicion raised on client {} for {}; "
                       "doing nothing for now".
                       format(self, clientName, reason))
        self.blacklistClient(clientName)

    def isClientBlacklisted(self, clientName: str):
        """
        Check whether the given client is in this node's blacklist.

        :param clientName: the client to check for blacklisting
        :return: whether the client was blacklisted
        """
        return self.clientBlacklister.isBlacklisted(clientName)

    def blacklistClient(self, clientName: str, reason: str=None, code: int=None):
        """
        Add the client specified by `clientName` to this node's blacklist
        """
        msg = "{} blacklisting client {}".format(self, clientName)
        if reason:
            msg += " for reason {}".format(reason)
        logger.debug(msg)
        self.clientBlacklister.blacklist(clientName)

    def isNodeBlacklisted(self, nodeName: str) -> bool:
        """
        Check whether the given node is in this node's blacklist.

        :param nodeName: the node to check for blacklisting
        :return: whether the node was blacklisted
        """
        return self.nodeBlacklister.isBlacklisted(nodeName)

    def blacklistNode(self, nodeName: str, reason: str=None, code: int=None):
        """
        Add the node specified by `nodeName` to this node's blacklist
        """
        msg = "{} blacklisting node {}".format(self, nodeName)
        if reason:
            msg += " for reason {}".format(reason)
        if code:
            msg += " for code {}".format(code)
        logger.debug(msg)
        self.nodeBlacklister.blacklist(nodeName)

    @property
    def blacklistedNodes(self):
        return {nm for nm in self.nodeReg.keys() if
                self.nodeBlacklister.isBlacklisted(nm)}

    def transmitToClient(self, msg: Any, remoteName: str):
        self.clientstack.transmitToClient(msg, remoteName)

    def send(self, msg: Any, *rids: Iterable[int], signer: Signer = None):
        if rids:
            remoteNames = [self.nodestack.remotes[rid].name for rid in rids]
            recipientsNum = len(remoteNames)
        else:
            # so it is broadcast
            remoteNames = [remote.name for remote in
                           self.nodestack.remotes.values()]
            recipientsNum = 'all'

        logger.debug("{} sending message {} to {} recipients: {}"
                     .format(self, msg, recipientsNum, remoteNames))
        self.nodestack.send(msg, *rids, signer=signer)

    def getReplyFromLedger(self, ledger, request):
        seqNo = self.seqNoDB.get(request.identifier, request.reqId)
        if seqNo:
            txn = ledger.getBySeqNo(int(seqNo))
        else:
            txn = ledger.get(identifier=request.identifier, reqId=request.reqId)
        if txn:
            txn.update(ledger.merkleInfo(txn.get(F.seqNo.name)))
            return Reply(txn)

    def __enter__(self):
        return self

    # noinspection PyUnusedLocal
    def __exit__(self, exc_type, exc_val, exc_tb):
        self.stop()

    def logstats(self):
        """
        Print the node's current statistics to log.
        """
        lines = []
        l = lines.append
        l("node {} current stats".format(self))
        l("--------------------------------------------------------")
        l("node inbox size         : {}".format(len(self.nodeInBox)))
        l("client inbox size       : {}".
                    format(len(self.clientInBox)))
        l("age (seconds)           : {}".
                    format(time.time() - self.created))
        l("next check for reconnect: {}".
                    format(time.perf_counter() - self.nodestack.nextCheck))
        l("node connections        : {}".format(self.nodestack.conns))
        l("f                       : {}".format(self.f))
        l("master instance         : {}".format(self.instances.masterId))
        l("replicas                : {}".format(len(self.replicas)))
        l("view no                 : {}".format(self.viewNo))
        l("rank                    : {}".format(self.rank))
        l("msgs to replicas        : {}".
                    format(len(self.msgsToReplicas)))
        l("msgs to elector         : {}".
                    format(len(self.msgsToElector)))
        l("action queue            : {} {}".
                    format(len(self.actionQueue), id(self.actionQueue)))
        l("action queue stash      : {} {}".
                    format(len(self.aqStash), id(self.aqStash)))

        logger.info("\n".join(lines), extra={"cli": False})

    def collectNodeInfo(self):
        nodeAddress = None
        if self.poolLedger:
            txns = self.poolLedger.getAllTxn()
            for key, txn in txns.items():
                data = txn[DATA]
                if data[ALIAS] == self.name:
                    nodeAddress = data[NODE_IP]
                    break

        info = {
            'name': self.name,
            'rank': self.rank,
            'view': self.viewNo,
            'creationDate': self.created,
            'baseDir': self.basedirpath,
            'portN': self.nodestack.ha[1],
            'portC': self.clientstack.ha[1],
            'address': nodeAddress
        }
        return info

    def logNodeInfo(self):
        """
        Print the node's info to log for the REST backend to read.
        """
        self.nodeInfo['data'] = self.collectNodeInfo()

        with closing(open(os.path.join(self.config.baseDir, 'node_info'), 'w')) \
                as logNodeInfoFile:
            logNodeInfoFile.write(json.dumps(self.nodeInfo['data']))
<|MERGE_RESOLUTION|>--- conflicted
+++ resolved
@@ -420,7 +420,7 @@
         ledger = self.ledgerManager.ledgers.get(ledgerId)
         if not ledger:
             raise RuntimeError('Ledger with id {} does not exist')
-        ledger = ledger['ledger']
+        ledger = ledger.ledger
         if isCommitted:
             return ledger.root_hash
         else:
@@ -1378,17 +1378,14 @@
             rh.updateState([txn])
             state = self.getState(ledgerId)
             state.commit(rootHash=state.headHash)
-            ledger = self.getLedger(ledgerId)
 
     def postTxnFromCatchup(self, ledgerId: int, txn: Any):
         rh = None
         if ledgerId == POOL_LEDGER_ID:
             self.poolManager.onPoolMembershipChange(txn)
-<<<<<<< HEAD
             rh = self.poolManager.reqHandler
         if ledgerId == DOMAIN_LEDGER_ID:
-            if txn.get(TXN_TYPE) == NYM:
-                self.addNewRole(txn)
+            self.post_txn_from_catchup_added_to_domain_ledger(txn)
             rh = self.reqHandler
         return rh
 
@@ -1398,16 +1395,10 @@
         self.checkInstances()
 
     def getLedger(self, ledgerId):
-        return self.ledgerManager.ledgers.get(ledgerId, {}).get('ledger')
+        return self.ledgerManager.ledgers.get(ledgerId, {}).ledger
 
     def getState(self, ledgerId):
         return self.states.get(ledgerId)
-=======
-        if ledgerType == 1:
-            self.post_txn_from_catchup_added_to_domain_ledger(txn)
-        self.reqsFromCatchupReplies.add((txn.get(f.IDENTIFIER.nm),
-                                         txn.get(f.REQ_ID.nm)))
->>>>>>> 9035066f
 
     def post_txn_from_catchup_added_to_domain_ledger(self, txn):
         if txn.get(TXN_TYPE) == NYM:
@@ -1776,7 +1767,6 @@
         change message
         :return: whether view change started
         """
-<<<<<<< HEAD
         self.lost_primary_at = time.perf_counter()
 
         self.propose_view_change()
@@ -1785,24 +1775,6 @@
                      format(self, self.config.ToleratePrimaryDisconnection))
         self._schedule(self.propose_view_change,
                        self.config.ToleratePrimaryDisconnection)
-=======
-
-        if self.name in nodesGoingDown:
-            # Node which is going down should not
-            # participate in a view change
-            return
-
-        for node in nodesGoingDown:
-            for instId, replica in enumerate(self.replicas):
-                leftOne = '{}:{}'.format(node, instId)
-                if replica.primaryName == leftOne:
-                    logger.debug("Primary {} is offline, "
-                                 "{} starting view change"
-                                 .format(leftOne, self.name))
-                    self.startViewChange(self.viewNo + 1)
-                    return True
-        return False
->>>>>>> 9035066f
 
     # TODO: consider moving this to pool manager
     def startViewChange(self, proposedViewNo: int):
@@ -1844,8 +1816,6 @@
             # req = msg.__getstate__()
             req = msg.as_dict
 
-        # Since clients send si
-
         identifier = self.authNr(req).authenticate(req)
         logger.display("{} authenticated {} signature on {} request {}".
                        format(self, identifier, typ, req['reqId']),
@@ -1858,19 +1828,11 @@
     def isSignatureVerificationNeeded(self, msg: Any):
         return True
 
-<<<<<<< HEAD
     def ppSeqNoForTxnSeqNo(self, ledgerId, seqNo):
         for ppSeqNo, (lid, txnSeqNo) in reversed(self.batchToSeqNos.items()):
             if lid == ledgerId and txnSeqNo == seqNo:
                 return ppSeqNo
         return -1
-=======
-    def checkValidOperation(self, clientId, reqId, operation):
-        if operation.get(TXN_TYPE) in POOL_TXN_TYPES:
-            error = self.poolManager.checkValidOperation(operation)
-            if error is not None:
-                raise InvalidClientRequest(clientId, reqId, error)
->>>>>>> 9035066f
 
     def executeBatch(self, ppSeqNo: int, ppTime: float, reqs: List[Request],
                      ledgerId, stateRoot, txnRoot) -> None:
