import asyncio
import json
import os
import random
import shutil
import time
from binascii import unhexlify
from collections import deque, defaultdict
from contextlib import closing
from hashlib import sha256
from typing import Dict, Any, Mapping, Iterable, List, Optional, \
    Sequence, Set, Tuple

import pyorient
from plenum.common.stacks import NodeRStack, ClientRStack, ClientZStack, \
    NodeZStack, nodeStackClass, clientStackClass
from stp_core.crypto.signer import Signer
from stp_core.network.network_interface import NetworkInterface
from stp_zmq.zstack import ZStack
from stp_core.ratchet import Ratchet
from stp_core.types import HA

from plenum.common.roles import Roles

from ledger.compact_merkle_tree import CompactMerkleTree
from ledger.serializers.compact_serializer import CompactSerializer
from ledger.stores.file_hash_store import FileHashStore
from ledger.stores.hash_store import HashStore
from ledger.stores.memory_hash_store import MemoryHashStore
from ledger.util import F
from plenum.client.wallet import Wallet
from plenum.common.config_util import getConfig
from plenum.common.exceptions import SuspiciousNode, SuspiciousClient, \
    MissingNodeOp, InvalidNodeOp, InvalidNodeMsg, InvalidClientMsgType, \
    InvalidClientOp, InvalidClientRequest, BaseExc, \
    InvalidClientMessageException, RaetKeysNotFoundException as REx, BlowUp
from plenum.common.has_file_storage import HasFileStorage
from plenum.common.keygen_utils import areKeysSetup
from plenum.common.ledger_manager import LedgerManager
from plenum.common.log import getlogger
from plenum.common.motor import Motor
from plenum.common.plugin_helper import loadPlugins
from plenum.common.request import Request
from plenum.common.signer_simple import SimpleSigner
from plenum.common.startable import Status, Mode, LedgerState
from plenum.common.state import PruningState
from plenum.common.throttler import Throttler
<<<<<<< HEAD
from plenum.common.txn import TXN_TYPE, TXN_ID, TXN_TIME, POOL_TXN_TYPES, \
    TARGET_NYM, ROLE, STEWARD, NYM, VERKEY
from plenum.common.txn_util import getTxnOrderedFields, reqToTxn
=======
from plenum.common.constants import TXN_TYPE, TXN_ID, TXN_TIME, POOL_TXN_TYPES, \
    TARGET_NYM, ROLE, STEWARD, NYM, VERKEY, OP_FIELD_NAME, CLIENT_STACK_SUFFIX, CLIENT_BLACKLISTER_SUFFIX, \
    NODE_BLACKLISTER_SUFFIX, NODE_PRIMARY_STORAGE_SUFFIX, NODE_SECONDARY_STORAGE_SUFFIX, NODE_HASH_STORE_SUFFIX, \
    HS_FILE, HS_ORIENT_DB
from plenum.common.txn_util import getTxnOrderedFields
>>>>>>> ad5e60c2
from plenum.common.types import Propagate, \
    Reply, Nomination, TaggedTuples, Primary, \
    Reelection, PrePrepare, Prepare, Commit, \
    Ordered, RequestAck, InstanceChange, Batch, OPERATION, BlacklistMsg, f, \
    RequestNack, HA, \
    LedgerStatus, ConsistencyProof, \
    CatchupReq, CatchupRep, \
    PLUGIN_TYPE_VERIFICATION, PLUGIN_TYPE_PROCESSING, PoolLedgerTxns, \
<<<<<<< HEAD
    ConsProofRequest, ElectionType, ThreePhaseType, ThreePCState, \
    POOL_LEDGER_ID, DOMAIN_LEDGER_ID, Reject
from plenum.common.request import Request
from plenum.common.util import MessageProcessor, friendlyEx, getMaxFailures
from plenum.common.config_util import getConfig
from plenum.common.verifier import DidVerifier
from plenum.common.txn import DATA, ALIAS, NODE_IP
from plenum.common.ledger import Ledger
=======
    ConsProofRequest, ElectionType, ThreePhaseType, Checkpoint, ThreePCState
from plenum.common.util import friendlyEx, getMaxFailures
from plenum.common.message_processor import MessageProcessor
from plenum.common.verifier import DidVerifier
from plenum.common.constants import DATA, ALIAS, NODE_IP

>>>>>>> ad5e60c2
from plenum.persistence.orientdb_hash_store import OrientDbHashStore
from plenum.persistence.orientdb_store import OrientDbStore
from plenum.persistence.secondary_storage import SecondaryStorage
# from plenum.persistence.idr_cache import IdrCache
from plenum.persistence.storage import Storage, initStorage
from plenum.server import primary_elector
from plenum.server import replica
from plenum.server.blacklister import Blacklister
from plenum.server.blacklister import SimpleBlacklister
from plenum.server.client_authn import ClientAuthNr, SimpleAuthNr
from plenum.server.domain_req_handler import DomainReqHandler
from plenum.server.has_action_queue import HasActionQueue
from plenum.server.instances import Instances
from plenum.server.models import InstanceChanges
from plenum.server.monitor import Monitor
from plenum.server.notifier_plugin_manager import notifierPluginTriggerEvents, \
    PluginManager
from plenum.server.plugin.has_plugin_loader_helper import PluginLoaderHelper
from plenum.server.pool_manager import HasPoolManager, TxnPoolManager, \
    RegistryPoolManager
from plenum.server.primary_decider import PrimaryDecider
from plenum.server.primary_elector import PrimaryElector
from plenum.server.propagator import Propagator
from plenum.server.req_id_to_txn import ReqIdrToTxnLevelDB
from plenum.server.router import Router
from plenum.server.suspicion_codes import Suspicions
<<<<<<< HEAD
from plenum.server.notifier_plugin_manager import notifierPluginTriggerEvents, \
    PluginManager
=======
>>>>>>> ad5e60c2

pluginManager = PluginManager()
logger = getlogger()


class Node(HasActionQueue, Motor, Propagator, MessageProcessor, HasFileStorage,
           HasPoolManager, PluginLoaderHelper):
    """
    A node in a plenum system. Nodes communicate with each other via the
    RAET protocol. https://github.com/saltstack/raet
    """

    suspicions = {s.code: s.reason for s in Suspicions.getList()}
    keygenScript = "init_plenum_raet_keep"

    def __init__(self,
                 name: str,
                 nodeRegistry: Dict[str, HA]=None,
                 clientAuthNr: ClientAuthNr=None,
                 ha: HA=None,
                 cliname: str=None,
                 cliha: HA=None,
                 basedirpath: str=None,
                 primaryDecider: PrimaryDecider = None,
                 pluginPaths: Iterable[str]=None,
                 storage: Storage=None,
                 config=None,
                 seed=None):

        """
        Create a new node.

        :param nodeRegistry: names and host addresses of all nodes in the pool
        :param clientAuthNr: client authenticator implementation to be used
        :param basedirpath: path to the base directory used by `nstack` and
            `cstack`
        :param primaryDecider: the mechanism to be used to decide the primary
        of a protocol instance
        """
        self.created = time.time()
        self.name = name
        self.config = config or getConfig()
        self.basedirpath = basedirpath or config.baseDir
        self.dataDir = self.config.nodeDataDir or "data/nodes"

        HasFileStorage.__init__(self, name, baseDir=self.basedirpath,
                                dataDir=self.dataDir)
        self.ensureKeysAreSetup()
        self.opVerifiers = self.getPluginsByType(pluginPaths,
                                                 PLUGIN_TYPE_VERIFICATION)
        self.reqProcessors = self.getPluginsByType(pluginPaths,
                                                   PLUGIN_TYPE_PROCESSING)

        self.requestExecuter = defaultdict(lambda: self.doCustomAction)

        Motor.__init__(self)

        self.hashStore = self.getHashStore(self.name)
        self.initDomainLedger()
        self.primaryStorage = storage or self.getPrimaryStorage()
        self.ledgerManager = self.getLedgerManager()
        self.states = {}  # type: Dict[int, PruningState]

        self.ledgerManager.addLedger(DOMAIN_LEDGER_ID, self.domainLedger,
                                     postCatchupCompleteClbk=self.postDomainLedgerCaughtUp,
                                     postTxnAddedToLedgerClbk=self.postTxnFromCatchupAddedToLedger)
        self.states[DOMAIN_LEDGER_ID] = self.loadDomainState()
        self.reqHandler = self.getDomainReqHandler()
        self.initDomainState()

        self.clientAuthNr = clientAuthNr or self.defaultAuthNr()

        self.addGenesisNyms()
        # self.verkeyStore = self.getVerkeyStore()

        self.initPoolManager(nodeRegistry, ha, cliname, cliha)

        if isinstance(self.poolManager, RegistryPoolManager):
            self.mode = Mode.discovered
        else:
            self.mode = None  # type: Optional[Mode]

        self.nodeReg = self.poolManager.nodeReg

        kwargs = dict(stackParams=self.poolManager.nstack,
                      msgHandler=self.handleOneNodeMsg, registry=self.nodeReg)
        cls = self.nodeStackClass
        if issubclass(cls, ZStack):
            kwargs.update(seed=seed)
        # noinspection PyCallingNonCallable
        self.nodestack = cls(**kwargs)
        self.nodestack.onConnsChanged = self.onConnsChanged

        kwargs = dict(stackParams=self.poolManager.cstack,
                      msgHandler=self.handleOneClientMsg)
        cls = self.clientStackClass
        if issubclass(cls, ZStack):
            kwargs.update(seed=seed)

        # noinspection PyCallingNonCallable
        self.clientstack = cls(**kwargs)
        # self.clientstack = self.clientStackClass(self.poolManager.cstack,
        #                                          self.handleOneClientMsg)

        self.cliNodeReg = self.poolManager.cliNodeReg

        HasActionQueue.__init__(self)
        # Motor.__init__(self)
        Propagator.__init__(self)

        self.primaryDecider = primaryDecider

        self.nodeInBox = deque()
        self.clientInBox = deque()

        self.setF()

        self.replicas = []  # type: List[replica.Replica]

        self.instanceChanges = InstanceChanges()

        self.viewNo = 0                             # type: int

        self.rank = self.getRank(self.name, self.nodeReg)

        self.elector = None  # type: PrimaryDecider

        self.forwardedRequests = set()  # type: Set[Tuple[(str, int)]]

        self.instances = Instances()

        # Requests that are to be given to the replicas by the node. Each
        # element of the list is a deque for the replica with number equal to
        # its index in the list and each element of the deque is a named tuple
        self.msgsToReplicas = []  # type: List[deque]

        # Requests that are to be given to the elector by the node
        self.msgsToElector = deque()

        nodeRoutes = [(Propagate, self.processPropagate),
                      (InstanceChange, self.processInstanceChange)]

        nodeRoutes.extend((msgTyp, self.sendToElector) for msgTyp in
                          [Nomination, Primary, Reelection])

        nodeRoutes.extend((msgTyp, self.sendToReplica) for msgTyp in
                          [PrePrepare, Prepare, Commit,
                           ThreePCState])

        self.perfCheckFreq = self.config.PerfCheckFreq
        self.nodeRequestSpikeMonitorData = {
            'value': 0,
            'cnt': 0,
            'accum': 0
        }

        # TODO: Create a RecurringCaller that takes a method to call after
        # every `n` seconds, also support start and stop methods
        # self._schedule(self.checkPerformance, self.perfCheckFreq)
        self.startRepeating(self.checkPerformance, self.perfCheckFreq)
        self.startRepeating(self.checkNodeRequestSpike,
                            self.config
                            .notifierEventTriggeringConfig[
                                'nodeRequestSpike']['freq'])

        self.initInsChngThrottling()

        self.clientBlacklister = SimpleBlacklister(
            self.name + CLIENT_BLACKLISTER_SUFFIX)  # type: Blacklister

        self.nodeBlacklister = SimpleBlacklister(
            self.name + NODE_BLACKLISTER_SUFFIX)  # type: Blacklister

        self.nodeInfo = {
            'data': {}
        }

        self.monitor = Monitor(self.name,
                               Delta=self.config.DELTA,
                               Lambda=self.config.LAMBDA,
                               Omega=self.config.OMEGA,
                               instances=self.instances,
                               nodestack=self.nodestack,
                               blacklister=self.nodeBlacklister,
                               nodeInfo=self.nodeInfo,
                               notifierEventTriggeringConfig=self.
                               config.notifierEventTriggeringConfig,
                               pluginPaths=pluginPaths)

        # BE CAREFUL HERE
        # This controls which message types are excluded from signature
        # verification. These are still subject to RAET's signature verification
        # but client signatures will not be checked on these. Expressly
        # prohibited from being in this is ClientRequest and Propagation,
        # which both require client signature verification
        self.authnWhitelist = (Nomination, Primary, Reelection,
                               Batch,
                               PrePrepare, Prepare,
                               Commit, InstanceChange, LedgerStatus,
                               ConsistencyProof, CatchupReq, CatchupRep,
                               ConsProofRequest, ThreePCState)

        # Map of request identifier, request id to client name. Used for
        # dispatching the processed requests to the correct client remote
        # TODO: This should be persisted in
        # case the node crashes before sending the reply to the client
        self.requestSender = {}     # Dict[Tuple[str, int], str]

        if isinstance(self.poolManager, TxnPoolManager):
            self.ledgerManager.addLedger(POOL_LEDGER_ID, self.poolLedger,
                postCatchupCompleteClbk=self.postPoolLedgerCaughtUp,
                postTxnAddedToLedgerClbk=self.postTxnFromCatchupAddedToLedger)
            self.states[POOL_LEDGER_ID] = self.poolManager.state

        nodeRoutes.extend([
            (LedgerStatus, self.ledgerManager.processLedgerStatus),
            (ConsistencyProof, self.ledgerManager.processConsistencyProof),
            (ConsProofRequest, self.ledgerManager.processConsistencyProofReq),
            (CatchupReq, self.ledgerManager.processCatchupReq),
            (CatchupRep, self.ledgerManager.processCatchupRep)
        ])

        self.nodeMsgRouter = Router(*nodeRoutes)

        self.clientMsgRouter = Router(
            (Request, self.processRequest),
            (LedgerStatus, self.ledgerManager.processLedgerStatus),
            (CatchupReq, self.ledgerManager.processCatchupReq),
        )

        # Ordered requests received from replicas while the node was not
        # participating
        self.stashedOrderedReqs = deque()

        # Set of (identifier, reqId) of all transactions that were received
        # while catching up. Used to detect overlap between stashed requests
        # and received replies while catching up.
        self.reqsFromCatchupReplies = set()

        # Any messages that are intended for protocol instances not created.
        # Helps in cases where a new protocol instance have been added by a
        # majority of nodes due to joining of a new node, but some slow nodes
        # are not aware of it. Key is instance id and value is a deque
        # TODO: Do GC for `msgsForFutureReplicas`
        self.msgsForFutureReplicas = {}

        # Any messages that are intended for view numbers higher than the
        # current view.
        # TODO: Do GC for `msgsForFutureViews`
        self.msgsForFutureViews = {}

        self.adjustReplicas()

        tp = loadPlugins(self.basedirpath)
        logger.debug("total plugins loaded in node: {}".format(tp))
        # TODO: this is already happening in `start`, why here then?
        self.logNodeInfo()
        self._id = None
        self._wallet = None
        self.seqNoDB = self.loadSeqNoDB()

    @property
    def id(self):
        if not self._id and isinstance(self.poolManager, TxnPoolManager):
            for txn in self.poolLedger.getAllTxn().values():
                if self.name == txn[DATA][ALIAS]:
                    self._id = txn[TARGET_NYM]
        return self._id

    @property
    def wallet(self):
        if not self._wallet:
            wallet = Wallet(self.name)
            signer = SimpleSigner(seed=unhexlify(self.nodestack.keyhex))
            wallet.addIdentifier(signer=signer)
            self._wallet = wallet
        return self._wallet

    def initPoolManager(self, nodeRegistry, ha, cliname, cliha):
        HasPoolManager.__init__(self, nodeRegistry, ha, cliname, cliha)

    def __repr__(self):
        return self.name

    def getDomainReqHandler(self):
        return DomainReqHandler(self.domainLedger,
                                self.states[DOMAIN_LEDGER_ID],
                                self.reqProcessors)

    def loadSeqNoDB(self):
        dbPath = os.path.join(self.dataLocation, self.config.seqNoDB)
        return ReqIdrToTxnLevelDB(dbPath)

    # noinspection PyAttributeOutsideInit
    def setF(self):
        nodeNames = set(self.nodeReg.keys())
        self.allNodeNames = nodeNames.union({self.name, })
        self.totalNodes = len(self.allNodeNames)
        self.f = getMaxFailures(self.totalNodes)
        self.requiredNumberOfInstances = self.f + 1  # per RBFT
        self.minimumNodes = (2 * self.f) + 1  # minimum for a functional pool

    @property
    def poolLedger(self):
        return self.poolManager.ledger if isinstance(self.poolManager,
                                                     TxnPoolManager) \
            else None

    @property
    def domainLedger(self):
        return self.primaryStorage

    @property
    def poolLedgerStatus(self):
        return LedgerStatus(POOL_LEDGER_ID, self.poolLedger.size,
                            self.poolLedger.root_hash) \
            if self.poolLedger else None

    @property
    def domainLedgerStatus(self):
        return LedgerStatus(DOMAIN_LEDGER_ID, self.domainLedger.size,
                            self.domainLedger.root_hash)

    def getLedgerRootHash(self, ledgerId, isCommitted=True):
        ledger = self.ledgerManager.ledgers.get(ledgerId)
        if not ledger:
            raise RuntimeError('Ledger with id {} does not exist')
        ledger = ledger['ledger']
        if isCommitted:
            return ledger.root_hash
        else:
            return ledger.uncommittedRootHash or ledger.root_hash

    def stateRootHash(self, ledgerId, isCommitted=True):
        state = self.states.get(ledgerId)
        if not state:
            raise RuntimeError('State with id {} does not exist')
        return state.committedHeadHash if isCommitted else state.headHash

    @property
    def isParticipating(self):
        return self.mode == Mode.participating

    @property
    def nodeStackClass(self) -> NetworkInterface:
        return nodeStackClass

    @property
    def clientStackClass(self) -> NetworkInterface:
        return clientStackClass

    def getPrimaryStorage(self):
        """
        This is usually an implementation of Ledger
        """
        if self.config.primaryStorage is None:
            fields = getTxnOrderedFields()
            return Ledger(CompactMerkleTree(hashStore=self.hashStore),
                          dataDir=self.dataLocation,
                          serializer=CompactSerializer(fields=fields),
                          fileName=self.config.domainTransactionsFile,
                          ensureDurability=self.config.EnsureLedgerDurability)
        else:
            return initStorage(self.config.primaryStorage,
                               name=self.name+NODE_PRIMARY_STORAGE_SUFFIX,
                               dataDir=self.dataLocation,
                               config=self.config)

    def getHashStore(self, name) -> HashStore:
        """
        Create and return a hashStore implementation based on configuration
        """
        hsConfig = self.config.hashStore['type'].lower()
        if hsConfig == HS_FILE:
            return FileHashStore(dataDir=self.dataLocation,
                                 fileNamePrefix=NODE_HASH_STORE_SUFFIX)
        elif hsConfig == HS_ORIENT_DB:
            if hasattr(self, '_orientDbStore'):
                store = self._orientDbStore
            else:
                store = self._getOrientDbStore(name,
                                               pyorient.DB_TYPE_GRAPH)
            return OrientDbHashStore(store)
        else:
            return MemoryHashStore()

    def getSecondaryStorage(self) -> SecondaryStorage:
        """
        Create and return an instance of secondaryStorage to be
        used by this Node.
        """
        if self.config.secondaryStorage:
            return initStorage(self.config.secondaryStorage,
                               name=self.name+NODE_SECONDARY_STORAGE_SUFFIX,
                               dataDir=self.dataLocation,
                               config=self.config)
        else:
            return SecondaryStorage(txnStore=None,
                                    primaryStorage=self.primaryStorage)

    def _getOrientDbStore(self, name, dbType) -> OrientDbStore:
        """
        Helper method that creates an instance of OrientdbStore.

        :param name: name of the orientdb database
        :param dbType: orientdb database type
        :return: orientdb store
        """
        self._orientDbStore = OrientDbStore(
            user=self.config.OrientDB["user"],
            password=self.config.OrientDB["password"],
            host=self.config.OrientDB["host"],
            port=self.config.OrientDB["port"],
            dbName=name,
            dbType=dbType,
            storageType=pyorient.STORAGE_TYPE_PLOCAL)
        return self._orientDbStore

    def getLedgerManager(self):
        return LedgerManager(self, ownedByNode=True)

    def loadDomainState(self):
        return PruningState(os.path.join(self.dataLocation,
                                         self.config.domainStateDbName))

    @staticmethod
    def ledgerIdForRequest(request: Request):
        assert request.operation[TXN_TYPE]
        typ = request.operation[TXN_TYPE]
        return Node.ledgerId(typ)

    # def getVerkeyStore(self):
    #     return IdrCache(self.dataLocation)

    def start(self, loop):
        oldstatus = self.status
        if oldstatus in Status.going():
            logger.info("{} is already {}, so start has no effect".
                        format(self, self.status.name))
        else:
            super().start(loop)
            self.primaryStorage.start(loop,
                                      ensureDurability=
                                      self.config.EnsureLedgerDurability)
            self.hashStore = self.getHashStore(self.name)

            self.nodestack.start()
            self.clientstack.start()

            self.elector = self.newPrimaryDecider()

            # if first time running this node
            if not self.nodestack.remotes:
                logger.info("{} first time running..."
                            "".format(self), extra={"cli": "LOW_STATUS",
                                                    "tags": ["node-key-sharing"]})
            else:
                self.nodestack.maintainConnections()

            if isinstance(self.poolManager, RegistryPoolManager):
                # Node not using pool ledger so start syncing domain ledger
                self.mode = Mode.discovered
                self.ledgerManager.setLedgerCanSync(DOMAIN_LEDGER_ID, True)
            else:
                # Node using pool ledger so first sync pool ledger
                self.mode = Mode.starting
                self.ledgerManager.setLedgerCanSync(POOL_LEDGER_ID, True)

        self.logNodeInfo()

    @staticmethod
    def getRank(name: str, allNames: Sequence[str]):
        return sorted(allNames).index(name)

    def newPrimaryDecider(self):
        if self.primaryDecider:
            return self.primaryDecider
        else:
            return primary_elector.PrimaryElector(self)

    @property
    def connectedNodeCount(self) -> int:
        """
        The plus one is for this node, for example, if this node has three
        connections, then there would be four total nodes
        :return: number of connected nodes this one
        """
        return len(self.nodestack.conns) + 1

    def onStopping(self):
        """
        Actions to be performed on stopping the node.

        - Close the UDP socket of the nodestack
        """
        # Log stats should happen before any kind of reset or clearing
        self.logstats()

        self.reset()

        # Stop the txn store
        try:
            self.primaryStorage.stop()
        except Exception as ex:
            logger.warn('{} got exception while stopping primary storage: {}'.
                        format(self, ex))

        # Stop hash store
        if isinstance(self.hashStore, (FileHashStore, OrientDbHashStore)):
            try:
                self.hashStore.close()
            except Exception as ex:
                logger.warn('{} got exception while closing hash store: {}'.
                            format(self, ex))

        self.nodestack.stop()
        self.clientstack.stop()

        self.closeAllLevelDBs()

        self.mode = None
        if isinstance(self.poolManager, TxnPoolManager):
            self.ledgerManager.setLedgerState(POOL_LEDGER_ID,
                                              LedgerState.not_synced)
        self.ledgerManager.setLedgerState(DOMAIN_LEDGER_ID,
                                          LedgerState.not_synced)

    def closeAllLevelDBs(self):
        # Clear leveldb lock files
        logger.info("{} closing level dbs".format(self), extra={"cli": False})
        for ledgerId in self.ledgerManager.ledgers:
            state = self.getState(ledgerId)
            if state:
                state.close()
        if self.seqNoDB:
            self.seqNoDB.close()
        # if self.verkeyStore:
        #     self.verkeyStore.close()

    def reset(self):
        logger.info("{} reseting...".format(self), extra={"cli": False})
        self.nodestack.nextCheck = 0
        logger.debug("{} clearing aqStash of size {}".format(self,
                                                             len(self.aqStash)))
        self.nodestack.conns.clear()
        # TODO: Should `self.clientstack.conns` be cleared too
        # self.clientstack.conns.clear()
        self.aqStash.clear()
        self.actionQueue.clear()
        self.elector = None

    async def prod(self, limit: int=None) -> int:
        """.opened
        This function is executed by the node each time it gets its share of
        CPU time from the event loop.

        :param limit: the number of items to be serviced in this attempt
        :return: total number of messages serviced by this node
        """
        if self.isGoing():
            self.nodestack.serviceLifecycle()
            self.clientstack.serviceClientStack()
        c = 0
        if self.status is not Status.stopped:
            c += await self.serviceReplicas(limit)
            c += await self.serviceNodeMsgs(limit)
            c += await self.serviceClientMsgs(limit)
            c += self._serviceActions()
            c += self.ledgerManager.service()
            c += self.monitor._serviceActions()
            c += await self.serviceElector()
            self.nodestack.flushOutBoxes()
        return c

    async def serviceReplicas(self, limit) -> int:
        """
        Execute `serviceReplicaMsgs`, `serviceReplicaOutBox` and
        `serviceReplicaInBox` with `limit` number of messages. See the
        respective functions for more information.

        :param limit: the maximum number of messages to process
        :return: the sum of messages successfully processed by
        serviceReplicaMsgs, serviceReplicaInBox and serviceReplicaOutBox
        """
        a = self.serviceReplicaMsgs(limit)
        b = await self.serviceReplicaOutBox(limit)
        c = self.serviceReplicaInBox(limit)
        return a + b + c

    async def serviceNodeMsgs(self, limit: int) -> int:
        """
        Process `limit` number of messages from the nodeInBox.

        :param limit: the maximum number of messages to process
        :return: the number of messages successfully processed
        """
        n = await self.nodestack.service(limit)
        await self.processNodeInBox()
        return n

    async def serviceClientMsgs(self, limit: int) -> int:
        """
        Process `limit` number of messages from the clientInBox.

        :param limit: the maximum number of messages to process
        :return: the number of messages successfully processed
        """
        c = await self.clientstack.service(limit)
        await self.processClientInBox()
        return c

    async def serviceElector(self) -> int:
        """
        Service the elector's inBox, outBox and action queues.

        :return: the number of messages successfully serviced
        """
        if not self.isReady():
            return 0
        o = self.serviceElectorOutBox()
        i = await self.serviceElectorInbox()
        a = self.elector._serviceActions()
        return o + i + a

    def onConnsChanged(self, joined: Set[str], left: Set[str]):
        """
        A series of operations to perform once a connection count has changed.

        - Set f to max number of failures this system can handle.
        - Set status to one of started, started_hungry or starting depending on
            the number of protocol instances.
        - Check protocol instances. See `checkInstances()`

        """
        if self.isGoing():
            if self.connectedNodeCount == self.totalNodes:
                self.status = Status.started
                # self.stopKeySharing()
            elif self.connectedNodeCount >= self.minimumNodes:
                self.status = Status.started_hungry
            else:
                self.status = Status.starting
        self.elector.nodeCount = self.connectedNodeCount

        if self.isReady():
            self.checkInstances()
            # TODO: Should we only send election messages when lagged or
            # otherwise too?
            if isinstance(self.elector, PrimaryElector) and joined:
                msgs = self.elector.getElectionMsgsForLaggedNodes()
                logger.debug("{} has msgs {} for new nodes {}".
                             format(self, msgs, joined))
                for n in joined:
                    self.sendElectionMsgsToLaggingNode(n, msgs)
                    # Communicate current view number if any view change
                    # happened to the connected node
                    if self.viewNo > 0:
                        logger.debug("{} communicating view number {} to {}"
                                     .format(self, self.viewNo-1, n))
                        rid = self.nodestack.getRemote(n).uid
                        self.send(InstanceChange(self.viewNo), rid)

        # Send ledger status whether ready (connected to enough nodes) or not
        for n in joined:
            self.sendPoolLedgerStatus(n)
            # Send the domain ledger status only when it has discovered enough
            # peers otherwise very few peers will know that this node is lagging
            # behind and it will not receive sufficient consistency proofs to
            # verify the exact state of the ledger.
            if self.mode in (Mode.discovered, Mode.participating):
                self.sendDomainLedgerStatus(n)

    def newNodeJoined(self, txn):
        self.setF()
        if self.adjustReplicas() > 0:
            self.decidePrimaries()
        # TODO: Should tell the client after the new node has synced up its
        # ledgers
        # self.sendPoolInfoToClients(txn)

    def nodeLeft(self, txn):
        self.setF()
        if self.adjustReplicas():
            self.decidePrimaries()
        # TODO: Should tell the client after the new node has synced up its
        # ledgers
        # self.sendPoolInfoToClients(txn)

    def sendPoolInfoToClients(self, txn):
        logger.debug("{} sending new node info {} to all clients".format(self,
                                                                         txn))
        msg = PoolLedgerTxns(txn)
        self.clientstack.transmitToClients(msg,
                                           list(self.clientstack.connectedClients))

    @property
    def clientStackName(self):
        return self.getClientStackNameOfNode(self.name)

    @staticmethod
    def getClientStackNameOfNode(nodeName: str):
        return nodeName + CLIENT_STACK_SUFFIX

    def getClientStackHaOfNode(self, nodeName: str) -> HA:
        return self.cliNodeReg.get(self.getClientStackNameOfNode(nodeName))

    def sendElectionMsgsToLaggingNode(self, nodeName: str, msgs: List[Any]):
        rid = self.nodestack.getRemote(nodeName).uid
        for msg in msgs:
            logger.debug("{} sending election message {} to lagged node {}".
                         format(self, msg, nodeName))
            self.send(msg, rid)

    def _statusChanged(self, old: Status, new: Status) -> None:
        """
        Perform some actions based on whether this node is ready or not.

        :param old: the previous status
        :param new: the current status
        """
        pass

    def checkInstances(self) -> None:
        """
        Check if this node has the minimum required number of protocol
        instances, i.e. f+1. If not, add a replica. If no election is in
        progress, this node will try to nominate one of its replicas as primary.
        This method is called whenever a connection with a  new node is
        established.
        """
        logger.debug("{} choosing to start election on the basis of count {} "
                     "and nodes {}".format(self, self.connectedNodeCount,
                                           self.nodestack.conns))
        self._schedule(self.decidePrimaries)

    def adjustReplicas(self):
        newReplicas = 0
        while len(self.replicas) < self.requiredNumberOfInstances:
            self.addReplica()
            newReplicas += 1
            self.processStashedMsgsForReplica(len(self.replicas)-1)

        while len(self.replicas) > self.requiredNumberOfInstances:
            self.removeReplica()
            newReplicas -= 1

        return newReplicas

    def processStashedMsgsForReplica(self, instId: int):
        if instId not in self.msgsForFutureReplicas:
            return
        i = 0
        while self.msgsForFutureReplicas[instId]:
            msg, frm = self.msgsForFutureReplicas[instId].popleft()
            if isinstance(msg, ElectionType):
                self.sendToElector(msg, frm)
            elif isinstance(msg, ThreePhaseType):
                self.sendToReplica(msg, frm)
            else:
                self.discard(msg, reason="Unknown message type for replica id"
                             .format(instId), logMethod=logger.warn)
        logger.debug("{} processed {} stashed msgs for replica {}".
                     format(self, i, instId))

    def decidePrimaries(self):
        """
        Choose the primary replica for each protocol instance in the system
        using a PrimaryDecider.
        """
        self.elector.decidePrimaries()

    def createReplica(self, instId: int, isMaster: bool) -> 'replica.Replica':
        """
        Create a new replica with the specified parameters.
        This is a convenience method used to create replicas from a node
        instead of passing in replicas in the Node's constructor.

        :param instId: protocol instance number
        :param isMaster: does this replica belong to the master protocol
            instance?
        :return: a new instance of Replica
        """
        return replica.Replica(self, instId, isMaster)

    def addReplica(self):
        """
        Create and add a new replica to this node.
        If this is the first replica on this node, it will belong to the Master
        protocol instance.
        """
        instId = len(self.replicas)
        if len(self.replicas) == 0:
            isMaster = True
            instDesc = "master"
        else:
            isMaster = False
            instDesc = "backup"
        replica = self.createReplica(instId, isMaster)
        self.replicas.append(replica)
        self.msgsToReplicas.append(deque())
        self.monitor.addInstance()
        logger.display("{} added replica {} to instance {} ({})".
                       format(self, replica, instId, instDesc),
                       extra={"tags": ["node-replica"]})
        return replica

    def removeReplica(self):
        replica = self.replicas[-1]
        self.replicas = self.replicas[:-1]
        self.msgsToReplicas = self.msgsToReplicas[:-1]
        self.monitor.addInstance()
        logger.display("{} removed replica {} from instance {}".
                       format(self, replica, replica.instId),
                       extra={"tags": ["node-replica"]})
        return replica

    def serviceReplicaMsgs(self, limit: int=None) -> int:
        """
        Process `limit` number of replica messages.
        Here processing means appending to replica inbox.

        :param limit: the maximum number of replica messages to process
        :return: the number of replica messages processed
        """
        msgCount = 0
        for idx, replicaMsgs in enumerate(self.msgsToReplicas):
            while replicaMsgs and (not limit or msgCount < limit):
                msgCount += 1
                msg = replicaMsgs.popleft()
                self.replicas[idx].inBox.append(msg)
        return msgCount

    async def serviceReplicaOutBox(self, limit: int=None) -> int:
        """
        Process `limit` number of replica messages.
        Here processing means appending to replica inbox.

        :param limit: the maximum number of replica messages to process
        :return: the number of replica messages processed
        """
        msgCount = 0
        for replica in self.replicas:
            while replica.outBox and (not limit or msgCount < limit):
                msgCount += 1
                msg = replica.outBox.popleft()
                if isinstance(msg, (PrePrepare,
                                    Prepare,
                                    Commit)):
                    self.send(msg)
                elif isinstance(msg, Ordered):
                    # Checking for request in received catchup replies as a
                    # request ordering might have started when the node was not
                    # participating but by the time ordering finished, node
                    # might have started participating
                    recvd = self.gotInCatchupReplies(msg)
                    if self.isParticipating and not recvd:
                        self.processOrdered(msg)
                    else:
                        logger.debug("{} stashing {} since mode is {} and {}".
                                     format(self, msg, self.mode,
                                            recvd))
                        self.stashedOrderedReqs.append(msg)
                elif isinstance(msg, Reject):
                    reqKey = (msg.identifier, msg.reqId)
                    reject = Reject(*reqKey,
                                    self.reasonForClientFromException(msg.reason))
                    self.transmitToClient(reject, self.requestSender[reqKey])
                    self.doneProcessingReq(*reqKey)
                elif isinstance(msg, Exception):
                    self.processEscalatedException(msg)
                else:
                    logger.error("Received msg {} and don't know how to handle "
                                 "it".format(msg))
        return msgCount

    def serviceReplicaInBox(self, limit: int=None):
        """
        Process `limit` number of messages in the replica inbox for each replica
        on this node.

        :param limit: the maximum number of replica messages to process
        :return: the number of replica messages processed successfully
        """
        msgCount = 0
        for replica in self.replicas:
            msgCount += replica.serviceQueues(limit)
        return msgCount

    def serviceElectorOutBox(self, limit: int=None) -> int:
        """
        Service at most `limit` number of messages from the elector's outBox.

        :return: the number of messages successfully serviced.
        """
        msgCount = 0
        while self.elector.outBox and (not limit or msgCount < limit):
            msgCount += 1
            msg = self.elector.outBox.popleft()
            if isinstance(msg, (Nomination, Primary, Reelection)):
                self.send(msg)
            elif isinstance(msg, BlacklistMsg):
                nodeName = getattr(msg, f.NODE_NAME.nm)
                code = getattr(msg, f.SUSP_CODE.nm)
                self.reportSuspiciousNode(nodeName, code=code)
            else:
                logger.error("Received msg {} and don't know how to handle it".
                             format(msg))
        return msgCount

    async def serviceElectorInbox(self, limit: int=None) -> int:
        """
        Service at most `limit` number of messages from the elector's outBox.

        :return: the number of messages successfully serviced.
        """
        msgCount = 0
        while self.msgsToElector and (not limit or msgCount < limit):
            msgCount += 1
            msg = self.msgsToElector.popleft()
            self.elector.inBox.append(msg)
        await self.elector.serviceQueues(limit)
        return msgCount

    @property
    def hasPrimary(self) -> bool:
        """
        Does this node have a primary replica?

        :return: whether this node has a primary
        """
        return any(replica.isPrimary for replica in self.replicas)

    @property
    def primaryReplicaNo(self) -> Optional[int]:
        """
        Return the index of the primary or None if there's no primary among the
        replicas on this node.

        :return: index of the primary
        """
        for idx, replica in enumerate(self.replicas):
            if replica.isPrimary:
                return idx
        return None

    def msgHasAcceptableInstId(self, msg, frm) -> bool:
        """
        Return true if the instance id of message corresponds to a correct
        replica.

        :param msg: the node message to validate
        :return:
        """
        instId = getattr(msg, f.INST_ID.nm, None)
        if instId is None or not isinstance(instId, int) or instId < 0:
            return False
        if instId >= len(self.msgsToReplicas):
            if instId not in self.msgsForFutureReplicas:
                self.msgsForFutureReplicas[instId] = deque()
            self.msgsForFutureReplicas[instId].append((msg, frm))
            logger.debug("{} queueing message {} for future protocol "
                         "instance {}".format(self, msg, instId))
            return False
        return True

    def msgHasAcceptableViewNo(self, msg, frm) -> bool:
        """
        Return true if the view no of message corresponds to the current view
        no, or a view no in the past that the replicas know of or a view no in
        the future

        :param msg: the node message to validate
        :return:
        """
        viewNo = getattr(msg, f.VIEW_NO.nm, None)
        if viewNo is None or not isinstance(viewNo, int) or viewNo < 0:
            return False
        if viewNo < self.viewNo:
            self.discard(msg, "un-acceptable viewNo {}"
                         .format(viewNo), logMethod=logger.info)
        elif viewNo > self.viewNo:
            if viewNo not in self.msgsForFutureViews:
                self.msgsForFutureViews[viewNo] = deque()
            self.msgsForFutureViews[viewNo].append((msg, frm))
        else:
            return True
        return False

        # corrects = []
        # for r in self.replicas:
        #     if not r.primaryNames:
        #         # The replica and thus this node does not know any viewNos
        #         corrects.append(True)
        #         continue
        #     if viewNo in r.primaryNames.keys():
        #         # Replica has seen primary with this view no
        #         corrects.append(True)
        #     elif viewNo > max(r.primaryNames.keys()):
        #         # msg for a future view no
        #         corrects.append(True)
        #     else:
        #         # Replica has not seen any primary for this `viewNo` and its
        #         # less than the current `viewNo`
        #         corrects.append(False)
        # r = all(corrects)
        # if not r:
        #     self.discard(msg, "un-acceptable viewNo {}"
        #                  .format(viewNo), logMethod=logger.debug)
        # return r

    def sendToReplica(self, msg, frm):
        """
        Send the message to the intended replica.

        :param msg: the message to send
        :param frm: the name of the node which sent this `msg`
        """
        if self.msgHasAcceptableInstId(msg, frm) and \
                self.msgHasAcceptableViewNo(msg, frm):
            self.msgsToReplicas[msg.instId].append((msg, frm))

    def sendToElector(self, msg, frm):
        """
        Send the message to the intended elector.

        :param msg: the message to send
        :param frm: the name of the node which sent this `msg`
        """
        if self.msgHasAcceptableInstId(msg, frm) and \
                self.msgHasAcceptableViewNo(msg, frm):
            logger.debug("{} sending message to elector: {}".
                         format(self, (msg, frm)))
            self.msgsToElector.append((msg, frm))

    def handleOneNodeMsg(self, wrappedMsg):
        """
        Validate and process one message from a node.

        :param wrappedMsg: Tuple of message and the name of the node that sent
        the message
        """
        try:
            vmsg = self.validateNodeMsg(wrappedMsg)
            if vmsg:
                logger.info("{} msg validated {}".format(self, wrappedMsg),
                            extra={"tags": ["node-msg-validation"]})
                self.unpackNodeMsg(*vmsg)
            else:
                logger.info("{} invalidated msg {}".format(self, wrappedMsg),
                            extra={"tags": ["node-msg-validation"]})
        except SuspiciousNode as ex:
            self.reportSuspiciousNodeEx(ex)
        except Exception as ex:
            msg, frm = wrappedMsg
            self.discard(msg, ex)

    def validateNodeMsg(self, wrappedMsg):
        """
        Validate another node's message sent to this node.

        :param wrappedMsg: Tuple of message and the name of the node that sent
        the message
        :return: Tuple of message from node and name of the node
        """
        msg, frm = wrappedMsg
        if self.isNodeBlacklisted(frm):
            self.discard(msg, "received from blacklisted node {}"
                         .format(frm), logger.info)
            return None

        op = msg.pop(OP_FIELD_NAME, None)
        if not op:
            raise MissingNodeOp
        cls = TaggedTuples.get(op, None)
        if not cls:
            raise InvalidNodeOp(op)
        try:
            cMsg = cls(**msg)
        except Exception as ex:
            raise InvalidNodeMsg from ex
        try:
            self.verifySignature(cMsg)
        except BaseExc as ex:
            raise SuspiciousNode(frm, ex, cMsg) from ex
        logger.debug("{} received node message from {}: {}".
                     format(self, frm, cMsg),
                     extra={"cli": False})
        return cMsg, frm

    def unpackNodeMsg(self, msg, frm) -> None:
        """
        If the message is a batch message validate each message in the batch,
        otherwise add the message to the node's inbox.

        :param msg: a node message
        :param frm: the name of the node that sent this `msg`
        """
        if isinstance(msg, Batch):
            logger.debug("{} processing a batch {}".format(self, msg))
            for m in msg.messages:
                self.handleOneNodeMsg((m, frm))
        else:
            self.postToNodeInBox(msg, frm)

    def postToNodeInBox(self, msg, frm):
        """
        Append the message to the node inbox

        :param msg: a node message
        :param frm: the name of the node that sent this `msg`
        """
        logger.debug("{} appending to nodeinxbox {}".format(self, msg))
        self.nodeInBox.append((msg, frm))

    async def processNodeInBox(self):
        """
        Process the messages in the node inbox asynchronously.
        """
        while self.nodeInBox:
            m = self.nodeInBox.popleft()
            try:
                await self.nodeMsgRouter.handle(m)
            except SuspiciousNode as ex:
                self.reportSuspiciousNodeEx(ex)
                self.discard(m, ex)

    def handleOneClientMsg(self, wrappedMsg):
        """
        Validate and process a client message

        :param wrappedMsg: a message from a client
        """
        try:
            vmsg = self.validateClientMsg(wrappedMsg)
            if vmsg:
                self.unpackClientMsg(*vmsg)
        except BlowUp:
            raise
        except Exception as ex:
            msg, frm = wrappedMsg
            friendly = friendlyEx(ex)
            if isinstance(ex, SuspiciousClient):
                self.reportSuspiciousClient(frm, friendly)

            self.handleInvalidClientMsg(ex, wrappedMsg)

    def handleInvalidClientMsg(self, ex, wrappedMsg):
        msg, frm = wrappedMsg
        exc = ex.__cause__ if ex.__cause__ else ex
        friendly = friendlyEx(ex)
        reason = self.reasonForClientFromException(ex)
        if isinstance(msg, Request):
            msg = msg.__getstate__()
        identifier = msg.get(f.IDENTIFIER.nm)
        reqId = msg.get(f.REQ_ID.nm)
        if not reqId:
            reqId = getattr(exc, f.REQ_ID.nm, None)
            if not reqId:
                reqId = getattr(ex, f.REQ_ID.nm, None)
        self.transmitToClient(RequestNack(identifier, reqId, reason), frm)
        self.discard(wrappedMsg, friendly, logger.warning, cliOutput=True)

    def validateClientMsg(self, wrappedMsg):
        """
        Validate a message sent by a client.

        :param wrappedMsg: a message from a client
        :return: Tuple of clientMessage and client address
        """
        msg, frm = wrappedMsg
        if self.isClientBlacklisted(frm):
            self.discard(msg, "received from blacklisted client {}"
                         .format(frm), logger.info)
            return None

        if all(attr in msg.keys()
               for attr in [OPERATION, f.IDENTIFIER.nm, f.REQ_ID.nm]):
            self.doStaticValidation(msg[f.IDENTIFIER.nm],
                                    msg[f.REQ_ID.nm],
                                    msg[OPERATION])
            cls = Request
        elif OP_FIELD_NAME in msg:
            op = msg.pop(OP_FIELD_NAME)
            cls = TaggedTuples.get(op, None)
            if not cls:
                raise InvalidClientOp(op, msg.get(f.REQ_ID.nm))
            if cls not in (Batch, LedgerStatus, CatchupReq):
                raise InvalidClientMsgType(cls, msg.get(f.REQ_ID.nm))
        else:
            raise InvalidClientRequest(msg.get(f.IDENTIFIER.nm),
                                       msg.get(f.REQ_ID.nm))
        try:
            cMsg = cls(**msg)
        except Exception as ex:
            raise InvalidClientRequest(msg.get(f.IDENTIFIER.nm),
                                       msg.get(f.REQ_ID.nm)) from ex

        if self.isSignatureVerificationNeeded(msg):
            self.verifySignature(cMsg)
            # Suspicions should only be raised when lot of sig failures are
            # observed
            # try:
            #     self.verifySignature(cMsg)
            # except UnknownIdentifier as ex:
            #     raise
            # except Exception as ex:
            #     raise SuspiciousClient from ex
        logger.trace("{} received CLIENT message: {}".
                     format(self.clientstack.name, cMsg))
        return cMsg, frm

    def unpackClientMsg(self, msg, frm):
        """
        If the message is a batch message validate each message in the batch,
        otherwise add the message to the node's clientInBox.

        :param msg: a client message
        :param frm: the name of the client that sent this `msg`
        """
        if isinstance(msg, Batch):
            for m in msg.messages:
                self.handleOneClientMsg((m, frm))
        else:
            self.postToClientInBox(msg, frm)

    def postToClientInBox(self, msg, frm):
        """
        Append the message to the node's clientInBox

        :param msg: a client message
        :param frm: the name of the node that sent this `msg`
        """
        self.clientInBox.append((msg, frm))

    async def processClientInBox(self):
        """
        Process the messages in the node's clientInBox asynchronously.
        All messages in the inBox have already been validated, including
        signature check.
        """
        while self.clientInBox:
            m = self.clientInBox.popleft()
            req, frm = m
            logger.display("{} processing {} request {}".
                           format(self.clientstack.name, frm, req),
                           extra={"cli": True,
                                  "tags": ["node-msg-processing"]})
            try:
                await self.clientMsgRouter.handle(m)
            except InvalidClientMessageException as ex:
                self.handleInvalidClientMsg(ex, m)

    def postPoolLedgerCaughtUp(self):
        self.mode = Mode.discovered
        self.ledgerManager.setLedgerCanSync(1, True)
        # Node has discovered other nodes now sync up domain ledger
        for nm in self.nodestack.connecteds:
            self.sendDomainLedgerStatus(nm)
        self.ledgerManager.processStashedLedgerStatuses(1)
        if isinstance(self.poolManager, TxnPoolManager):
            self.checkInstances()
        # Initialising node id in case where node's information was not present
        # in pool ledger at the time of starting, happens when a non-genesis
        # node starts
        self.id

    def postDomainLedgerCaughtUp(self):
        """
        Process any stashed ordered requests and set the mode to
        `participating`
        :return:
        """
        self.processStashedOrderedReqs()
        self.mode = Mode.participating
        # self.sync3PhaseState()
        self.checkInstances()

    def postTxnFromCatchupAddedToLedger(self, ledgerId: int, txn: Any):
        self.reqsFromCatchupReplies.add((txn.get(f.IDENTIFIER.nm),
                                         txn.get(f.REQ_ID.nm)))

        rh = self.postTxnFromCatchup(ledgerId, txn)
        if rh:
            rh.updateState([txn])
            state = self.getState(ledgerId)
            state.commit(rootHash=state.headHash)

    def postTxnFromCatchup(self, ledgerId: int, txn: Any):
        rh = None
        if ledgerId == POOL_LEDGER_ID:
            self.poolManager.onPoolMembershipChange(txn)
            rh = self.poolManager.reqHandler
        if ledgerId == DOMAIN_LEDGER_ID:
            if txn.get(TXN_TYPE) == NYM:
                self.addNewRole(txn)
            rh = self.reqHandler
        return rh

    def getLedger(self, ledgerId):
        return self.ledgerManager.ledgers.get(ledgerId, {}).get('ledger')

    def getState(self, ledgerId):
        return self.states.get(ledgerId)

    def sendPoolLedgerStatus(self, nodeName):
        self.sendLedgerStatus(nodeName, POOL_LEDGER_ID)

    def sendDomainLedgerStatus(self, nodeName):
        self.sendLedgerStatus(nodeName, DOMAIN_LEDGER_ID)

    def getLedgerStatus(self, ledgerId: int):
        if ledgerId == POOL_LEDGER_ID:
            return self.poolLedgerStatus
        if ledgerId == DOMAIN_LEDGER_ID:
            return self.domainLedgerStatus

    def sendLedgerStatus(self, nodeName: str, ledgerId: int):
        ledgerStatus = self.getLedgerStatus(ledgerId)
        if ledgerStatus:
            rid = self.nodestack.getRemote(nodeName).uid
            self.send(ledgerStatus, rid)
        else:
            logger.debug("{} not sending ledger {} status to {} as it is null"
                         .format(self, ledgerId, nodeName))

    def doStaticValidation(self, identifier, reqId, operation):
        if TXN_TYPE not in operation:
            raise InvalidClientRequest(identifier, reqId)

        if operation.get(TXN_TYPE) in POOL_TXN_TYPES:
            self.poolManager.doStaticValidation(identifier, reqId, operation)

        if self.opVerifiers:
            try:
                for v in self.opVerifiers:
                    v.verify(operation)
            except Exception as ex:
                raise InvalidClientRequest(identifier, reqId) from ex

    def doDynamicValidation(self, request: Request):
        """
        State based validation
        """
        if self.ledgerIdForRequest(request) == POOL_LEDGER_ID:
            self.poolManager.doDynamicValidation(request)
        else:
            self.customDynamicValidation(request)

    def applyReq(self, request: Request):
        """
        Apply request to appropriate ledger and state
        """
        if self.ledgerIdForRequest(request) == POOL_LEDGER_ID:
            return self.poolManager.applyReq(request)
        else:
            return self.customRequestApplication(request)

    def customDynamicValidation(self, request: Request):
        self.reqHandler.validateReq(request, self.config)

    def customRequestApplication(self, request: Request):
        return self.reqHandler.applyReq(request)

    def processRequest(self, request: Request, frm: str):
        """
        Handle a REQUEST from the client.
        If the request has already been executed, the node re-sends the reply to
        the client. Otherwise, the node acknowledges the client request, adds it
        to its list of client requests, and sends a PROPAGATE to the
        remaining nodes.

        :param request: the REQUEST from the client
        :param frm: the name of the client that sent this REQUEST
        """
        logger.debug("{} received client request: {} from {}".
                     format(self.name, request, frm))
        self.nodeRequestSpikeMonitorData['accum'] += 1

        # TODO: What if client sends requests with same request id quickly so
        # before reply for one is generated, the other comes. In that
        # case we need to keep track of what requests ids node has seen
        # in-memory and once request with a particular request id is processed,
        # it should be removed from that in-memory DS.

        # If request is already processed(there is a reply for the
        # request in
        # the node's transaction store then return the reply from the
        # transaction store)
        # TODO: What if the reply was a REQNACK? Its not gonna be found in the
        # replies.

        ledgerId = self.ledgerIdForRequest(request)
        ledger = self.getLedger(ledgerId)
        reply = self.getReplyFromLedger(ledger, request)
        if reply:
            logger.debug("{} returning REPLY from already processed "
                         "REQUEST: {}".format(self, request))
            self.transmitToClient(reply, frm)
        else:
            if not self.isProcessingReq(*request.key):
                self.startedProcessingReq(*request.key, frm)
            # If not already got the propagate request(PROPAGATE) for the
            # corresponding client request(REQUEST)
            self.recordAndPropagate(request, frm)
            self.transmitToClient(RequestAck(*request.key), frm)

    # noinspection PyUnusedLocal
    async def processPropagate(self, msg: Propagate, frm):
        """
        Process one propagateRequest sent to this node asynchronously

        - If this propagateRequest hasn't been seen by this node, then broadcast
        it to all nodes after verifying the the signature.
        - Add the client to blacklist if its signature is invalid

        :param msg: the propagateRequest
        :param frm: the name of the node which sent this `msg`
        """
        logger.debug("Node {} received propagated request: {}".
                     format(self.name, msg))
        reqDict = msg.request
        request = Request(**reqDict)

        clientName = msg.senderClient

        if not self.isProcessingReq(*request.key):
            self.startedProcessingReq(*request.key, clientName)
        self.requests.addPropagate(request, frm)

        # # Only propagate if the node is participating in the consensus process
        # # which happens when the node has completed the catchup process
        self.propagate(request, clientName)
        self.tryForwarding(request)

    def startedProcessingReq(self, identifier, reqId, frm):
        self.requestSender[identifier, reqId] = frm

    def isProcessingReq(self, identifier, reqId) -> bool:
        return (identifier, reqId) in self.requestSender

    def doneProcessingReq(self, identifier, reqId):
        self.requestSender.pop((identifier, reqId))

    def processOrdered(self, ordered: Ordered, retryNo: int = 0):
        """
        Process and orderedRequest.

        Execute client request with retries if client request hasn't yet reached
        this node but corresponding PROPAGATE, PRE-PREPARE, PREPARE and
        COMMIT request did

        :param ordered: an orderedRequest
        :param retryNo: the retry number used in recursion
        :return: True if successful, None otherwise
        """

        instId, viewNo, reqIdrs, ppTime, ledgerId, stateRoot, txnRoot \
            = tuple(ordered)

        self.monitor.requestOrdered(reqIdrs,
                                    instId,
                                    byMaster=(instId == self.instances.masterId))

        # Only the request ordered by master protocol instance are executed by
        # the client
        if instId == self.instances.masterId:
            reqs = [self.requests[i, r].request for (i, r) in reqIdrs
                    if (i, r) in self.requests]
            if len(reqs) == len(reqIdrs):
                self.executeBatch(ppTime, reqs, ledgerId, stateRoot, txnRoot)
                logger.debug("{} executing Ordered batch of {} requests".
                             format(self.name, len(reqIdrs)))
                # If the client request hasn't reached the node but corresponding
                # PROPAGATE, PRE-PREPARE, PREPARE and COMMIT request did,
                # then retry 3 times
            elif retryNo < 3:
                retryNo += 1
                asyncio.sleep(random.randint(2, 4))
                self.processOrdered(ordered, retryNo)
                logger.debug('{} retrying executing ordered client requests'.
                             format(self.name))
            else:
                logger.warn('{} not retrying processing Ordered any more {} '
                            'times'.format(self, retryNo))
            return True
        else:
            logger.trace("{} got ordered requests from backup replica {}".
                         format(self, instId))

    def processEscalatedException(self, ex):
        """
        Process an exception escalated from a Replica
        """
        if isinstance(ex, SuspiciousNode):
            self.reportSuspiciousNodeEx(ex)
        else:
            raise RuntimeError("unhandled replica-escalated exception") from ex

    def processInstanceChange(self, instChg: InstanceChange, frm: str) -> None:
        """
        Validate and process an instance change request.

        :param instChg: the instance change request
        :param frm: the name of the node that sent this `msg`
        """
        logger.debug("Node {} received instance change request: {} from {}".
                     format(self, instChg, frm))

        # TODO: add sender to blacklist?
        if not isinstance(instChg.viewNo, int):
            self.discard(instChg, "field viewNo has incorrect type: {}".
                         format(type(instChg.viewNo)))
        elif instChg.viewNo < self.viewNo:
            self.discard(instChg,
                         "Received instance change request with view no {} "
                         "which is less than its view no {}".
                         format(instChg.viewNo, self.viewNo), logger.debug)
        else:
            # Record instance changes for views but send instance change
            # only when found master to be degraded. if quorum of view changes
            #  found then change view even if master not degraded
            if not self.instanceChanges.hasInstChngFrom(instChg.viewNo, frm):
                self.instanceChanges.addVote(instChg.viewNo, frm)
            if self.monitor.isMasterDegraded():
                logger.debug(
                    "{} found master degraded after receiving instance change "
                    "message from {}".format(self, frm))
                self.sendInstanceChange(instChg.viewNo)
            else:
                logger.debug(
                    "{} received instance change message {} but did not "
                    "find the master to be slow".format(self, instChg))
            if self.canViewChange(instChg.viewNo):
                logger.debug("{} initiating a view change with view "
                             "no {}".format(self, self.viewNo))
                self.startViewChange(instChg.viewNo)
            else:
                logger.trace("{} cannot initiate a view change".format(self))

    def checkPerformance(self):
        """
        Check if master instance is slow and send an instance change request.
        :returns True if master performance is OK, otherwise False
        """
        logger.debug("{} checking its performance".format(self))

        # Move ahead only if the node has synchronized its state with other
        # nodes
        if not self.isParticipating:
            return

        if self.instances.masterId is not None:
            self.sendNodeRequestSpike()
            if self.monitor.isMasterDegraded():
                self.sendInstanceChange(self.viewNo+1)
                return False
            else:
                logger.debug("{}'s master has higher performance than backups".
                             format(self))
        return True

    def checkNodeRequestSpike(self):
        logger.debug("{} checking its request amount".format(self))

        if not self.isParticipating:
            return

        if self.instances.masterId is not None:
            self.sendNodeRequestSpike()

    def sendNodeRequestSpike(self):
        requests = self.nodeRequestSpikeMonitorData['accum']
        self.nodeRequestSpikeMonitorData['accum'] = 0
        return pluginManager.sendMessageUponSuspiciousSpike(
            notifierPluginTriggerEvents['nodeRequestSpike'],
            self.nodeRequestSpikeMonitorData,
            requests,
            self.config.notifierEventTriggeringConfig['nodeRequestSpike'],
            self.name
        )

    def sendInstanceChange(self, viewNo: int):
        """
        Broadcast an instance change request to all the remaining nodes

        :param viewNo: the view number when the instance change is requested
        """

        # If not found any sent instance change messages in last
        # `ViewChangeWindowSize` seconds or the last sent instance change
        # message was sent long enough ago then instance change message can be
        # sent otherwise no.
        canSendInsChange, cooldown = self.insChngThrottler.acquire()

        if canSendInsChange:
            logger.info("{} master has lower performance than backups. "
                        "Sending an instance change with viewNo {}".
                        format(self, viewNo))
            logger.info("{} metrics for monitor: {}".
                        format(self, self.monitor.prettymetrics))
            self.send(InstanceChange(viewNo))
            self.instanceChanges.addVote(viewNo, self.name)
        else:
            logger.debug("{} cannot send instance change sooner then {} seconds"
                         .format(self, cooldown))

    # noinspection PyAttributeOutsideInit
    def initInsChngThrottling(self):
        windowSize = self.config.ViewChangeWindowSize
        ratchet = Ratchet(a=2, b=0.05, c=1, base=2, peak=windowSize)
        self.insChngThrottler = Throttler(windowSize, ratchet.get)

    @property
    def quorum(self) -> int:
        r"""
        Return the quorum of this RBFT system. Equal to :math:`2f + 1`.
        """
        return (2 * self.f) + 1

    def primaryFound(self):
        # If the node has primary replica of master instance
        self.monitor.hasMasterPrimary = self.primaryReplicaNo == 0

    def canViewChange(self, proposedViewNo: int) -> bool:
        """
        Return whether there's quorum for view change for the proposed view
        number and its view is less than or equal to the proposed view
        """
        return self.instanceChanges.hasQuorum(proposedViewNo, self.f) and \
            self.viewNo < proposedViewNo

    def startViewChange(self, proposedViewNo: int):
        """
        Trigger the view change process.

        :param proposedViewNo: the new view number after view change.
        """
        self.viewNo = proposedViewNo
        logger.debug("{} resetting monitor stats after view change".
                     format(self))
        self.monitor.reset()

        # Now communicate the view change to the elector which will
        # contest primary elections across protocol all instances
        self.elector.viewChanged(self.viewNo)
        self.initInsChngThrottling()
        self.logNodeInfo()

    def verifySignature(self, msg):
        """
        Validate the signature of the request
        Note: Batch is whitelisted because the inner messages are checked

        :param msg: a message requiring signature verification
        :return: None; raises an exception if the signature is not valid
        """
        if isinstance(msg, self.authnWhitelist):
            return  # whitelisted message types rely on RAET for authn
        if isinstance(msg, Propagate):
            typ = 'propagate '
            req = msg.request
        else:
            typ = ''
            req = msg

        if not isinstance(req, Mapping):
            # req = msg.__getstate__()
            req = msg.as_dict

        # Since clients send si

        identifier = self.authNr(req).authenticate(req)
        logger.display("{} authenticated {} signature on {} request {}".
                       format(self, identifier, typ, req['reqId']),
<<<<<<< HEAD
                       extra={"cli": True})
=======
                       extra={"cli": True,
                              "tags": ["node-msg-processing"]})
>>>>>>> ad5e60c2

    def authNr(self, req):
        return self.clientAuthNr

    def isSignatureVerificationNeeded(self, msg: Any):
        return True

    # def checkValidOperation(self, clientId, reqId, operation):
    #     if operation.get(TXN_TYPE) in POOL_TXN_TYPES:
    #         if not self.poolManager.checkValidOperation(operation):
    #             raise InvalidClientRequest(clientId, reqId)
    #
    #     if self.opVerifiers:
    #         try:
    #             for v in self.opVerifiers:
    #                 v.verify(operation)
    #         except Exception as ex:
    #             raise InvalidClientRequest(clientId, reqId) from ex

    # def checkRequestAuthorized(self, request):
    #     """
    #     Subclasses can implement this method to throw an
    #     UnauthorizedClientRequest if the request is not authorized.
    #
    #     If a request makes it this far, the signature has been verified
    #     to match the identifier.
    #     """
    #     if request.operation.get(TXN_TYPE) in POOL_TXN_TYPES:
    #         return self.poolManager.checkRequestAuthorized(request)
    #     if request.operation.get(TXN_TYPE) == NYM:
    #         origin = request.identifier
    #         error = None
    #         if not self.secondaryStorage.isSteward(origin):
    #             error = "Only Steward is allowed to do this transactions"
    #         if request.operation.get(ROLE) == STEWARD:
    #             error = self.authErrorWhileAddingSteward(request)
    #         if error:
    #             raise UnauthorizedClientRequest(request.identifier,
    #                                             request.reqId,
    #                                             error)

    def executeBatch(self, ppTime: float, reqs: List[Request], ledgerId,
                     stateRoot, txnRoot) -> None:
        """
        Execute the REQUEST sent to this Node

        :param viewNo: the view number (See glossary)
        :param ppTime: the time at which PRE-PREPARE was sent
        :param reqs: list of client REQUESTs
        """
        self.requestExecuter[ledgerId](ppTime, reqs, stateRoot, txnRoot)

    # TODO: Find a better name for the function
    def doCustomAction(self, ppTime, reqs: List[Request], stateRoot, txnRoot):
        committedTxns = self.reqHandler.commitReqs(len(reqs), stateRoot,
                                                   txnRoot)
        for txn in committedTxns:
            if txn[TXN_TYPE] == NYM:
                self.addNewRole(txn)
                # self.cacheVerkey(txn)
        self.sendRepliesToClients(committedTxns, ppTime)

    # def cacheVerkey(self, txn):
    #     ddo = txn.get('ddo', None)
    #     did = txn.get('dest', None)
    #     verkey = txn.get('verkey', '')
    #     if ddo:
    #         did = ddo.get('id', did)
    #         verkey = ddo.get('publicKeyBase64', verkey)
    #     if did:
    #         self.verkeyStore.set(did, verkey)

    @staticmethod
    def ledgerId(txnType: str):
        return POOL_LEDGER_ID if txnType in POOL_TXN_TYPES else DOMAIN_LEDGER_ID

    def sendRepliesToClients(self, committedTxns, ppTime):
        for txn in committedTxns:
            # TODO: Send txn and state proof to the client
            txn[TXN_TIME] = ppTime
            self.sendReplyToClient(Reply(txn), (txn[f.IDENTIFIER.nm],
                                                txn[f.REQ_ID.nm]))

    def sendReplyToClient(self, reply, reqKey):
        if self.isProcessingReq(*reqKey):
            self.seqNoDB.add(*reqKey, reply.result[F.seqNo.name])
            self.transmitToClient(reply, self.requestSender[reqKey])
            self.doneProcessingReq(*reqKey)

    # def generateReply(self, ppTime: float, req: Request) -> Reply:
    #     """
    #     Return a new clientReply created using the viewNo, request and the
    #     computed txnId of the request
    #
    #     :param ppTime: the time at which PRE-PREPARE was sent
    #     :param req: the REQUEST
    #     :return: a Reply generated from the request
    #     """
    #     logger.debug("{} generating reply for {}".format(self, req))
    #     result = {
    #         f.IDENTIFIER.nm: req.identifier,
    #         f.REQ_ID.nm: req.reqId,
    #         f.SIG.nm: req.signature,
    #         TXN_TIME: int(ppTime)
    #     }
    #     result.update(req.operation)
    #     for processor in self.reqProcessors:
    #         result.update(processor.process(req))
    #
    #     return Reply(result)

    def addNewRole(self, txn):
        """
        Adds a new client or steward to this node based on transaction type.
        """
        # If the client authenticator is a simple authenticator then add verkey.
        #  For a custom authenticator, handle appropriately
        if isinstance(self.clientAuthNr, SimpleAuthNr):
            identifier = txn[TARGET_NYM]
            verkey = txn.get(VERKEY)
            v = DidVerifier(verkey, identifier=identifier)
            if identifier not in self.clientAuthNr.clients:
                role = txn.get(ROLE)
                if role not in (STEWARD, None):
                    logger.error("Role if present must be {}".format(Roles.STEWARD.name))
                    return
                self.clientAuthNr.addIdr(identifier, verkey=v.verkey,
                                         role=role)

    def initDomainLedger(self):
        # If the domain ledger file is not present initialize it by copying
        # from genesis transactions
        if not self.hasFile(self.config.domainTransactionsFile):
            defaultTxnFile = os.path.join(self.basedirpath,
                                      self.config.domainTransactionsFile)
            if os.path.isfile(defaultTxnFile):
                shutil.copy(defaultTxnFile, self.dataLocation)

    @staticmethod
    def initStateFromLedger(state: PruningState, ledger: Ledger, reqHandler):
        # If the trie is empty then initialize it by applying
        # txns from ledger
        if state.isEmpty:
            txns = [_ for _ in ledger.getAllTxn().values()]
            reqHandler.updateState(txns)
            state.commit(rootHash=state.headHash)

    def initDomainState(self):
        self.initStateFromLedger(self.states[DOMAIN_LEDGER_ID],
                                 self.domainLedger, self.reqHandler)

    def addGenesisNyms(self):
        for _, txn in self.domainLedger.getAllTxn().items():
            if txn.get(TXN_TYPE) == NYM:
                self.addNewRole(txn)

    # def authErrorWhileAddingSteward(self, request):
    #     origin = request.identifier
    #     if not self.secondaryStorage.isSteward(origin):
    #         return "{} is not a steward so cannot add a new steward". \
    #             format(origin)
    #     if self.stewardThresholdExceeded():
    #         return "New stewards cannot be added by other stewards as "\
    #             "there are already {} stewards in the system".format(
    #                 self.config.stewardThreshold)

    # def stewardThresholdExceeded(self) -> bool:
    #     """We allow at most `stewardThreshold` number of  stewards to be added
    #     by other stewards"""
    #     return self.secondaryStorage.countStewards() > \
    #            self.config.stewardThreshold

    def defaultAuthNr(self):
        state = self.getState(DOMAIN_LEDGER_ID)
        return SimpleAuthNr(state=state)

    # def getReplyFor(self, request):
    #     result = self.secondaryStorage.getReply(request.identifier,
    #                                             request.reqId)
    #     return Reply(result) if result else None

    def processStashedOrderedReqs(self):
        i = 0
        while self.stashedOrderedReqs:
            msg = self.stashedOrderedReqs.popleft()
            if not self.gotInCatchupReplies(msg):
                self.processOrdered(msg)
            i += 1
        logger.debug("{} processed {} stashed ordered requests".format(self, i))
        # Resetting monitor after executing all stashed requests so no view
        # change can be proposed
        self.monitor.reset()
        return i

    def gotInCatchupReplies(self, msg):
        reqIdr = getattr(msg, f.REQ_IDR.nm)
        return set(reqIdr).intersection(self.reqsFromCatchupReplies)

    def sync3PhaseState(self):
        for replica in self.replicas:
            self.send(replica.threePhaseState)

    def ensureKeysAreSetup(self):
        """
        Check whether the keys are setup in the local RAET keep.
        Raises RaetKeysNotFoundException if not found.
        """
        name, baseDir = self.name, self.basedirpath
        if not areKeysSetup(name, baseDir, self.config):
            raise REx(REx.reason.format(name) + self.keygenScript)

    @staticmethod
    def reasonForClientFromException(ex: Exception):
        friendly = friendlyEx(ex)
        reason = "client request invalid: {}".format(friendly)
        return reason

    def reportSuspiciousNodeEx(self, ex: SuspiciousNode):
        """
        Report suspicion on a node on the basis of an exception
        """
        self.reportSuspiciousNode(ex.node, ex.reason, ex.code, ex.offendingMsg)

    def reportSuspiciousNode(self,
                             nodeName: str,
                             reason=None,
                             code: int=None,
                             offendingMsg=None):
        """
        Report suspicion on a node and add it to this node's blacklist.

        :param nodeName: name of the node to report suspicion on
        :param reason: the reason for suspicion
        """
        logger.warning("{} raised suspicion on node {} for {}; suspicion code "
                       "is {}".format(self, nodeName, reason, code))
        # TODO need a more general solution here

        # TODO: Should not blacklist client on a single InvalidSignature.
        # Should track if a lot of requests with incorrect signatures have been
        # made in a short amount of time, only then blacklist client.
        # if code == InvalidSignature.code:
        #     self.blacklistNode(nodeName,
        #                        reason=InvalidSignature.reason,
        #                        code=InvalidSignature.code)

<<<<<<< HEAD
        # TODO: Consider blacklisting nodes again.
        # if code in self.suspicions:
        #     self.blacklistNode(nodeName,
        #                        reason=self.suspicions[code],
        #                        code=code)

        if code in (s.code for s in (Suspicions.PPR_DIGEST_WRONG,
                    Suspicions.PPR_REJECT_WRONG,
                    Suspicions.PPR_TXN_WRONG,
                    Suspicions.PPR_STATE_WRONG)):
            logger.info('{} sending instance change since suspicion code {}'
                        .format(self, code))
            self.sendInstanceChange(self.viewNo+1)
=======
        if code in self.suspicions:
            # TODO: Reconsider tolerating some suspicions, and if you tolerate,
            #  why are they suspicions?
            if code not in (Suspicions.DUPLICATE_PPR_SENT,
                            Suspicions.DUPLICATE_PR_SENT,
                            Suspicions.DUPLICATE_CM_SENT):
                self.blacklistNode(nodeName,
                                   reason=self.suspicions[code],
                                   code=code)
>>>>>>> ad5e60c2
        if offendingMsg:
            self.discard(offendingMsg, reason, logger.warning)

    def reportSuspiciousClient(self, clientName: str, reason):
        """
        Report suspicion on a client and add it to this node's blacklist.

        :param clientName: name of the client to report suspicion on
        :param reason: the reason for suspicion
        """
        logger.warning("{} suspicion raised on client {} for {}; "
                       "doing nothing for now".
                       format(self, clientName, reason))
        self.blacklistClient(clientName)

    def isClientBlacklisted(self, clientName: str):
        """
        Check whether the given client is in this node's blacklist.

        :param clientName: the client to check for blacklisting
        :return: whether the client was blacklisted
        """
        return self.clientBlacklister.isBlacklisted(clientName)

    def blacklistClient(self, clientName: str, reason: str=None, code: int=None):
        """
        Add the client specified by `clientName` to this node's blacklist
        """
        msg = "{} blacklisting client {}".format(self, clientName)
        if reason:
            msg += " for reason {}".format(reason)
        logger.debug(msg)
        self.clientBlacklister.blacklist(clientName)

    def isNodeBlacklisted(self, nodeName: str) -> bool:
        """
        Check whether the given node is in this node's blacklist.

        :param nodeName: the node to check for blacklisting
        :return: whether the node was blacklisted
        """
        return self.nodeBlacklister.isBlacklisted(nodeName)

    def blacklistNode(self, nodeName: str, reason: str=None, code: int=None):
        """
        Add the node specified by `nodeName` to this node's blacklist
        """
        msg = "{} blacklisting node {}".format(self, nodeName)
        if reason:
            msg += " for reason {}".format(reason)
        if code:
            msg += " for code {}".format(code)
        logger.debug(msg)
        self.nodeBlacklister.blacklist(nodeName)

    @property
    def blacklistedNodes(self):
        return {nm for nm in self.nodeReg.keys() if
                self.nodeBlacklister.isBlacklisted(nm)}

    def transmitToClient(self, msg: Any, remoteName: str):
        self.clientstack.transmitToClient(msg, remoteName)

    def send(self, msg: Any, *rids: Iterable[int], signer: Signer = None):
        if rids:
            remoteNames = [self.nodestack.remotes[rid].name for rid in rids]
            recipientsNum = len(remoteNames)
        else:
            # so it is broadcast
            remoteNames = [remote.name for remote in
                           self.nodestack.remotes.values()]
            recipientsNum = 'all'

        logger.debug("{} sending message {} to {} recipients: {}"
                     .format(self, msg, recipientsNum, remoteNames))
        self.nodestack.send(msg, *rids, signer=signer)

    def getReplyFromLedger(self, ledger, request):
        seqNo = self.seqNoDB.get(request.identifier, request.reqId)
        if seqNo:
            txn = ledger.getBySeqNo(int(seqNo))
        else:
            txn = ledger.get(identifier=request.identifier, reqId=request.reqId)
        if txn:
            txn.update(ledger.merkleInfo(txn.get(F.seqNo.name)))
            return Reply(txn)

    def __enter__(self):
        return self

    # noinspection PyUnusedLocal
    def __exit__(self, exc_type, exc_val, exc_tb):
        self.stop()

    def logstats(self):
        """
        Print the node's current statistics to log.
        """
        lines = []
        l = lines.append
        l("node {} current stats".format(self))
        l("--------------------------------------------------------")
        l("node inbox size         : {}".format(len(self.nodeInBox)))
        l("client inbox size       : {}".
                    format(len(self.clientInBox)))
        l("age (seconds)           : {}".
                    format(time.time() - self.created))
        l("next check for reconnect: {}".
                    format(time.perf_counter() - self.nodestack.nextCheck))
        l("node connections        : {}".format(self.nodestack.conns))
        l("f                       : {}".format(self.f))
        l("master instance         : {}".format(self.instances.masterId))
        l("replicas                : {}".format(len(self.replicas)))
        l("view no                 : {}".format(self.viewNo))
        l("rank                    : {}".format(self.rank))
        l("msgs to replicas        : {}".
                    format(len(self.msgsToReplicas)))
        l("msgs to elector         : {}".
                    format(len(self.msgsToElector)))
        l("action queue            : {} {}".
                    format(len(self.actionQueue), id(self.actionQueue)))
        l("action queue stash      : {} {}".
                    format(len(self.aqStash), id(self.aqStash)))

        logger.info("\n".join(lines), extra={"cli": False})

    def collectNodeInfo(self):
        nodeAddress = None
        if self.poolLedger:
            txns = self.poolLedger.getAllTxn()
            for key, txn in txns.items():
                data = txn[DATA]
                if data[ALIAS] == self.name:
                    nodeAddress = data[NODE_IP]
                    break

        info = {
            'name': self.name,
            'rank': self.rank,
            'view': self.viewNo,
            'creationDate': self.created,
            'baseDir': self.basedirpath,
            'portN': self.nodestack.ha[1],
            'portC': self.clientstack.ha[1],
            'address': nodeAddress
        }
        return info

    def logNodeInfo(self):
        """
        Print the node's info to log for the REST backend to read.
        """
        self.nodeInfo['data'] = self.collectNodeInfo()

        with closing(open(os.path.join(self.config.baseDir, 'node_info'), 'w')) \
                as logNodeInfoFile:
            logNodeInfoFile.write(json.dumps(self.nodeInfo['data']))
<|MERGE_RESOLUTION|>--- conflicted
+++ resolved
@@ -45,17 +45,11 @@
 from plenum.common.startable import Status, Mode, LedgerState
 from plenum.common.state import PruningState
 from plenum.common.throttler import Throttler
-<<<<<<< HEAD
-from plenum.common.txn import TXN_TYPE, TXN_ID, TXN_TIME, POOL_TXN_TYPES, \
-    TARGET_NYM, ROLE, STEWARD, NYM, VERKEY
-from plenum.common.txn_util import getTxnOrderedFields, reqToTxn
-=======
 from plenum.common.constants import TXN_TYPE, TXN_ID, TXN_TIME, POOL_TXN_TYPES, \
     TARGET_NYM, ROLE, STEWARD, NYM, VERKEY, OP_FIELD_NAME, CLIENT_STACK_SUFFIX, CLIENT_BLACKLISTER_SUFFIX, \
     NODE_BLACKLISTER_SUFFIX, NODE_PRIMARY_STORAGE_SUFFIX, NODE_SECONDARY_STORAGE_SUFFIX, NODE_HASH_STORE_SUFFIX, \
-    HS_FILE, HS_ORIENT_DB
+    HS_FILE, HS_ORIENT_DB, DATA, ALIAS, NODE_IP
 from plenum.common.txn_util import getTxnOrderedFields
->>>>>>> ad5e60c2
 from plenum.common.types import Propagate, \
     Reply, Nomination, TaggedTuples, Primary, \
     Reelection, PrePrepare, Prepare, Commit, \
@@ -64,23 +58,13 @@
     LedgerStatus, ConsistencyProof, \
     CatchupReq, CatchupRep, \
     PLUGIN_TYPE_VERIFICATION, PLUGIN_TYPE_PROCESSING, PoolLedgerTxns, \
-<<<<<<< HEAD
-    ConsProofRequest, ElectionType, ThreePhaseType, ThreePCState, \
-    POOL_LEDGER_ID, DOMAIN_LEDGER_ID, Reject
+    ConsProofRequest, ElectionType, ThreePhaseType, Checkpoint, ThreePCState, POOL_LEDGER_ID, DOMAIN_LEDGER_ID, Reject
 from plenum.common.request import Request
-from plenum.common.util import MessageProcessor, friendlyEx, getMaxFailures
+from plenum.common.util import friendlyEx, getMaxFailures
+from plenum.common.message_processor import MessageProcessor
 from plenum.common.config_util import getConfig
 from plenum.common.verifier import DidVerifier
-from plenum.common.txn import DATA, ALIAS, NODE_IP
 from plenum.common.ledger import Ledger
-=======
-    ConsProofRequest, ElectionType, ThreePhaseType, Checkpoint, ThreePCState
-from plenum.common.util import friendlyEx, getMaxFailures
-from plenum.common.message_processor import MessageProcessor
-from plenum.common.verifier import DidVerifier
-from plenum.common.constants import DATA, ALIAS, NODE_IP
-
->>>>>>> ad5e60c2
 from plenum.persistence.orientdb_hash_store import OrientDbHashStore
 from plenum.persistence.orientdb_store import OrientDbStore
 from plenum.persistence.secondary_storage import SecondaryStorage
@@ -107,11 +91,8 @@
 from plenum.server.req_id_to_txn import ReqIdrToTxnLevelDB
 from plenum.server.router import Router
 from plenum.server.suspicion_codes import Suspicions
-<<<<<<< HEAD
 from plenum.server.notifier_plugin_manager import notifierPluginTriggerEvents, \
     PluginManager
-=======
->>>>>>> ad5e60c2
 
 pluginManager = PluginManager()
 logger = getlogger()
@@ -258,7 +239,7 @@
                           [Nomination, Primary, Reelection])
 
         nodeRoutes.extend((msgTyp, self.sendToReplica) for msgTyp in
-                          [PrePrepare, Prepare, Commit,
+                          [PrePrepare, Prepare, Commit, Checkpoint,
                            ThreePCState])
 
         self.perfCheckFreq = self.config.PerfCheckFreq
@@ -309,7 +290,7 @@
         # which both require client signature verification
         self.authnWhitelist = (Nomination, Primary, Reelection,
                                Batch,
-                               PrePrepare, Prepare,
+                               PrePrepare, Prepare, Checkpoint,
                                Commit, InstanceChange, LedgerStatus,
                                ConsistencyProof, CatchupReq, CatchupRep,
                                ConsProofRequest, ThreePCState)
@@ -959,7 +940,8 @@
                 msg = replica.outBox.popleft()
                 if isinstance(msg, (PrePrepare,
                                     Prepare,
-                                    Commit)):
+                                    Commit,
+                                    Checkpoint)):
                     self.send(msg)
                 elif isinstance(msg, Ordered):
                     # Checking for request in received catchup replies as a
@@ -1786,12 +1768,8 @@
         identifier = self.authNr(req).authenticate(req)
         logger.display("{} authenticated {} signature on {} request {}".
                        format(self, identifier, typ, req['reqId']),
-<<<<<<< HEAD
-                       extra={"cli": True})
-=======
                        extra={"cli": True,
                               "tags": ["node-msg-processing"]})
->>>>>>> ad5e60c2
 
     def authNr(self, req):
         return self.clientAuthNr
@@ -2038,7 +2016,6 @@
         #                        reason=InvalidSignature.reason,
         #                        code=InvalidSignature.code)
 
-<<<<<<< HEAD
         # TODO: Consider blacklisting nodes again.
         # if code in self.suspicions:
         #     self.blacklistNode(nodeName,
@@ -2046,23 +2023,12 @@
         #                        code=code)
 
         if code in (s.code for s in (Suspicions.PPR_DIGEST_WRONG,
-                    Suspicions.PPR_REJECT_WRONG,
-                    Suspicions.PPR_TXN_WRONG,
-                    Suspicions.PPR_STATE_WRONG)):
+                                     Suspicions.PPR_REJECT_WRONG,
+                                     Suspicions.PPR_TXN_WRONG,
+                                     Suspicions.PPR_STATE_WRONG)):
             logger.info('{} sending instance change since suspicion code {}'
                         .format(self, code))
-            self.sendInstanceChange(self.viewNo+1)
-=======
-        if code in self.suspicions:
-            # TODO: Reconsider tolerating some suspicions, and if you tolerate,
-            #  why are they suspicions?
-            if code not in (Suspicions.DUPLICATE_PPR_SENT,
-                            Suspicions.DUPLICATE_PR_SENT,
-                            Suspicions.DUPLICATE_CM_SENT):
-                self.blacklistNode(nodeName,
-                                   reason=self.suspicions[code],
-                                   code=code)
->>>>>>> ad5e60c2
+            self.sendInstanceChange(self.viewNo + 1)
         if offendingMsg:
             self.discard(offendingMsg, reason, logger.warning)
 
