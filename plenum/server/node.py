import os
import time
from binascii import unhexlify
from collections import deque, defaultdict
from contextlib import closing
from typing import Dict, Any, Mapping, Iterable, List, Optional, Set, Tuple

from intervaltree import IntervalTree

from ledger.compact_merkle_tree import CompactMerkleTree
from ledger.serializers.compact_serializer import CompactSerializer
from ledger.stores.file_hash_store import FileHashStore
from ledger.stores.hash_store import HashStore
from ledger.stores.memory_hash_store import MemoryHashStore
from ledger.util import F
from orderedset import OrderedSet

from plenum.client.wallet import Wallet
from plenum.common.config_util import getConfig
from plenum.common.exceptions import SuspiciousNode, SuspiciousClient, \
    MissingNodeOp, InvalidNodeOp, InvalidNodeMsg, InvalidClientMsgType, \
    InvalidClientRequest, BaseExc, \
    InvalidClientMessageException, KeysNotFoundException as REx, BlowUp
from plenum.common.has_file_storage import HasFileStorage
from plenum.common.keygen_utils import areKeysSetup
from plenum.common.ledger import Ledger
from plenum.common.ledger_manager import LedgerManager
from plenum.common.message_processor import MessageProcessor
from plenum.common.messages.node_message_factory import node_message_factory
from plenum.common.motor import Motor
from plenum.common.plugin_helper import loadPlugins
from plenum.common.request import Request, SafeRequest
from plenum.common.signer_simple import SimpleSigner
from plenum.common.stacks import nodeStackClass, clientStackClass
from plenum.common.startable import Status, Mode
from plenum.common.throttler import Throttler
from plenum.common.txn_util import getTxnOrderedFields
from plenum.common.messages.node_messages import *
from plenum.common.types import PLUGIN_TYPE_VERIFICATION, PLUGIN_TYPE_PROCESSING, OPERATION
from plenum.common.util import friendlyEx, getMaxFailures, pop_keys, \
    compare_3PC_keys
from plenum.common.verifier import DidVerifier
from plenum.persistence.leveldb_hash_store import LevelDbHashStore
from plenum.persistence.req_id_to_txn import ReqIdrToTxn

from plenum.persistence.storage import Storage, initStorage, initKeyValueStorage
from plenum.server.message_req_processor import MessageReqProcessor
from plenum.server.primary_selector import PrimarySelector
from plenum.server import replica
from plenum.server.blacklister import Blacklister
from plenum.server.blacklister import SimpleBlacklister
from plenum.server.client_authn import ClientAuthNr, SimpleAuthNr
from plenum.server.domain_req_handler import DomainRequestHandler
from plenum.server.has_action_queue import HasActionQueue
from plenum.server.instances import Instances
from plenum.server.models import InstanceChanges
from plenum.server.monitor import Monitor
from plenum.server.notifier_plugin_manager import notifierPluginTriggerEvents, \
    PluginManager
from plenum.server.plugin.has_plugin_loader_helper import PluginLoaderHelper
from plenum.server.pool_manager import HasPoolManager, TxnPoolManager, \
    RegistryPoolManager
from plenum.server.primary_decider import PrimaryDecider
from plenum.server.propagator import Propagator
from plenum.server.quorums import Quorums
from plenum.server.router import Router
from plenum.server.suspicion_codes import Suspicions
from state.pruning_state import PruningState
from stp_core.common.log import getlogger
from stp_core.crypto.signer import Signer
from stp_core.network.exceptions import RemoteNotFound
from stp_core.network.network_interface import NetworkInterface
from stp_core.ratchet import Ratchet
from stp_core.types import HA
from stp_zmq.zstack import ZStack
from plenum.common.constants import openTxns
from state.state import State

pluginManager = PluginManager()
logger = getlogger()


class Node(HasActionQueue, Motor, Propagator, MessageProcessor, HasFileStorage,
           HasPoolManager, PluginLoaderHelper, MessageReqProcessor):
    """
    A node in a plenum system.
    """

    suspicions = {s.code: s.reason for s in Suspicions.get_list()}
    keygenScript = "init_plenum_keys"
    _client_request_class = SafeRequest
    ledger_ids = [POOL_LEDGER_ID, DOMAIN_LEDGER_ID]
    _wallet_class = Wallet

    def __init__(self,
                 name: str,
                 nodeRegistry: Dict[str, HA]=None,
                 clientAuthNr: ClientAuthNr=None,
                 ha: HA=None,
                 cliname: str=None,
                 cliha: HA=None,
                 basedirpath: str=None,
                 primaryDecider: PrimaryDecider = None,
                 pluginPaths: Iterable[str]=None,
                 storage: Storage=None,
                 config=None,
                 seed=None):

        """
        Create a new node.

        :param nodeRegistry: names and host addresses of all nodes in the pool
        :param clientAuthNr: client authenticator implementation to be used
        :param basedirpath: path to the base directory used by `nstack` and
            `cstack`
        :param primaryDecider: the mechanism to be used to decide the primary
        of a protocol instance
        """
        self.created = time.time()
        self.name = name
        self.config = config or getConfig()
        self.basedirpath = basedirpath or config.baseDir
        self.dataDir = self.config.nodeDataDir or "data/nodes"

        self._view_change_timeout = self.config.VIEW_CHANGE_TIMEOUT

        HasFileStorage.__init__(self, name, baseDir=self.basedirpath,
                                dataDir=self.dataDir)
        self.ensureKeysAreSetup()
        self.opVerifiers = self.getPluginsByType(pluginPaths,
                                                 PLUGIN_TYPE_VERIFICATION)
        self.reqProcessors = self.getPluginsByType(pluginPaths,
                                                   PLUGIN_TYPE_PROCESSING)

        self.requestExecuter = defaultdict(lambda: self.executeDomainTxns)

        Motor.__init__(self)

        self.hashStore = self.getHashStore(self.name)

        self.primaryStorage = storage or self.getPrimaryStorage()
        self.states = {}  # type: Dict[int, State]

        self.states[DOMAIN_LEDGER_ID] = self.loadDomainState()
        self.reqHandler = self.getDomainReqHandler()
        self.initDomainState()

        self.clientAuthNr = clientAuthNr or self.defaultAuthNr()

        self.addGenesisNyms()

        self.initPoolManager(nodeRegistry, ha, cliname, cliha)

        if isinstance(self.poolManager, RegistryPoolManager):
            self.mode = Mode.discovered
        else:
            self.mode = None  # type: Optional[Mode]

        self.nodeReg = self.poolManager.nodeReg

        kwargs = dict(stackParams=self.poolManager.nstack,
                      msgHandler=self.handleOneNodeMsg, registry=self.nodeReg)
        cls = self.nodeStackClass
        kwargs.update(seed=seed)
        # noinspection PyCallingNonCallable
        self.nodestack = cls(**kwargs)
        self.nodestack.onConnsChanged = self.onConnsChanged

        kwargs = dict(stackParams=self.poolManager.cstack,
                      msgHandler=self.handleOneClientMsg)
        cls = self.clientStackClass
        kwargs.update(seed=seed)

        # noinspection PyCallingNonCallable
        self.clientstack = cls(**kwargs)

        self.cliNodeReg = self.poolManager.cliNodeReg

        HasActionQueue.__init__(self)

        Propagator.__init__(self)

        MessageReqProcessor.__init__(self)

        self.primaryDecider = primaryDecider

        self.nodeInBox = deque()
        self.clientInBox = deque()

        self.setF()

        self.clientBlacklister = SimpleBlacklister(
            self.name + CLIENT_BLACKLISTER_SUFFIX)  # type: Blacklister

        self.nodeBlacklister = SimpleBlacklister(
            self.name + NODE_BLACKLISTER_SUFFIX)  # type: Blacklister

        self.nodeInfo = {
            'data': {}
        }

        self._elector = None  # type: PrimaryDecider

        self.instances = Instances()
        # QUESTION: Why does the monitor need blacklister?
        self.monitor = Monitor(self.name,
                               Delta=self.config.DELTA,
                               Lambda=self.config.LAMBDA,
                               Omega=self.config.OMEGA,
                               instances=self.instances,
                               nodestack=self.nodestack,
                               blacklister=self.nodeBlacklister,
                               nodeInfo=self.nodeInfo,
                               notifierEventTriggeringConfig=self.
                               config.notifierEventTriggeringConfig,
                               pluginPaths=pluginPaths)

        self.replicas = []  # type: List[replica.Replica]
        # Requests that are to be given to the replicas by the node. Each
        # element of the list is a deque for the replica with number equal to
        # its index in the list and each element of the deque is a named tuple
        self.msgsToReplicas = []  # type: List[deque]

        # Any messages that are intended for protocol instances not created.
        # Helps in cases where a new protocol instance have been added by a
        # majority of nodes due to joining of a new node, but some slow nodes
        # are not aware of it. Key is instance id and value is a deque
        self.msgsForFutureReplicas = {}

        self.adjustReplicas()

        self.instanceChanges = InstanceChanges()

        self.viewNo = 0                             # type: int

        # Requests that are to be given to the elector by the node
        self.msgsToElector = deque()

        self.ledgerManager = self.getLedgerManager()
        self.init_ledger_manager()
        if self.poolLedger:
            self.states[POOL_LEDGER_ID] = self.poolManager.state

        nodeRoutes = [(Propagate, self.processPropagate),
                      (InstanceChange, self.processInstanceChange),
                      (MessageReq, self.process_message_req),
                      (MessageRep, self.process_message_rep)]

        nodeRoutes.extend((msgTyp, self.sendToReplica) for msgTyp in
                          [PrePrepare, Prepare, Commit, Checkpoint,
                           ThreePCState])

        self.perfCheckFreq = self.config.PerfCheckFreq
        self.nodeRequestSpikeMonitorData = {
            'value': 0,
            'cnt': 0,
            'accum': 0
        }

        self.startRepeating(self.checkPerformance, self.perfCheckFreq)

        self.startRepeating(self.checkNodeRequestSpike,
                            self.config
                            .notifierEventTriggeringConfig[
                                'nodeRequestSpike']['freq'])

        self.initInsChngThrottling()

        # BE CAREFUL HERE
        # This controls which message types are excluded from signature
        # verification. These are still subject to RAET's signature verification
        # but client signatures will not be checked on these. Expressly
        # prohibited from being in this is ClientRequest and Propagation,
        # which both require client signature verification
        self.authnWhitelist = (Nomination, Primary, Reelection,
                               Batch, ViewChangeDone,
                               PrePrepare, Prepare, Checkpoint,
                               Commit, InstanceChange, LedgerStatus,
                               ConsistencyProof, CatchupReq, CatchupRep,
                               ThreePCState, MessageReq, MessageRep)

        # Map of request identifier, request id to client name. Used for
        # dispatching the processed requests to the correct client remote
        self.requestSender = {}     # Dict[Tuple[str, int], str]

        nodeRoutes.extend([
            (LedgerStatus, self.ledgerManager.processLedgerStatus),
            (ConsistencyProof, self.ledgerManager.processConsistencyProof),
            (CatchupReq, self.ledgerManager.processCatchupReq),
            (CatchupRep, self.ledgerManager.processCatchupRep)
        ])

        self.nodeMsgRouter = Router(*nodeRoutes)

        self.clientMsgRouter = Router(
            (Request, self.processRequest),
            (LedgerStatus, self.ledgerManager.processLedgerStatus),
            (CatchupReq, self.ledgerManager.processCatchupReq),
        )

        # Ordered requests received from replicas while the node was not
        # participating
        self.stashedOrderedReqs = deque()

        # Set of (identifier, reqId) of all transactions that were received
        # while catching up. Used to detect overlap between stashed requests
        # and received replies while catching up.
        # self.reqsFromCatchupReplies = set()

        # Any messages that are intended for view numbers higher than the
        # current view.
        self.msgsForFutureViews = {}

        self._primary_replica_no = None

        # Need to keep track of the time when lost connection with primary,
        # help in voting for/against a view change.
        self.lost_primary_at = None

        tp = loadPlugins(self.basedirpath)
        logger.debug("total plugins loaded in node: {}".format(tp))
        # TODO: this is already happening in `start`, why here then?
        self.logNodeInfo()
        self._wallet = None
        self.seqNoDB = self.loadSeqNoDB()

        # Stores the 3 phase keys for last `ProcessedBatchMapsToKeep` batches,
        # the key is the ledger id and value is an interval tree with each
        # interval being the range of txns and value being the 3 phase key of
        # the batch in which those transactions were included. The txn range is
        # exclusive of last seq no so to store txns from 1 to 100 add a range
        # of `1:101`
        self.txn_seq_range_to_3phase_key = {}  # type: Dict[int, IntervalTree]
        self._view_change_in_progress = False

        # Number of rounds of catchup done during a view change.
        self.catchup_rounds_without_txns = 0

    @property
    def id(self):
        if isinstance(self.poolManager, TxnPoolManager):
            return self.poolManager.id
        return None

    @property
    def wallet(self):
        if not self._wallet:
            wallet = self._wallet_class(self.name)
            # TODO: Should use DidSigner to move away from cryptonyms
            signer = SimpleSigner(seed=unhexlify(self.nodestack.keyhex))
            wallet.addIdentifier(signer=signer)
            self._wallet = wallet
        return self._wallet

    @property
    def elector(self) -> PrimaryDecider:
        return self._elector

    @elector.setter
    def elector(self, value):
        # clear old routes
        if self._elector:
            self.nodeMsgRouter.remove(self._elector.supported_msg_types)
        self._elector = value
        # set up new routes
        if self._elector:
            self.nodeMsgRouter.extend(
                (msgTyp, self.sendToElector) for msgTyp in
                self._elector.supported_msg_types)

    @property
    def view_change_in_progress(self):
        return self._view_change_in_progress

    @view_change_in_progress.setter
    def view_change_in_progress(self, value):
        self._view_change_in_progress = value

    def initPoolManager(self, nodeRegistry, ha, cliname, cliha):
        HasPoolManager.__init__(self, nodeRegistry, ha, cliname, cliha)

    def __repr__(self):
        return self.name

    def getDomainReqHandler(self):
        return DomainRequestHandler(self.domainLedger,
                                    self.states[DOMAIN_LEDGER_ID],
                                    self.reqProcessors)

    def loadSeqNoDB(self):
        return ReqIdrToTxn(
            initKeyValueStorage(
                self.config.reqIdToTxnStorage,
                self.dataLocation,
                self.config.seqNoDbName)
        )

    # noinspection PyAttributeOutsideInit
    def setF(self):
        nodeNames = set(self.nodeReg.keys())
        self.allNodeNames = nodeNames.union({self.name, })
        self.totalNodes = len(self.allNodeNames)
        self.f = getMaxFailures(self.totalNodes)
        self.requiredNumberOfInstances = self.f + 1  # per RBFT
        self.minimumNodes = (2 * self.f) + 1  # minimum for a functional pool
        self.quorums = Quorums(self.totalNodes)

    @property
    def poolLedger(self):
        return self.poolManager.ledger \
            if isinstance(self.poolManager, TxnPoolManager) \
            else None

    @property
    def domainLedger(self):
        return self.primaryStorage

    def build_ledger_status(self, ledger_id):
        ledger = self.getLedger(ledger_id)
        ledger_size = ledger.size
        three_pc_key = self.three_phase_key_for_txn_seq_no(ledger_id,
                                                           ledger_size)
        v, p = three_pc_key if three_pc_key else (None, None)
        return LedgerStatus(ledger_id, ledger.size, v, p, ledger.root_hash)

    @property
    def poolLedgerStatus(self):
        if self.poolLedger:
            return self.build_ledger_status(POOL_LEDGER_ID)

    @property
    def domainLedgerStatus(self):
        return self.build_ledger_status(DOMAIN_LEDGER_ID)

    def getLedgerRootHash(self, ledgerId, isCommitted=True):
        ledgerInfo = self.ledgerManager.getLedgerInfoByType(ledgerId)
        if not ledgerInfo:
            raise RuntimeError('Ledger with id {} does not exist')
        ledger = ledgerInfo.ledger
        if isCommitted:
            return ledger.root_hash
        return ledger.uncommittedRootHash or ledger.root_hash

    def stateRootHash(self, ledgerId, isCommitted=True):
        state = self.states.get(ledgerId)
        if not state:
            raise RuntimeError('State with id {} does not exist')
        return state.committedHeadHash if isCommitted else state.headHash

    @property
    def is_synced(self):
        return Mode.is_done_syncing(self.mode)

    @property
    def isParticipating(self) -> bool:
        return self.mode == Mode.participating

    def start_participating(self):
        logger.info('{} started participating'.format(self))
        self.mode = Mode.participating

    @property
    def nodeStackClass(self) -> NetworkInterface:
        return nodeStackClass

    @property
    def clientStackClass(self) -> NetworkInterface:
        return clientStackClass

    def getPrimaryStorage(self):
        """
        This is usually an implementation of Ledger
        """
        if self.config.primaryStorage is None:
            fields = getTxnOrderedFields()
            defaultTxnFile = os.path.join(self.config.baseDir,
                                       self.config.domainTransactionsFile)
            if not os.path.exists(defaultTxnFile):
                logger.debug("Not using default initialization file for "
                             "domain ledger, since it does not exist: {}"
                             .format(defaultTxnFile))
                defaultTxnFile = None

            return Ledger(CompactMerkleTree(hashStore=self.hashStore),
                          dataDir=self.dataLocation,
                          serializer=CompactSerializer(fields=fields),
                          fileName=self.config.domainTransactionsFile,
                          ensureDurability=self.config.EnsureLedgerDurability,
                          defaultFile=defaultTxnFile)
        else:
            # TODO: we need to rethink this functionality
            return initStorage(self.config.primaryStorage,
                               name=self.name+NODE_PRIMARY_STORAGE_SUFFIX,
                               dataDir=self.dataLocation,
                               config=self.config)

    def getHashStore(self, name) -> HashStore:
        """
        Create and return a hashStore implementation based on configuration
        """
        hsConfig = self.config.hashStore['type'].lower()
        if hsConfig == HS_FILE:
            return FileHashStore(dataDir=self.dataLocation,
                                 fileNamePrefix=NODE_HASH_STORE_SUFFIX)
        elif hsConfig == HS_LEVELDB:
            return LevelDbHashStore(dataDir=self.dataLocation)
        else:
            return MemoryHashStore()

    def getLedgerManager(self) -> LedgerManager:
        return LedgerManager(self, ownedByNode=True,
                             postAllLedgersCaughtUp=self.allLedgersCaughtUp,
                             preCatchupClbk=self.preLedgerCatchUp)

    def init_ledger_manager(self):
        # TODO: this and tons of akin stuff should be exterminated
        self.ledgerManager.addLedger(DOMAIN_LEDGER_ID,
                                     self.domainLedger,
                                     postCatchupCompleteClbk=self.postDomainLedgerCaughtUp,
                                     postTxnAddedToLedgerClbk=self.postTxnFromCatchupAddedToLedger)
        self.on_new_ledger_added(DOMAIN_LEDGER_ID)
        if isinstance(self.poolManager, TxnPoolManager):
            self.ledgerManager.addLedger(POOL_LEDGER_ID, self.poolLedger,
                postCatchupCompleteClbk=self.postPoolLedgerCaughtUp,
                postTxnAddedToLedgerClbk=self.postTxnFromCatchupAddedToLedger)
            self.on_new_ledger_added(POOL_LEDGER_ID)

    def on_new_ledger_added(self, ledger_id):
        for r in self.replicas:
            # If a ledger was added after a replica was created, add a queue
            # in the ledger to the replica
            if ledger_id not in r.requestQueues:
                r.requestQueues[ledger_id] = OrderedSet()

    def loadDomainState(self):
        return PruningState(
            initKeyValueStorage(
                self.config.domainStateStorage,
                self.dataLocation,
                self.config.domainStateDbName)
        )

    @classmethod
    def ledgerIdForRequest(cls, request: Request):
        assert request.operation[TXN_TYPE]
        typ = request.operation[TXN_TYPE]
        return cls.ledgerId(typ)

    def start(self, loop):
        oldstatus = self.status
        if oldstatus in Status.going():
            logger.info("{} is already {}, so start has no effect".
                        format(self, self.status.name))
        else:
            super().start(loop)
            self.primaryStorage.start(loop,
                                      ensureDurability=
                                      self.config.EnsureLedgerDurability)
            if self.hashStore.closed:
                self.hashStore = self.getHashStore(self.name)

            self.nodestack.start()
            self.clientstack.start()

            self.elector = self.newPrimaryDecider()

            # if first time running this node
            if not self.nodestack.remotes:
                logger.info("{} first time running..."
                            "".format(self), extra={"cli": "LOW_STATUS",
                                                    "tags": ["node-key-sharing"]})
            else:
                self.nodestack.maintainConnections(force=True)

            if isinstance(self.poolManager, RegistryPoolManager):
                # Node not using pool ledger so start syncing domain ledger
                self.mode = Mode.discovered
                self.ledgerManager.setLedgerCanSync(DOMAIN_LEDGER_ID, True)
            else:
                # Node using pool ledger so first sync pool ledger
                self.mode = Mode.starting
                self.ledgerManager.setLedgerCanSync(POOL_LEDGER_ID, True)

        self.logNodeInfo()

    @property
    def rank(self) -> int:
        return self.poolManager.rank

    def get_name_by_rank(self, rank):
        return self.poolManager.get_name_by_rank(rank)

    def newPrimaryDecider(self):
        if self.primaryDecider:
            return self.primaryDecider
        else:
            return PrimarySelector(self)

    @property
    def connectedNodeCount(self) -> int:
        """
        The plus one is for this node, for example, if this node has three
        connections, then there would be four total nodes
        :return: number of connected nodes this one
        """
        return len(self.nodestack.conns) + 1

    def onStopping(self):
        """
        Actions to be performed on stopping the node.

        - Close the UDP socket of the nodestack
        """
        # Log stats should happen before any kind of reset or clearing
        self.logstats()

        self.reset()

        # Stop the ledgers
        ledgers = [self.domainLedger]
        if self.poolLedger:
            ledgers.append(self.poolLedger)

        for ledger in ledgers:
            try:
                ledger.stop()
            except Exception as ex:
                logger.warning('{} got exception while stopping ledger: {}'.
                               format(self, ex))

        # Stop the hash stores
        hashStores = [self.hashStore]
        if self.poolLedger:
            ledgers.append(self.poolLedger)
        if self.hashStore:
            hashStores.append(self.hashStore)
        if isinstance(self.poolManager, TxnPoolManager) and self.poolManager.hashStore:
            hashStores.append(self.poolManager.hashStore)
        hashStores = [hs for hs in hashStores if
                      isinstance(hs, (FileHashStore, LevelDbHashStore))
                      and not hs.closed]
        for hs in hashStores:
            try:
                hs.close()
            except Exception as ex:
                logger.warning('{} got exception while closing hash store: {}'.
                               format(self, ex))

        self.nodestack.stop()
        self.clientstack.stop()

        self.closeAllKVStores()

        self.mode = None
        if isinstance(self.poolManager, TxnPoolManager):
            self.ledgerManager.setLedgerState(POOL_LEDGER_ID,
                                              LedgerState.not_synced)
        self.ledgerManager.setLedgerState(DOMAIN_LEDGER_ID,
                                          LedgerState.not_synced)

    def closeAllKVStores(self):
        # Clear leveldb lock files
        logger.info("{} closing level dbs".format(self), extra={"cli": False})
        for ledgerId in self.ledgerManager.ledgerRegistry:
            state = self.getState(ledgerId)
            if state:
                state.close()
        if self.seqNoDB:
            self.seqNoDB.close()

    def reset(self):
        logger.info("{} reseting...".format(self), extra={"cli": False})
        self.nodestack.nextCheck = 0
        logger.debug("{} clearing aqStash of size {}".format(self,
                                                             len(self.aqStash)))
        self.nodestack.conns.clear()
        # TODO: Should `self.clientstack.conns` be cleared too
        # self.clientstack.conns.clear()
        self.aqStash.clear()
        self.actionQueue.clear()
        self.elector = None

    async def prod(self, limit: int=None) -> int:
        """.opened
        This function is executed by the node each time it gets its share of
        CPU time from the event loop.

        :param limit: the number of items to be serviced in this attempt
        :return: total number of messages serviced by this node
        """
        c = 0
        if self.status is not Status.stopped:
            c += await self.serviceReplicas(limit)
            c += await self.serviceNodeMsgs(limit)
            c += await self.serviceClientMsgs(limit)
            c += self._serviceActions()
            c += self.ledgerManager.service()
            c += self.monitor._serviceActions()
            c += await self.serviceElector()
            self.nodestack.flushOutBoxes()
        if self.isGoing():
            self.nodestack.serviceLifecycle()
            self.clientstack.serviceClientStack()
        return c

    async def serviceReplicas(self, limit) -> int:
        """
        Execute `serviceReplicaMsgs`, `serviceReplicaOutBox` and
        `serviceReplicaInBox` with `limit` number of messages. See the
        respective functions for more information.

        :param limit: the maximum number of messages to process
        :return: the sum of messages successfully processed by
        serviceReplicaMsgs, serviceReplicaInBox and serviceReplicaOutBox
        """
        a = self.serviceReplicaMsgs(limit)
        b = self.serviceReplicaOutBox(limit)
        c = self.serviceReplicaInBox(limit)
        return a + b + c

    async def serviceNodeMsgs(self, limit: int) -> int:
        """
        Process `limit` number of messages from the nodeInBox.

        :param limit: the maximum number of messages to process
        :return: the number of messages successfully processed
        """
        n = await self.nodestack.service(limit)
        await self.processNodeInBox()
        return n

    async def serviceClientMsgs(self, limit: int) -> int:
        """
        Process `limit` number of messages from the clientInBox.

        :param limit: the maximum number of messages to process
        :return: the number of messages successfully processed
        """
        c = await self.clientstack.service(limit)
        await self.processClientInBox()
        return c

    async def serviceElector(self) -> int:
        """
        Service the elector's inBox, outBox and action queues.

        :return: the number of messages successfully serviced
        """
        if not self.isReady():
            return 0
        o = self.serviceElectorOutBox()
        i = await self.serviceElectorInbox()
        # TODO: Why is protected method accessed here?
        a = self.elector._serviceActions()
        return o + i + a

    def onConnsChanged(self, joined: Set[str], left: Set[str]):
        """
        A series of operations to perform once a connection count has changed.

        - Set f to max number of failures this system can handle.
        - Set status to one of started, started_hungry or starting depending on
            the number of protocol instances.
        - Check protocol instances. See `checkInstances()`

        """
        if self.isGoing():
            if self.connectedNodeCount == self.totalNodes:
                self.status = Status.started
            elif self.connectedNodeCount >= self.minimumNodes:
                self.status = Status.started_hungry
            else:
                self.status = Status.starting
        self.elector.nodeCount = self.connectedNodeCount

        if self.master_primary_name in joined:
            self.lost_primary_at = None
        if self.master_primary_name in left:
            logger.debug('{} lost connection to primary of master'.format(self))
            self.lost_master_primary()
        if self.isReady():
            self.checkInstances()

            for n in joined:
                msgs = self.elector.get_msgs_for_lagged_nodes()
                self.sendElectionMsgsToLaggingNode(n, msgs)

        # Send ledger status whether ready (connected to enough nodes) or not
        for n in joined:
            self.send_ledger_status_to_newly_connected_node(n)

    def _sync_ledger(self, ledger_id):
        """
        Sync specific ledger with other nodes
        """
        self.ledgerManager.setLedgerCanSync(ledger_id, True)
        for node_name in self.nodeReg:
            try:
                self._ask_for_ledger_status(node_name, ledger_id)
            except RemoteNotFound:
                logger.debug('{} did not find any remote for {} to send '
                             'request for ledger status'.format(self, node_name))
                continue

    def _ask_for_ledger_status(self, node_name: str, ledger_id):
        """
        Ask other node for LedgerStatus
        """
        self.request_msg(LEDGER_STATUS, {f.LEDGER_ID.nm: ledger_id},
                         [node_name,])
        logger.debug("{} asking {} for ledger status of ledger {}"
                     .format(self, node_name, ledger_id))

    def send_ledger_status_to_newly_connected_node(self, node_name):
        self.sendPoolLedgerStatus(node_name)
        # Send the domain ledger status only when it has discovered enough
        # peers otherwise very few peers will know that this node is lagging
        # behind and it will not receive sufficient consistency proofs to
        # verify the exact state of the ledger.
        # if self.mode in (Mode.discovered, Mode.participating):
        if Mode.is_done_discovering(self.mode):
            self.sendDomainLedgerStatus(node_name)

    def newNodeJoined(self, txn):
        self.setF()
        new_replicas = self.adjustReplicas()
        if new_replicas > 0:
            self.decidePrimaries()

    def nodeLeft(self, txn):
        self.setF()
        self.adjustReplicas()

    def sendPoolInfoToClients(self, txn):
        logger.debug("{} sending new node info {} to all clients".format(self,
                                                                         txn))
        msg = PoolLedgerTxns(txn)
        self.clientstack.transmitToClients(msg,
                                           list(self.clientstack.connectedClients))

    @property
    def clientStackName(self):
        return self.getClientStackNameOfNode(self.name)

    @staticmethod
    def getClientStackNameOfNode(nodeName: str):
        return nodeName + CLIENT_STACK_SUFFIX

    def getClientStackHaOfNode(self, nodeName: str) -> HA:
        return self.cliNodeReg.get(self.getClientStackNameOfNode(nodeName))

    def sendElectionMsgsToLaggingNode(self, nodeName: str, msgs: List[Any]):
        rid = self.nodestack.getRemote(nodeName).uid
        for msg in msgs:
            logger.debug("{} sending election message {} to lagged node {}".
                         format(self, msg, nodeName))
            self.send(msg, rid)

    def _statusChanged(self, old: Status, new: Status) -> None:
        """
        Perform some actions based on whether this node is ready or not.

        :param old: the previous status
        :param new: the current status
        """
        pass

    def checkInstances(self) -> None:
        # TODO: Is this method really needed?
        """
        Check if this node has the minimum required number of protocol
        instances, i.e. f+1. If not, add a replica. If no election is in
        progress, this node will try to nominate one of its replicas as primary.
        This method is called whenever a connection with a  new node is
        established.
        """
        logger.debug("{} choosing to start election on the basis of count {} "
                     "and nodes {}".format(self, self.connectedNodeCount,
                                           self.nodestack.conns))

    def adjustReplicas(self):
        """
        Add or remove replicas depending on `f`
        """
        newReplicas = 0
        while len(self.replicas) < self.requiredNumberOfInstances:
            self.addReplica()
            newReplicas += 1
            self.processStashedMsgsForReplica(len(self.replicas)-1)

        while len(self.replicas) > self.requiredNumberOfInstances:
            self.removeReplica()
            newReplicas -= 1

        pop_keys(self.msgsForFutureReplicas, lambda x: x < len(self.replicas))
        return newReplicas

    def _dispatch_stashed_msg(self, msg, frm):
        if isinstance(msg, (ElectionType, ViewChangeDone)):
            self.sendToElector(msg, frm)
            return True
        elif isinstance(msg, ThreePhaseType):
            self.sendToReplica(msg, frm)
            return True
        else:
            return False

    def processStashedMsgsForReplica(self, instId: int):
        if instId not in self.msgsForFutureReplicas:
            return
        i = 0
        while self.msgsForFutureReplicas[instId]:
            msg, frm = self.msgsForFutureReplicas[instId].popleft()
            if not self._dispatch_stashed_msg(msg, frm):
                self.discard(msg, reason="Unknown message type for replica id "
                                         "{}".format(instId),
                             logMethod=logger.warning)
            i += 1
        logger.debug("{} processed {} stashed msgs for replica {}".
                     format(self, i, instId))

    def processStashedMsgsForView(self, view_no: int):
        if view_no not in self.msgsForFutureViews:
            return
        i = 0
        while self.msgsForFutureViews[view_no]:
            msg, frm = self.msgsForFutureViews[view_no].popleft()
            if not self._dispatch_stashed_msg(msg, frm):
                self.discard(msg, reason="Unknown message type for view no "
                                         "{}".format(view_no),
                             logMethod=logger.warning)
            i += 1
        logger.debug("{} processed {} stashed msgs for view no {}".
                     format(self, i, view_no))

    def decidePrimaries(self):
        """
        Choose the primary replica for each protocol instance in the system
        using a PrimaryDecider.
        """
        self.elector.decidePrimaries()

    def _check_view_change_completed(self):
        """
        This thing checks whether new primary was elected.
        If it was not - starts view change again
        """
        logger.debug('{} running the scheduled check for view change '
                     'completion'.format(self))
        if not self.view_change_in_progress:
            return False

        next_view_no = self.viewNo + 1
        logger.debug("view change to view {} is not completed in time, "
                     "starting view change for view {}"
                     .format(self.viewNo, next_view_no))
        logger.info("{} initiating a view change to {} from {}".
                    format(self, next_view_no, self.viewNo))
        self.sendInstanceChange(next_view_no,
                                Suspicions.INSTANCE_CHANGE_TIMEOUT)
        return True

    def createReplica(self, instId: int, isMaster: bool) -> 'replica.Replica':
        """
        Create a new replica with the specified parameters.
        This is a convenience method used to create replicas from a node
        instead of passing in replicas in the Node's constructor.

        :param instId: protocol instance number
        :param isMaster: does this replica belong to the master protocol
            instance?
        :return: a new instance of Replica
        """
        return replica.Replica(self, instId, isMaster)

    def addReplica(self):
        """
        Create and add a new replica to this node.
        If this is the first replica on this node, it will belong to the Master
        protocol instance.
        """
        instId = len(self.replicas)
        if len(self.replicas) == 0:
            isMaster = True
            instDesc = "master"
        else:
            isMaster = False
            instDesc = "backup"
        replica = self.createReplica(instId, isMaster)
        self.replicas.append(replica)
        self.msgsToReplicas.append(deque())
        self.monitor.addInstance()
        logger.display("{} added replica {} to instance {} ({})".
                       format(self, replica, instId, instDesc),
                       extra={"tags": ["node-replica"]})
        return replica

    def removeReplica(self):
        replica = self.replicas[-1]
        self.replicas = self.replicas[:-1]
        self.msgsToReplicas = self.msgsToReplicas[:-1]
        self.monitor.addInstance()
        logger.display("{} removed replica {} from instance {}".
                       format(self, replica, replica.instId),
                       extra={"tags": ["node-replica"]})
        return replica

    def serviceReplicaMsgs(self, limit: int=None) -> int:
        """
        Process `limit` number of replica messages.
        Here processing means appending to replica inbox.

        :param limit: the maximum number of replica messages to process
        :return: the number of replica messages processed
        """
        msgCount = 0
        for idx, replicaMsgs in enumerate(self.msgsToReplicas):
            while replicaMsgs and (not limit or msgCount < limit):
                msgCount += 1
                msg = replicaMsgs.popleft()
                self.replicas[idx].inBox.append(msg)
        return msgCount

    def serviceReplicaOutBox(self, limit: int=None) -> int:
        """
        Process `limit` number of replica messages.
        Here processing means appending to replica inbox.

        :param limit: the maximum number of replica messages to process
        :return: the number of replica messages processed
        """
        msgCount = 0
        for replica in self.replicas:
            while replica.outBox and (not limit or msgCount < limit):
                msgCount += 1
                msg = replica.outBox.popleft()
                if isinstance(msg, (PrePrepare,
                                    Prepare,
                                    Commit,
                                    Checkpoint)):
                    self.send(msg)
                elif isinstance(msg, Ordered):
                    self.try_processing_ordered(msg)
                elif isinstance(msg, Reject):
                    reqKey = (msg.identifier, msg.reqId)
                    reject = Reject(*reqKey,
                                    self.reasonForClientFromException(msg.reason))
                    self.transmitToClient(reject, self.requestSender[reqKey])
                    self.doneProcessingReq(*reqKey)
                elif isinstance(msg, Exception):
                    self.processEscalatedException(msg)
                else:
                    logger.error("Received msg {} and don't know how to handle "
                                 "it".format(msg))
        return msgCount

    def serviceReplicaInBox(self, limit: int=None):
        """
        Process `limit` number of messages in the replica inbox for each replica
        on this node.

        :param limit: the maximum number of replica messages to process
        :return: the number of replica messages processed successfully
        """
        msgCount = 0
        for replica in self.replicas:
            msgCount += replica.serviceQueues(limit)
        return msgCount

    def serviceElectorOutBox(self, limit: int=None) -> int:
        """
        Service at most `limit` number of messages from the elector's outBox.

        :return: the number of messages successfully serviced.
        """
        msgCount = 0
        while self.elector.outBox and (not limit or msgCount < limit):
            msgCount += 1
            msg = self.elector.outBox.popleft()
            if isinstance(msg, (ElectionType, ViewChangeDone)):
                self.send(msg)
            elif isinstance(msg, BlacklistMsg):
                nodeName = getattr(msg, f.NODE_NAME.nm)
                code = getattr(msg, f.SUSP_CODE.nm)
                self.reportSuspiciousNode(nodeName, code=code)
            else:
                logger.error("Received msg {} and don't know how to handle it".
                             format(msg))
        return msgCount

    async def serviceElectorInbox(self, limit: int=None) -> int:
        """
        Service at most `limit` number of messages from the elector's outBox.

        :return: the number of messages successfully serviced.
        """
        msgCount = 0
        while self.msgsToElector and (not limit or msgCount < limit):
            msgCount += 1
            msg = self.msgsToElector.popleft()
            self.elector.inBox.append(msg)
        await self.elector.serviceQueues(limit)
        return msgCount

    @property
    def hasPrimary(self) -> bool:
        """
        Does this node have a primary replica?

        :return: whether this node has a primary
        """
        return any(replica.isPrimary for replica in self.replicas)

    @property
    def primaryReplicaNo(self) -> Optional[int]:
        """
        Return the index of the primary or None if there's no primary among the
        replicas on this node.

        :return: index of the primary
        """
        if self._primary_replica_no is None:
            for idx, replica in enumerate(self.replicas):
                if replica.isPrimary:
                    self._primary_replica_no = idx
                    return idx
        return self._primary_replica_no

    @property
    def master_primary_name(self) -> Optional[str]:
        """
        Return the name of the primary node of the master instance
        """

        master_primary_name = self.master_replica.primaryName
        if master_primary_name:
            return self.master_replica.getNodeName(master_primary_name)
        return None

    @property
    def master_last_ordered_3PC(self) -> Tuple[int, int]:
        return self.master_replica.last_ordered_3pc

    @property
    def master_replica(self):
        return self.replicas[0]

    @staticmethod
    def is_valid_view_or_inst(n):
        return not(n is None or not isinstance(n, int) or n < 0)

    def msgHasAcceptableInstId(self, msg, frm) -> bool:
        """
        Return true if the instance id of message corresponds to a correct
        replica.

        :param msg: the node message to validate
        :return:
        """
        instId = getattr(msg, f.INST_ID.nm, None)
        if not self.is_valid_view_or_inst(instId):
            return False
        if instId >= len(self.msgsToReplicas):
            if instId not in self.msgsForFutureReplicas:
                self.msgsForFutureReplicas[instId] = deque()
            self.msgsForFutureReplicas[instId].append((msg, frm))
            logger.debug("{} queueing message {} for future protocol "
                         "instance {}".format(self, msg, instId))
            return False
        return True

    def msgHasAcceptableViewNo(self, msg, frm) -> bool:
        """
        Return true if the view no of message corresponds to the current view
        no or a view no in the future
        :param msg: the node message to validate
        :return:
        """
        viewNo = getattr(msg, f.VIEW_NO.nm, None)
        if not self.is_valid_view_or_inst(viewNo):
            return False
        if self.viewNo - viewNo > 1:
            self.discard(msg, "un-acceptable viewNo {}"
                         .format(viewNo), logMethod=logger.info)
        elif viewNo > self.viewNo:
            if viewNo not in self.msgsForFutureViews:
                self.msgsForFutureViews[viewNo] = deque()
            logger.debug('{} stashing a message for a future view: {}'.
                         format(self, msg))
            self.msgsForFutureViews[viewNo].append((msg, frm))
        else:
            return True
        return False

    def sendToReplica(self, msg, frm):
        """
        Send the message to the intended replica.

        :param msg: the message to send
        :param frm: the name of the node which sent this `msg`
        """
        if self.msgHasAcceptableInstId(msg, frm) and \
                self.msgHasAcceptableViewNo(msg, frm):
            self.msgsToReplicas[msg.instId].append((msg, frm))

    def sendToElector(self, msg, frm):
        """
        Send the message to the intended elector.

        :param msg: the message to send
        :param frm: the name of the node which sent this `msg`
        """
        if (isinstance(msg, ViewChangeDone) or
                self.msgHasAcceptableInstId(msg, frm)) and \
                self.msgHasAcceptableViewNo(msg, frm):
            logger.debug("{} sending message to elector: {}".
                         format(self, (msg, frm)))
            self.msgsToElector.append((msg, frm))

    def handleOneNodeMsg(self, wrappedMsg):
        """
        Validate and process one message from a node.

        :param wrappedMsg: Tuple of message and the name of the node that sent
        the message
        """
        try:
            vmsg = self.validateNodeMsg(wrappedMsg)
            if vmsg:
                logger.info("{} msg validated {}".format(self, wrappedMsg),
                            extra={"tags": ["node-msg-validation"]})
                self.unpackNodeMsg(*vmsg)
            else:
                logger.info("{} invalidated msg {}".format(self, wrappedMsg),
                            extra={"tags": ["node-msg-validation"]})
        except SuspiciousNode as ex:
            self.reportSuspiciousNodeEx(ex)
        except Exception as ex:
            msg, frm = wrappedMsg
            self.discard(msg, ex)

    def validateNodeMsg(self, wrappedMsg):
        """
        Validate another node's message sent to this node.

        :param wrappedMsg: Tuple of message and the name of the node that sent
        the message
        :return: Tuple of message from node and name of the node
        """
        msg, frm = wrappedMsg
        if self.isNodeBlacklisted(frm):
            self.discard(msg, "received from blacklisted node {}"
                         .format(frm), logger.info)
            return None

        try:
            message = node_message_factory.get_instance(**msg)
        except (MissingNodeOp, InvalidNodeOp) as ex:
            raise ex
        except Exception as ex:
            raise InvalidNodeMsg(str(ex))

        try:
            self.verifySignature(message)
        except BaseExc as ex:
            raise SuspiciousNode(frm, ex, message) from ex
        logger.debug("{} received node message from {}: {}".
                     format(self, frm, message),
                     extra={"cli": False})
        return message, frm

    def unpackNodeMsg(self, msg, frm) -> None:
        """
        If the message is a batch message validate each message in the batch,
        otherwise add the message to the node's inbox.

        :param msg: a node message
        :param frm: the name of the node that sent this `msg`
        """
        if isinstance(msg, Batch):
            logger.debug("{} processing a batch {}".format(self, msg))
            for m in msg.messages:
                m = self.nodestack.deserializeMsg(m)
                self.handleOneNodeMsg((m, frm))
        else:
            self.postToNodeInBox(msg, frm)

    def postToNodeInBox(self, msg, frm):
        """
        Append the message to the node inbox

        :param msg: a node message
        :param frm: the name of the node that sent this `msg`
        """
        logger.debug("{} appending to nodeInbox {}".format(self, msg))
        self.nodeInBox.append((msg, frm))

    async def processNodeInBox(self):
        """
        Process the messages in the node inbox asynchronously.
        """
        while self.nodeInBox:
            m = self.nodeInBox.popleft()
            try:
                await self.nodeMsgRouter.handle(m)
            except SuspiciousNode as ex:
                self.reportSuspiciousNodeEx(ex)
                self.discard(m, ex)

    def handleOneClientMsg(self, wrappedMsg):
        """
        Validate and process a client message

        :param wrappedMsg: a message from a client
        """
        try:
            vmsg = self.validateClientMsg(wrappedMsg)
            if vmsg:
                self.unpackClientMsg(*vmsg)
        except BlowUp:
            raise
        except Exception as ex:
            msg, frm = wrappedMsg
            friendly = friendlyEx(ex)
            if isinstance(ex, SuspiciousClient):
                self.reportSuspiciousClient(frm, friendly)

            self.handleInvalidClientMsg(ex, wrappedMsg)

    def handleInvalidClientMsg(self, ex, wrappedMsg):
        msg, frm = wrappedMsg
        exc = ex.__cause__ if ex.__cause__ else ex
        friendly = friendlyEx(ex)
        reason = self.reasonForClientFromException(ex)
        if isinstance(msg, Request):
            msg = msg.__getstate__()
        identifier = msg.get(f.IDENTIFIER.nm)
        reqId = msg.get(f.REQ_ID.nm)
        if not reqId:
            reqId = getattr(exc, f.REQ_ID.nm, None)
            if not reqId:
                reqId = getattr(ex, f.REQ_ID.nm, None)
        self.transmitToClient(RequestNack(identifier, reqId, reason), frm)
        self.discard(wrappedMsg, friendly, logger.warning, cliOutput=True)

    def validateClientMsg(self, wrappedMsg):
        """
        Validate a message sent by a client.
        :param wrappedMsg: a message from a client
        :return: Tuple of clientMessage and client address
        """
        msg, frm = wrappedMsg
        if self.isClientBlacklisted(frm):
            self.discard(msg, "received from blacklisted client {}"
                         .format(frm), logger.info)
            return None

        needStaticValidation = False
        if all(attr in msg.keys()
               for attr in [OPERATION, f.IDENTIFIER.nm, f.REQ_ID.nm]):
            cls = self._client_request_class
            needStaticValidation = True
        elif OP_FIELD_NAME in msg:
            op = msg[OP_FIELD_NAME]
            cls = node_message_factory.get_type(op)
            if cls not in (Batch, LedgerStatus, CatchupReq):
                raise InvalidClientMsgType(cls, msg.get(f.REQ_ID.nm))
        else:
            raise InvalidClientRequest(msg.get(f.IDENTIFIER.nm),
                                       msg.get(f.REQ_ID.nm))
        try:
            cMsg = cls(**msg)
        except TypeError as ex:
            raise InvalidClientRequest(msg.get(f.IDENTIFIER.nm),
                                       msg.get(f.REQ_ID.nm),
                                       str(ex))
        except Exception as ex:
            raise InvalidClientRequest(msg.get(f.IDENTIFIER.nm),
                                       msg.get(f.REQ_ID.nm)) from ex

        if needStaticValidation:
            self.doStaticValidation(msg[f.IDENTIFIER.nm],
                                    msg[f.REQ_ID.nm],
                                    msg[OPERATION])

        if self.isSignatureVerificationNeeded(msg):
            self.verifySignature(cMsg)
            # Suspicions should only be raised when lot of sig failures are
            # observed
            # try:
            #     self.verifySignature(cMsg)
            # except UnknownIdentifier as ex:
            #     raise
            # except Exception as ex:
            #     raise SuspiciousClient from ex
        logger.trace("{} received CLIENT message: {}".
                     format(self.clientstack.name, cMsg))
        return cMsg, frm

    def unpackClientMsg(self, msg, frm):
        """
        If the message is a batch message validate each message in the batch,
        otherwise add the message to the node's clientInBox.

        :param msg: a client message
        :param frm: the name of the client that sent this `msg`
        """
        if isinstance(msg, Batch):
            for m in msg.messages:
                # This check is done since Client uses NodeStack (which can
                # send and receive BATCH) to talk to nodes but Node uses
                # ClientStack (which cannot send or receive BATCH).
                # TODO: The solution is to have both kind of stacks be able to
                # parse BATCH messages
                if m in (ZStack.pingMessage, ZStack.pongMessage):
                    continue
                m = self.clientstack.deserializeMsg(m)
                self.handleOneClientMsg((m, frm))
        else:
            self.postToClientInBox(msg, frm)

    def postToClientInBox(self, msg, frm):
        """
        Append the message to the node's clientInBox

        :param msg: a client message
        :param frm: the name of the node that sent this `msg`
        """
        self.clientInBox.append((msg, frm))

    async def processClientInBox(self):
        """
        Process the messages in the node's clientInBox asynchronously.
        All messages in the inBox have already been validated, including
        signature check.
        """
        while self.clientInBox:
            m = self.clientInBox.popleft()
            req, frm = m
            logger.display("{} processing {} request {}".
                           format(self.clientstack.name, frm, req),
                           extra={"cli": True,
                                  "tags": ["node-msg-processing"]})

            try:
                await self.clientMsgRouter.handle(m)
            except InvalidClientMessageException as ex:
                self.handleInvalidClientMsg(ex, m)

    def _reject_msg(self, msg, frm, reason):
        reqKey = (msg.identifier, msg.reqId)
        reject = Reject(*reqKey,
                        reason)
        self.transmitToClient(reject, frm)

    def postPoolLedgerCaughtUp(self, **kwargs):
        self.mode = Mode.discovered
        # The node might have discovered more nodes, so see if schedule
        # election if needed.
        if isinstance(self.poolManager, TxnPoolManager):
            self.checkInstances()

        # TODO: why we do it this way?
        # Initialising node id in case where node's information was not present
        # in pool ledger at the time of starting, happens when a non-genesis
        # node starts
        self.id
        self.catchup_next_ledger_after_pool()

    def catchup_next_ledger_after_pool(self):
        self.start_domain_ledger_sync()

    def start_domain_ledger_sync(self):
        self._sync_ledger(DOMAIN_LEDGER_ID)
        self.ledgerManager.processStashedLedgerStatuses(DOMAIN_LEDGER_ID)

    def postDomainLedgerCaughtUp(self, **kwargs):
        """
        Process any stashed ordered requests and set the mode to
        `participating`
        :return:
        """
        pass

    def preLedgerCatchUp(self, ledger_id):
        # Process any Ordered requests. This causes less transactions to be
        # requested during catchup. Also commits any uncommitted state that
        # can be committed
        logger.debug('{} going to process any ordered requests before starting'
                     ' catchup.'.format(self))
        self.force_process_ordered()
        self.processStashedOrderedReqs()

        # make the node Syncing
        self.mode = Mode.syncing

        # revert uncommitted txns and state for unordered requests
        r = self.master_replica.revert_unordered_batches()
        logger.debug('{} reverted {} batches before starting catch up for '
                     'ledger {}'.format(self, r, ledger_id))

    def postTxnFromCatchupAddedToLedger(self, ledgerId: int, txn: Any):
        rh = self.postRecvTxnFromCatchup(ledgerId, txn)
        if rh:
            rh.updateState([txn], isCommitted=True)
            state = self.getState(ledgerId)
            state.commit(rootHash=state.headHash)
        self.updateSeqNoMap([txn])

    def postRecvTxnFromCatchup(self, ledgerId: int, txn: Any):
        rh = None
        if ledgerId == POOL_LEDGER_ID:
            self.poolManager.onPoolMembershipChange(txn)
            rh = self.poolManager.reqHandler
        if ledgerId == DOMAIN_LEDGER_ID:
            self.post_txn_from_catchup_added_to_domain_ledger(txn)
            rh = self.reqHandler
        return rh

    # TODO: should be renamed to `post_all_ledgers_caughtup`
    def allLedgersCaughtUp(self):
        if self.num_txns_caught_up_in_last_catchup() == 0:
            self.catchup_rounds_without_txns += 1
        last_caught_up_3PC = self.ledgerManager.last_caught_up_3PC
        if compare_3PC_keys(self.master_last_ordered_3PC,
                            last_caught_up_3PC) > 0:
            self.master_replica.caught_up_till_3pc(last_caught_up_3PC)
            logger.info('{} caught up till {}'.format(self, last_caught_up_3PC),
                        extra={'cli': True})

        # TODO: Maybe a slight optimisation is to check result of
        # `self.num_txns_caught_up_in_last_catchup()`
        self.processStashedOrderedReqs()

        if self.is_catchup_needed():
            logger.debug('{} needs to catchup again'.format(self))
            self.start_catchup()
        else:
            logger.info('{} does not need any more catchups'.format(self),
                        extra={'cli': True})
            self.no_more_catchups_needed()

    def is_catchup_needed(self) -> bool:
        """
        Check if received a quorum of view change done messages and if yes
        check if caught up till the
        Check if all requests ordered till last prepared certificate
        Check if last catchup resulted in no txns
        """
        if self.caught_up_for_current_view():
            logger.info('{} is caught up for the current view {}'.
                        format(self, self.viewNo))
            return False
        logger.debug('{} is not caught up for the current view {}'.
                     format(self, self.viewNo))
        if self.num_txns_caught_up_in_last_catchup() == 0:
            if self.has_ordered_till_last_prepared_certificate():
                logger.debug('{} ordered till last prepared certificate'.format(self))
                return False
            if self.catchup_rounds_without_txns >= self.config.MAX_CATCHUPS_DONE_DURING_VIEW_CHANGE:
                logger.debug('{} has completed {} catchup rounds'.
                             format(self, self.catchup_rounds_without_txns))
                # No more 3PC messages will be processed since maximum catchup
                # rounds have been done
                self.master_replica.last_prepared_before_view_change = None
                return False
        return True

    def caught_up_for_current_view(self) -> bool:
        if not self.elector._hasViewChangeQuorum:
            logger.debug('{} does not have view change quorum for view {}'.
                         format(self, self.viewNo))
            return False
        vc = self.elector.has_sufficient_same_view_change_done_messages
        if not vc:
            logger.debug('{} does not have acceptable ViewChangeDone for '
                         'view {}'.format(self, self.viewNo))
            return False
        ledger_info = vc[1]
        for lid, size, root_hash in ledger_info:
            ledger = self.ledgerManager.ledgerRegistry[lid].ledger
            if size == 0:
                continue
            if ledger.size < size:
                return False
            if ledger.hashToStr(ledger.tree.merkle_tree_hash(0, size)) != root_hash:
                return False
        return True

    def has_ordered_till_last_prepared_certificate(self) -> bool:
        lst = self.master_replica.last_prepared_before_view_change
        if lst is None:
            return True
        return compare_3PC_keys(lst, self.master_replica.last_ordered_3pc) >= 0

    def num_txns_caught_up_in_last_catchup(self) -> int:
        count = sum([l.num_txns_caught_up for l in
                    self.ledgerManager.ledgerRegistry.values()])
        logger.debug('{} caught up to {} txns in the last catchup'.
                     format(self, count))
        return count

    def no_more_catchups_needed(self):
        # This method is called when no more catchups needed
        self.mode = Mode.synced
        self.decidePrimaries()
        # TODO: need to think of a better way
        # If the node was not participating but has now found a primary,
        # then set mode to participating, can happen if a catchup is triggered
        # without a view change or node start
        if not self.isParticipating and self.master_replica.hasPrimary:
            logger.debug('{} starting to participate since catchup is done, '
                         'primaries are selected but mode was not set to '
                         'participating'.format(self))
            self.start_participating()

    def getLedger(self, ledgerId) -> Ledger:
        return self.ledgerManager.getLedgerInfoByType(ledgerId).ledger

    def getState(self, ledgerId) -> PruningState:
        return self.states.get(ledgerId)

    def post_txn_from_catchup_added_to_domain_ledger(self, txn):
        if txn.get(TXN_TYPE) == NYM:
            self.addNewRole(txn)

    def sendPoolLedgerStatus(self, nodeName):
        self.sendLedgerStatus(nodeName, POOL_LEDGER_ID)

    def sendDomainLedgerStatus(self, nodeName):
        self.sendLedgerStatus(nodeName, DOMAIN_LEDGER_ID)

    def getLedgerStatus(self, ledgerId: int):
        if ledgerId == POOL_LEDGER_ID:
            return self.poolLedgerStatus
        if ledgerId == DOMAIN_LEDGER_ID:
            return self.domainLedgerStatus

    def sendLedgerStatus(self, nodeName: str, ledgerId: int):
        ledgerStatus = self.getLedgerStatus(ledgerId)
        if ledgerStatus:
            self.sendToNodes(ledgerStatus, [nodeName])
        else:
            logger.debug("{} not sending ledger {} status to {} as it is null"
                         .format(self, ledgerId, nodeName))

    def doStaticValidation(self, identifier, reqId, operation):
        if TXN_TYPE not in operation:
            raise InvalidClientRequest(identifier, reqId)

        if operation.get(TXN_TYPE) in POOL_TXN_TYPES:
            self.poolManager.doStaticValidation(identifier, reqId, operation)

        if self.opVerifiers:
            try:
                for v in self.opVerifiers:
                    v.verify(operation)
            except Exception as ex:
                raise InvalidClientRequest(identifier, reqId) from ex

    def doDynamicValidation(self, request: Request):
        """
        State based validation
        """
        if self.ledgerIdForRequest(request) == POOL_LEDGER_ID:
            self.poolManager.doDynamicValidation(request)
        else:
            self.domainDynamicValidation(request)

    def applyReq(self, request: Request):
        """
        Apply request to appropriate ledger and state
        """
        if self.ledgerIdForRequest(request) == POOL_LEDGER_ID:
            return self.poolManager.applyReq(request)
        else:
            return self.domainRequestApplication(request)

    def domainDynamicValidation(self, request: Request):
        self.reqHandler.validate(request, self.config)

    def domainRequestApplication(self, request: Request):
        return self.reqHandler.apply(request)

    def processRequest(self, request: Request, frm: str):
        """
        Handle a REQUEST from the client.
        If the request has already been executed, the node re-sends the reply to
        the client. Otherwise, the node acknowledges the client request, adds it
        to its list of client requests, and sends a PROPAGATE to the
        remaining nodes.

        :param request: the REQUEST from the client
        :param frm: the name of the client that sent this REQUEST
        """
        logger.debug("{} received client request: {} from {}".
                     format(self.name, request, frm))
        self.nodeRequestSpikeMonitorData['accum'] += 1

        # TODO: What if client sends requests with same request id quickly so
        # before reply for one is generated, the other comes. In that
        # case we need to keep track of what requests ids node has seen
        # in-memory and once request with a particular request id is processed,
        # it should be removed from that in-memory DS.

        # If request is already processed(there is a reply for the
        # request in
        # the node's transaction store then return the reply from the
        # transaction store)
        # TODO: What if the reply was a REQNACK? Its not gonna be found in the
        # replies.

        ledgerId = self.ledgerIdForRequest(request)
        ledger = self.getLedger(ledgerId)

        if request.operation[TXN_TYPE] == GET_TXN:
            self.handle_get_txn_req(request, frm)
        else:
            reply = self.getReplyFromLedger(ledger, request)
            if reply:
                logger.debug("{} returning REPLY from already processed "
                             "REQUEST: {}".format(self, request))
                self.transmitToClient(reply, frm)
            else:
                if not self.isProcessingReq(*request.key):
                    self.startedProcessingReq(*request.key, frm)
                # If not already got the propagate request(PROPAGATE) for the
                # corresponding client request(REQUEST)
                self.recordAndPropagate(request, frm)
                self.send_ack_to_client(request.key, frm)

    # noinspection PyUnusedLocal
    def processPropagate(self, msg: Propagate, frm):
        """
        Process one propagateRequest sent to this node asynchronously

        - If this propagateRequest hasn't been seen by this node, then broadcast
        it to all nodes after verifying the the signature.
        - Add the client to blacklist if its signature is invalid

        :param msg: the propagateRequest
        :param frm: the name of the node which sent this `msg`
        """
        logger.debug("Node {} received propagated request: {}".
                     format(self.name, msg))
        reqDict = msg.request

        request = self._client_request_class(**reqDict)

        clientName = msg.senderClient

        if not self.isProcessingReq(*request.key):
            self.startedProcessingReq(*request.key, clientName)
        elif clientName is not None and not self.is_sender_known_for_req(*request.key):
            # Since some propagates might not include the client name
            self.set_sender_for_req(*request.key, clientName)

        self.requests.addPropagate(request, frm)

        self.propagate(request, clientName)
        self.tryForwarding(request)

    def startedProcessingReq(self, identifier, reqId, frm):
        self.requestSender[identifier, reqId] = frm

    def isProcessingReq(self, identifier, reqId) -> bool:
        return (identifier, reqId) in self.requestSender

    def doneProcessingReq(self, identifier, reqId):
        self.requestSender.pop((identifier, reqId))

    def is_sender_known_for_req(self, identifier, reqId):
        return self.requestSender.get((identifier, reqId)) is not None

    def set_sender_for_req(self, identifier, reqId, frm):
        self.requestSender[identifier, reqId] = frm

    def send_ack_to_client(self, req_key, to_client):
        self.transmitToClient(RequestAck(*req_key), to_client)

    def handle_get_txn_req(self, request: Request, frm: str):
        """
        Handle GET_TXN request
        """
        self.send_ack_to_client(request.key, frm)
        ledgerId = self.ledgerIdForRequest(request)
        ledger = self.getLedger(ledgerId)
        txn = self.getReplyFromLedger(ledger=ledger,
                                      seq_no=request.operation[DATA])

        result = {
            f.IDENTIFIER.nm: request.identifier,
            f.REQ_ID.nm: request.reqId,
            TXN_TYPE: request.operation[TXN_TYPE],
<<<<<<< HEAD
            DATA: None
        }

        if txn:
            result[DATA] = json.dumps(txn.result)
=======
            DATA: {}
        }

        if txn:
            result[DATA] = txn.result
>>>>>>> 53734556
            result[f.SEQ_NO.nm] = txn.result[f.SEQ_NO.nm]

        result[DATA] = json.dumps(result[DATA])

        self.transmitToClient(Reply(result), frm)

    def processOrdered(self, ordered: Ordered):
        """
        Process and orderedRequest.

        Execute client request with retries if client request hasn't yet reached
        this node but corresponding PROPAGATE, PRE-PREPARE, PREPARE and
        COMMIT request did

        :param ordered: an orderedRequest
        :param retryNo: the retry number used in recursion
        :return: True if successful, None otherwise
        """

        inst_id, view_no, req_idrs, pp_seq_no, pp_time, ledger_id, \
            state_root, txn_root = tuple(ordered)

        # Only the request ordered by master protocol instance are executed by
        # the client
        r = None
        if inst_id == self.instances.masterId:
            reqs = [self.requests[i, r].finalised for (i, r) in req_idrs
                    if (i, r) in self.requests and self.requests[i, r].finalised]
            if len(reqs) == len(req_idrs):
                logger.debug("{} executing Ordered batch {} {} of {} requests".
                             format(self.name, view_no, pp_seq_no, len(req_idrs)))
                self.executeBatch(view_no, pp_seq_no, pp_time, reqs, ledger_id,
                                  state_root, txn_root)
                r = True
            else:
                logger.warning('{} did not find {} finalized requests, but '
                               'still ordered'.format(self, len(req_idrs) -
                                                      len(reqs)))
                return None
        else:
            logger.trace("{} got ordered requests from backup replica {}".
                         format(self, inst_id))
            r = False
        self.monitor.requestOrdered(req_idrs, inst_id, byMaster=r)
        return r

    def force_process_ordered(self):
        """
        Take any messages from replica that have been ordered and process
        them, this should be done rarely, like before catchup starts
        so a more current LedgerStatus can be sent.
        can be called either
        1. when node is participating, this happens just before catchup starts
        so the node can have the latest ledger status or
        2. when node is not participating but a round of catchup is about to be
        started, here is forces all the replica ordered messages to be appended
        to the stashed ordered requests and the stashed ordered requests are
        processed with appropriate checks
        """
        for r in self.replicas:
            i = 0
            for msg in r._remove_ordered_from_queue():
                # self.processOrdered(msg)
                self.try_processing_ordered(msg)
                i += 1
            logger.debug(
                '{} processed {} Ordered batches for instance {} before '
                'starting catch up'.format(self, i, r.instId))

    def try_processing_ordered(self, msg):
        if self.isParticipating:
            self.processOrdered(msg)
        else:
            logger.debug("{} stashing {} since mode is {}".
                         format(self, msg, self.mode))
            self.stashedOrderedReqs.append(msg)

    def processEscalatedException(self, ex):
        """
        Process an exception escalated from a Replica
        """
        if isinstance(ex, SuspiciousNode):
            self.reportSuspiciousNodeEx(ex)
        else:
            raise RuntimeError("unhandled replica-escalated exception") from ex

    def processInstanceChange(self, instChg: InstanceChange, frm: str) -> None:
        """
        Validate and process an instance change request.

        :param instChg: the instance change request
        :param frm: the name of the node that sent this `msg`
        """
        logger.debug("{} received instance change request: {} from {}".
                     format(self, instChg, frm))

        # TODO: add sender to blacklist?
        if not isinstance(instChg.viewNo, int):
            self.discard(instChg, "field viewNo has incorrect type: {}".
                         format(type(instChg.viewNo)))
        elif instChg.viewNo <= self.viewNo:
            self.discard(instChg,
                         "Received instance change request with view no {} "
                         "which is not more than its view no {}".
                         format(instChg.viewNo, self.viewNo), logger.debug)
        else:
            # Record instance changes for views but send instance change
            # only when found master to be degraded. if quorum of view changes
            #  found then change view even if master not degraded
            if not self.instanceChanges.hasInstChngFrom(instChg.viewNo, frm):
                self._record_inst_change_msg(instChg, frm)

            if self.monitor.isMasterDegraded() and not \
                    self.instanceChanges.hasInstChngFrom(instChg.viewNo,
                                                         self.name):
                logger.info(
                    "{} found master degraded after receiving instance change "
                    "message from {}".format(self, frm))
                self.sendInstanceChange(instChg.viewNo)
            else:
                logger.debug(
                    "{} received instance change message {} but did not "
                    "find the master to be slow or has already sent an instance"
                    " change message".format(self, instChg))

    def do_view_change_if_possible(self, view_no):
        # TODO: Need to handle skewed distributions which can arise due to
        # malicious nodes sending messages early on
        can, whyNot = self.canViewChange(view_no)
        if can:
            logger.info("{} initiating a view change to {} from {}".
                        format(self, view_no, self.viewNo))
            self.startViewChange(view_no)
        else:
            logger.debug(whyNot)
        return can

    def checkPerformance(self):
        """
        Check if master instance is slow and send an instance change request.
        :returns True if master performance is OK, otherwise False
        """
        logger.trace("{} checking its performance".format(self))

        # Move ahead only if the node has synchronized its state with other
        # nodes
        if not self.isParticipating:
            return

        if self.instances.masterId is not None:
            self.sendNodeRequestSpike()
            if self.monitor.isMasterDegraded():
                self.sendInstanceChange(self.viewNo+1)
                logger.debug('{} sent view change since performance degraded '
                             'of master instance'.format(self))
                self.do_view_change_if_possible(self.viewNo+1)
                return False
            else:
                logger.debug("{}'s master has higher performance than backups".
                             format(self))
        return True

    def checkNodeRequestSpike(self):
        logger.debug("{} checking its request amount".format(self))

        if not self.isParticipating:
            return

        if self.instances.masterId is not None:
            self.sendNodeRequestSpike()

    def sendNodeRequestSpike(self):
        requests = self.nodeRequestSpikeMonitorData['accum']
        self.nodeRequestSpikeMonitorData['accum'] = 0
        return pluginManager.sendMessageUponSuspiciousSpike(
            notifierPluginTriggerEvents['nodeRequestSpike'],
            self.nodeRequestSpikeMonitorData,
            requests,
            self.config.notifierEventTriggeringConfig['nodeRequestSpike'],
            self.name
        )

    def _create_instance_change_msg(self, view_no, suspicion_code):
        return InstanceChange(view_no, suspicion_code)

    def _record_inst_change_msg(self, msg, frm):
        view_no = msg.viewNo
        self.instanceChanges.addVote(msg, frm)
        if msg.viewNo > self.viewNo:
            self.do_view_change_if_possible(view_no)

    def sendInstanceChange(self, view_no: int,
                           suspicion=Suspicions.PRIMARY_DEGRADED):
        """
        Broadcast an instance change request to all the remaining nodes

        :param view_no: the view number when the instance change is requested
        """

        # If not found any sent instance change messages in last
        # `ViewChangeWindowSize` seconds or the last sent instance change
        # message was sent long enough ago then instance change message can be
        # sent otherwise no.
        canSendInsChange, cooldown = self.insChngThrottler.acquire()

        if canSendInsChange:
            logger.info("{} sending an instance change with view_no {} since "
                        "{}".
                        format(self, view_no, suspicion.reason))
            logger.info("{} metrics for monitor: {}".
                        format(self, self.monitor.prettymetrics))
            msg = self._create_instance_change_msg(view_no, suspicion.code)
            self.send(msg)
            self._record_inst_change_msg(msg, self.name)
        else:
            logger.debug("{} cannot send instance change sooner then {} seconds"
                         .format(self, cooldown))

    # noinspection PyAttributeOutsideInit
    def initInsChngThrottling(self):
        windowSize = self.config.ViewChangeWindowSize
        ratchet = Ratchet(a=2, b=0.05, c=1, base=2, peak=windowSize)
        self.insChngThrottler = Throttler(windowSize, ratchet.get)

    def primary_selected(self, instance_id):
        # If the node has primary replica of master instance
        if instance_id == 0:
            # TODO: 0 should be replaced with configurable constant
            self.monitor.hasMasterPrimary = self.primaryReplicaNo == 0

        if self.view_change_in_progress and self.all_instances_have_primary:
            self.on_view_change_complete(self.viewNo)

    @property
    def all_instances_have_primary(self):
        return all(r.primaryName is not None for r in self.replicas)

    def canViewChange(self, proposedViewNo: int) -> (bool, str):
        """
        Return whether there's quorum for view change for the proposed view
        number and its view is less than or equal to the proposed view
        """
        msg = None
        quorum = self.quorums.view_change.value
        if not self.instanceChanges.hasQuorum(proposedViewNo, quorum):
            msg = '{} has no quorum for view {}'.format(self, proposedViewNo)
        elif not proposedViewNo > self.viewNo:
            msg = '{} is in higher view more than {}'.format(self, proposedViewNo)

        return not bool(msg), msg

    def propose_view_change(self):
        # Sends instance change message when primary has been
        # disconnected for long enough
        if self.lost_primary_at and \
                                time.perf_counter() - self.lost_primary_at \
                        >= self.config.ToleratePrimaryDisconnection:
            view_no = self.viewNo + 1
            self.sendInstanceChange(view_no,
                                    Suspicions.PRIMARY_DISCONNECTED)
            logger.debug('{} sent view change since was disconnected '
                         'from primary for too long'.format(self))
            self.do_view_change_if_possible(view_no)

    # TODO: consider moving this to pool manager
    def lost_master_primary(self):
        """
        Schedule an primary connection check which in turn can send a view
        change message
        :return: whether view change started
        """
        self.lost_primary_at = time.perf_counter()

        logger.debug('{} scheduling a view change in {} sec'.
                     format(self, self.config.ToleratePrimaryDisconnection))
        self._schedule(self.propose_view_change,
                       self.config.ToleratePrimaryDisconnection)

    def startViewChange(self, proposedViewNo: int):
        """
        Trigger the view change process.

        :param proposedViewNo: the new view number after view change.
        """
        # TODO: consider moving this to pool manager
        # TODO: view change is a special case, which can have different
        # implementations - we need to make this logic pluggable

        self.view_change_in_progress = True
        self._schedule(action=self._check_view_change_completed,
                       seconds=self._view_change_timeout)
        self.master_replica.on_view_change_start()
        self.viewNo = proposedViewNo
        logger.debug("{} resetting monitor stats after view change".
                     format(self))
        self.monitor.reset()
        self.processStashedMsgsForView(self.viewNo)
        # Now communicate the view change to the elector which will
        # contest primary elections across protocol all instances
        self.elector.view_change_started(self.viewNo)
        self._primary_replica_no = None
        pop_keys(self.msgsForFutureViews, lambda x: x <= self.viewNo)
        self.initInsChngThrottling()
        self.logNodeInfo()
        # Keep on doing catchup until >(n-f) nodes LedgerStatus same on have a
        # prepared certificate the first PRE-PREPARE of the new view
        logger.info('{} changed to view {}, will start catchup now'.
                    format(self, self.viewNo))
        # Set to 0 even when set to 0 in `on_view_change_complete` since
        # catchup might be started due to several reasons.
        self.catchup_rounds_without_txns = 0
        self.start_catchup()

    def on_view_change_complete(self, view_no):
        """
        View change completes for a replica when it has been decided which was
        the last ppSeqno and state and txn root for previous view
        """
        self.view_change_in_progress = False
        self.instanceChanges.pop(view_no-1, None)
        self.master_replica.on_view_change_done()
        self.catchup_rounds_without_txns = 0

    def start_catchup(self):
        # Process any already Ordered requests by the replica

        if self.mode == Mode.starting:
            logger.info('{} does not start the catchup procedure '
                        'because it is already in this state'.format(self))
            return
        self.force_process_ordered()
        self.mode = Mode.starting
        self.ledgerManager.prepare_ledgers_for_sync()
        ledger_id = DOMAIN_LEDGER_ID
        if self._is_there_pool_ledger():
            # Pool ledger should be synced first
            # Sync up for domain ledger will be called in
            # its post-syncup callback
            ledger_id = POOL_LEDGER_ID
        self._sync_ledger(ledger_id)

    def _is_there_pool_ledger(self):
        # TODO isinstance is not OK
        return isinstance(self.poolManager, TxnPoolManager)

    def ordered_prev_view_msgs(self, inst_id, pp_seqno):
        logger.debug('{} ordered previous view batch {} by instance {}'.
                     format(self, pp_seqno, inst_id))

    def verifySignature(self, msg):
        """
        Validate the signature of the request
        Note: Batch is whitelisted because the inner messages are checked

        :param msg: a message requiring signature verification
        :return: None; raises an exception if the signature is not valid
        """
        if isinstance(msg, self.authnWhitelist):
            return  # whitelisted message types rely on RAET for authn
        if isinstance(msg, Propagate):
            typ = 'propagate '
            req = msg.request
        else:
            typ = ''
            req = msg

        if not isinstance(req, Mapping):
            req = msg.as_dict

        identifier = self.authNr(req).authenticate(req)
        logger.info("{} authenticated {} signature on {} request {}".
                       format(self, identifier, typ, req['reqId']),
                       extra={"cli": True,
                              "tags": ["node-msg-processing"]})

    def authNr(self, req):
        return self.clientAuthNr

    def isSignatureVerificationNeeded(self, msg: Any):
        op = msg.get(OPERATION)
        if op:
            if op.get(TXN_TYPE) in openTxns:
                return False
        return True

    def three_phase_key_for_txn_seq_no(self, ledger_id, seq_no):
        if ledger_id in self.txn_seq_range_to_3phase_key:
            # point query in interval tree
            s = self.txn_seq_range_to_3phase_key[ledger_id][seq_no]
            if s:
                # There should not be more than one interval for any seq no in
                # the tree
                assert len(s) == 1
                return s.pop().data
        return None

    def executeBatch(self, view_no, pp_seq_no: int, pp_time: float,
                     reqs: List[Request], ledger_id, state_root,
                     txn_root) -> None:
        """
        Execute the REQUEST sent to this Node

        :param view_no: the view number (See glossary)
        :param pp_time: the time at which PRE-PREPARE was sent
        :param reqs: list of client REQUESTs
        """
        committedTxns = self.requestExecuter[ledger_id](pp_time, reqs,
                                                        state_root, txn_root)
        if committedTxns:
            first_txn_seq_no = committedTxns[0][F.seqNo.name]
            last_txn_seq_no = committedTxns[-1][F.seqNo.name]
            if ledger_id not in self.txn_seq_range_to_3phase_key:
                self.txn_seq_range_to_3phase_key[ledger_id] = IntervalTree()
            # adding one to end of range since its exclusive
            intrv_tree = self.txn_seq_range_to_3phase_key[ledger_id]
            intrv_tree[first_txn_seq_no:last_txn_seq_no+1] = (view_no, pp_seq_no)
            logger.debug('{} storing 3PC key {} for ledger {} range {}'.
                         format(self, (view_no, pp_seq_no), ledger_id,
                                (first_txn_seq_no, last_txn_seq_no)))
            if len(intrv_tree) > self.config.ProcessedBatchMapsToKeep:
                # Remove the first element from the interval tree
                old = intrv_tree[intrv_tree.begin()].pop()
                intrv_tree.remove(old)
                logger.debug('{} popped {} from txn to batch seqNo map'.
                             format(self, old))

    def updateSeqNoMap(self, committedTxns):
        self.seqNoDB.addBatch((txn[f.IDENTIFIER.nm], txn[f.REQ_ID.nm],
                               txn[F.seqNo.name]) for txn in committedTxns)

    def commitAndSendReplies(self, reqHandler, ppTime, reqs: List[Request],
                             stateRoot, txnRoot) -> List:
        committedTxns = reqHandler.commit(len(reqs), stateRoot, txnRoot)
        self.updateSeqNoMap(committedTxns)
        self.sendRepliesToClients(
            map(self.update_txn_with_extra_data, committedTxns),
            ppTime)
        return committedTxns

    def executeDomainTxns(self, ppTime, reqs: List[Request], stateRoot,
                          txnRoot) -> List:
        committedTxns = self.commitAndSendReplies(self.reqHandler, ppTime, reqs,
                                                  stateRoot, txnRoot)
        for txn in committedTxns:
            if txn[TXN_TYPE] == NYM:
                self.addNewRole(txn)
        return committedTxns

    def onBatchCreated(self, ledgerId, stateRoot):
        """
        A batch of requests has been created and has been applied but
        committed to ledger and state.
        :param ledgerId:
        :param stateRoot: state root after the batch creation
        :return:
        """
        if ledgerId == POOL_LEDGER_ID:
            if isinstance(self.poolManager, TxnPoolManager):
                self.poolManager.reqHandler.onBatchCreated(stateRoot)
        elif ledgerId == DOMAIN_LEDGER_ID:
            self.reqHandler.onBatchCreated(stateRoot)
        else:
            logger.debug('{} did not know how to handle for ledger {}'.
                         format(self, ledgerId))

    def onBatchRejected(self, ledgerId):
        """
        A batch of requests has been rejected, if stateRoot is None, reject
        the current batch.
        :param ledgerId:
        :param stateRoot: state root after the batch was created
        :return:
        """
        if ledgerId == POOL_LEDGER_ID:
            if isinstance(self.poolManager, TxnPoolManager):
                self.poolManager.reqHandler.onBatchRejected()
        elif ledgerId == DOMAIN_LEDGER_ID:
            self.reqHandler.onBatchRejected()
        else:
            logger.debug('{} did not know how to handle for ledger {}'.
                         format(self, ledgerId))

    @classmethod
    def ledgerId(cls, txnType: str):
        return POOL_LEDGER_ID if txnType in POOL_TXN_TYPES else DOMAIN_LEDGER_ID

    def sendRepliesToClients(self, committedTxns, ppTime):
        for txn in committedTxns:
            # TODO: Send txn and state proof to the client
            txn[TXN_TIME] = ppTime
            self.sendReplyToClient(Reply(txn), (txn[f.IDENTIFIER.nm],
                                                txn[f.REQ_ID.nm]))

    def sendReplyToClient(self, reply, reqKey):
        if self.isProcessingReq(*reqKey):
            sender = self.requestSender[reqKey]
            if sender:
                logger.debug('{} sending reply for {} to client'.format(self, reqKey))
                self.transmitToClient(reply, self.requestSender[reqKey])
            else:
                logger.debug('{} not sending reply for {}, since do not '
                             'know client'.format(self, reqKey))
            self.doneProcessingReq(*reqKey)

    def addNewRole(self, txn):
        """
        Adds a new client or steward to this node based on transaction type.
        """
        # If the client authenticator is a simple authenticator then add verkey.
        #  For a custom authenticator, handle appropriately
        if isinstance(self.clientAuthNr, SimpleAuthNr):
            identifier = txn[TARGET_NYM]
            verkey = txn.get(VERKEY)
            v = DidVerifier(verkey, identifier=identifier)
            if identifier not in self.clientAuthNr.clients:
                role = txn.get(ROLE)
                if role not in (STEWARD, TRUSTEE, None):
                    logger.error("Role if present must be {} and not {}".
                                 format(Roles.STEWARD.name, role))
                    return
                self.clientAuthNr.addIdr(identifier,
                                         verkey=v.verkey,
                                         role=role)

    def initStateFromLedger(self, state: State, ledger: Ledger, reqHandler):
        """
        If the trie is empty then initialize it by applying
        txns from ledger.
        """
        if state.isEmpty:
            logger.info('{} found state to be empty, recreating from '
                        'ledger'.format(self))
            for seq_no, txn in ledger.getAllTxn():
                txn[f.SEQ_NO.nm] = seq_no
                txn = self.update_txn_with_extra_data(txn)
                reqHandler.updateState([txn, ], isCommitted=True)
                state.commit(rootHash=state.headHash)

    def initDomainState(self):
        self.initStateFromLedger(self.states[DOMAIN_LEDGER_ID],
                                 self.domainLedger, self.reqHandler)

    def addGenesisNyms(self):
        # THIS SHOULD NOT BE DONE FOR PRODUCTION
        for _, txn in self.domainLedger.getAllTxn():
            if txn.get(TXN_TYPE) == NYM:
                self.addNewRole(txn)

    def defaultAuthNr(self):
        state = self.getState(DOMAIN_LEDGER_ID)
        return SimpleAuthNr(state=state)

    def processStashedOrderedReqs(self):
        i = 0
        while self.stashedOrderedReqs:
            msg = self.stashedOrderedReqs.popleft()
            if msg.instId == 0:
                if compare_3PC_keys((msg.viewNo, msg.ppSeqNo),
                                    self.ledgerManager.last_caught_up_3PC) >= 0:
                    logger.debug('{} ignoring stashed ordered msg {} since ledger '
                                 'manager has last_caught_up_3PC as {}'.
                                 format(self, msg,
                                        self.ledgerManager.last_caught_up_3PC))
                    continue
                logger.debug('{} applying stashed Ordered msg {}'.format(self, msg))
                # Since the PRE-PREPAREs ans PREPAREs corresponding to these
                # stashed ordered requests was not processed.
                for reqKey in msg.reqIdr:
                    req = self.requests[reqKey].finalised
                    self.applyReq(req)
                self.processOrdered(msg)
            else:
                self.processOrdered(msg)
            i += 1
        logger.debug("{} processed {} stashed ordered requests".format(self, i))
        # Resetting monitor after executing all stashed requests so no view
        # change can be proposed
        self.monitor.reset()
        return i

    def sync3PhaseState(self):
        for replica in self.replicas:
            self.send(replica.threePhaseState)

    def ensureKeysAreSetup(self):
        """
        Check whether the keys are setup in the local STP keep.
        Raises KeysNotFoundException if not found.
        """
        name, baseDir = self.name, self.basedirpath
        if not areKeysSetup(name, baseDir, self.config):
            raise REx(REx.reason.format(name) + self.keygenScript)

    @staticmethod
    def reasonForClientFromException(ex: Exception):
        friendly = friendlyEx(ex)
        reason = "client request invalid: {}".format(friendly)
        return reason

    def reportSuspiciousNodeEx(self, ex: SuspiciousNode):
        """
        Report suspicion on a node on the basis of an exception
        """
        self.reportSuspiciousNode(ex.node, ex.reason, ex.code, ex.offendingMsg)

    def reportSuspiciousNode(self,
                             nodeName: str,
                             reason=None,
                             code: int=None,
                             offendingMsg=None):
        """
        Report suspicion on a node and add it to this node's blacklist.

        :param nodeName: name of the node to report suspicion on
        :param reason: the reason for suspicion
        """
        logger.warning("{} raised suspicion on node {} for {}; suspicion code "
                       "is {}".format(self, nodeName, reason, code))
        # TODO need a more general solution here

        # TODO: Should not blacklist client on a single InvalidSignature.
        # Should track if a lot of requests with incorrect signatures have been
        # made in a short amount of time, only then blacklist client.
        # if code == InvalidSignature.code:
        #     self.blacklistNode(nodeName,
        #                        reason=InvalidSignature.reason,
        #                        code=InvalidSignature.code)

        # TODO: Consider blacklisting nodes again.
        # if code in self.suspicions:
        #     self.blacklistNode(nodeName,
        #                        reason=self.suspicions[code],
        #                        code=code)

        if code in (s.code for s in (Suspicions.PPR_DIGEST_WRONG,
                                     Suspicions.PPR_REJECT_WRONG,
                                     Suspicions.PPR_TXN_WRONG,
                                     Suspicions.PPR_STATE_WRONG)):
            self.sendInstanceChange(self.viewNo + 1, Suspicions.get_by_code(code))
            logger.info('{} sent instance change since suspicion code {}'
                        .format(self, code))

        if offendingMsg:
            self.discard(offendingMsg, reason, logger.warning)

    def reportSuspiciousClient(self, clientName: str, reason):
        """
        Report suspicion on a client and add it to this node's blacklist.

        :param clientName: name of the client to report suspicion on
        :param reason: the reason for suspicion
        """
        logger.warning("{} suspicion raised on client {} for {}; "
                       "doing nothing for now".
                       format(self, clientName, reason))
        self.blacklistClient(clientName)

    def isClientBlacklisted(self, clientName: str):
        """
        Check whether the given client is in this node's blacklist.

        :param clientName: the client to check for blacklisting
        :return: whether the client was blacklisted
        """
        return self.clientBlacklister.isBlacklisted(clientName)

    def blacklistClient(self, clientName: str, reason: str=None, code: int=None):
        """
        Add the client specified by `clientName` to this node's blacklist
        """
        msg = "{} blacklisting client {}".format(self, clientName)
        if reason:
            msg += " for reason {}".format(reason)
        logger.debug(msg)
        self.clientBlacklister.blacklist(clientName)

    def isNodeBlacklisted(self, nodeName: str) -> bool:
        """
        Check whether the given node is in this node's blacklist.

        :param nodeName: the node to check for blacklisting
        :return: whether the node was blacklisted
        """
        return self.nodeBlacklister.isBlacklisted(nodeName)

    def blacklistNode(self, nodeName: str, reason: str=None, code: int=None):
        """
        Add the node specified by `nodeName` to this node's blacklist
        """
        msg = "{} blacklisting node {}".format(self, nodeName)
        if reason:
            msg += " for reason {}".format(reason)
        if code:
            msg += " for code {}".format(code)
        logger.debug(msg)
        self.nodeBlacklister.blacklist(nodeName)

    @property
    def blacklistedNodes(self):
        return {nm for nm in self.nodeReg.keys() if
                self.nodeBlacklister.isBlacklisted(nm)}

    def transmitToClient(self, msg: Any, remoteName: str):
        self.clientstack.transmitToClient(msg, remoteName)

    def send(self, msg: Any, *rids: Iterable[int], signer: Signer = None):
        if rids:
            remoteNames = [self.nodestack.remotes[rid].name for rid in rids]
            recipientsNum = len(remoteNames)
        else:
            # so it is broadcast
            remoteNames = [remote.name for remote in
                           self.nodestack.remotes.values()]
            recipientsNum = 'all'

        logger.debug("{} sending message {} to {} recipients: {}"
                     .format(self, msg, recipientsNum, remoteNames))
        self.nodestack.send(msg, *rids, signer=signer)

    def sendToNodes(self, msg: Any, names: Iterable[str]=None):
        # TODO: This method exists in `Client` too, refactor to avoid duplication
        rids = [rid for rid, r in self.nodestack.remotes.items() if r.name in names] if names else []
        self.send(msg, *rids)

    def getReplyFromLedger(self, ledger, request=None, seq_no=None):
        # DoS attack vector, client requesting already processed request id
        # results in iterating over ledger (or its subset)
        seq_no = seq_no if seq_no else self.seqNoDB.get(request.identifier, request.reqId)
        if seq_no:
            txn = ledger.getBySeqNo(int(seq_no))
            if txn:
                txn.update(ledger.merkleInfo(txn.get(F.seqNo.name)))
                txn = self.update_txn_with_extra_data(txn)
                return Reply(txn)

    def update_txn_with_extra_data(self, txn):
        """
        All the data of the transaction might not be stored in ledger so the
        extra data that is omitted from ledger needs to be fetched from the
        appropriate data store
        :param txn:
        :return:
        """
        # All the data of any transaction is stored in the ledger
        return txn

    def transform_txn_for_ledger(self, txn):
        return self.reqHandler.transform_txn_for_ledger(txn)

    def __enter__(self):
        return self

    # noinspection PyUnusedLocal
    def __exit__(self, exc_type, exc_val, exc_tb):
        self.stop()

    def logstats(self):
        """
        Print the node's current statistics to log.
        """
        lines = [
            "node {} current stats".format(self),
            "--------------------------------------------------------",
            "node inbox size         : {}".format(len(self.nodeInBox)),
            "client inbox size       : {}".format(len(self.clientInBox)),
            "age (seconds)           : {}".format(time.time() - self.created),
            "next check for reconnect: {}".format(time.perf_counter() -
                                                  self.nodestack.nextCheck),
            "node connections        : {}".format(self.nodestack.conns),
            "f                       : {}".format(self.f),
            "master instance         : {}".format(self.instances.masterId),
            "replicas                : {}".format(len(self.replicas)),
            "view no                 : {}".format(self.viewNo),
            "rank                    : {}".format(self.rank),
            "msgs to replicas        : {}".format(len(self.msgsToReplicas)),
            "msgs to elector         : {}".format(len(self.msgsToElector)),
            "action queue            : {} {}".format(len(self.actionQueue),
                                                     id(self.actionQueue)),
            "action queue stash      : {} {}".format(len(self.aqStash),
                                                     id(self.aqStash)),
        ]

        logger.info("\n".join(lines), extra={"cli": False})

    def collectNodeInfo(self):
        nodeAddress = None
        if self.poolLedger:
            for _, txn in self.poolLedger.getAllTxn():
                data = txn[DATA]
                if data[ALIAS] == self.name:
                    nodeAddress = data[NODE_IP]
                    break

        info = {
            'name': self.name,
            'rank': self.rank,
            'view': self.viewNo,
            'creationDate': self.created,
            'baseDir': self.basedirpath,
            'portN': self.nodestack.ha[1],
            'portC': self.clientstack.ha[1],
            'address': nodeAddress
        }
        return info

    def logNodeInfo(self):
        """
        Print the node's info to log for the REST backend to read.
        """
        self.nodeInfo['data'] = self.collectNodeInfo()

        with closing(open(os.path.join(self.config.baseDir, 'node_info'), 'w')) \
                as logNodeInfoFile:
            logNodeInfoFile.write(json.dumps(self.nodeInfo['data']))<|MERGE_RESOLUTION|>--- conflicted
+++ resolved
@@ -1792,22 +1792,12 @@
             f.IDENTIFIER.nm: request.identifier,
             f.REQ_ID.nm: request.reqId,
             TXN_TYPE: request.operation[TXN_TYPE],
-<<<<<<< HEAD
             DATA: None
         }
 
         if txn:
             result[DATA] = json.dumps(txn.result)
-=======
-            DATA: {}
-        }
-
-        if txn:
-            result[DATA] = txn.result
->>>>>>> 53734556
             result[f.SEQ_NO.nm] = txn.result[f.SEQ_NO.nm]
-
-        result[DATA] = json.dumps(result[DATA])
 
         self.transmitToClient(Reply(result), frm)
 
