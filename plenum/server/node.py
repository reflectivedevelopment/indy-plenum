--- conflicted
+++ resolved
@@ -1506,17 +1506,7 @@
         self.setPoolParams()
         self.adjustReplicas(old_required_number_of_instances,
                             self.requiredNumberOfInstances)
-<<<<<<< HEAD
         self.select_primaries_if_needed(old_required_number_of_instances)
-=======
-        leecher = self.ledgerManager._node_leecher._leechers[POOL_LEDGER_ID]
-        if self.requiredNumberOfInstances > old_required_number_of_instances \
-                and not self.view_changer.view_change_in_progress \
-                and leecher.state == LedgerState.synced:
-            # Select primaries must be only after pool ledger catchup
-            # or if poolLedger already caughtup and we are ordering node transaction
-            self.select_primaries()
->>>>>>> 9edc3856
 
     def nodeLeft(self, txn_data):
         logger.display("{} node left by txn {}".format(self, txn_data))
@@ -1528,7 +1518,7 @@
 
     def select_primaries_if_needed(self, old_required_number_of_instances):
         # This function mainly used in nodeJoined and nodeLeft functions
-        leecher = self.ledgerManager._leechers[POOL_LEDGER_ID].service
+        leecher = self.ledgerManager._node_leecher._leechers[POOL_LEDGER_ID]
 
         # If required number of instances changed, we need to recalculate it.
         if self.requiredNumberOfInstances > old_required_number_of_instances \
