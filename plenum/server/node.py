import json
import os
import time
from binascii import unhexlify
from collections import deque
from contextlib import closing
from functools import partial
from statistics import mean
from typing import Dict, Any, Mapping, Iterable, List, Optional, Set, Tuple, Callable

import psutil
from intervaltree import IntervalTree

from common.exceptions import LogicError
from common.serializers.serialization import state_roots_serializer
from crypto.bls.bls_key_manager import LoadBLSKeyError
from plenum.common.metrics_collector import KvStoreMetricsCollector, NullMetricsCollector, MetricsName, \
    async_measure_time, measure_time
from plenum.server.inconsistency_watchers import NetworkInconsistencyWatcher
from plenum.server.quota_control import QuotaControl, StaticQuotaControl, RequestQueueQuotaControl
from plenum.server.replica import Replica
from state.pruning_state import PruningState
from state.state import State
from storage.helper import initKeyValueStorage, initHashStore, initKeyValueStorageIntKeys
from storage.state_ts_store import StateTsDbStorage
from stp_core.common.log import getlogger
from stp_core.crypto.signer import Signer
from stp_core.network.exceptions import RemoteNotFound
from stp_core.network.network_interface import NetworkInterface
from stp_core.types import HA
from stp_zmq.zstack import ZStack, Quota
from ledger.compact_merkle_tree import CompactMerkleTree
from ledger.genesis_txn.genesis_txn_initiator_from_file import GenesisTxnInitiatorFromFile
from ledger.hash_stores.hash_store import HashStore

from plenum.common.config_util import getConfig
from plenum.common.constants import POOL_LEDGER_ID, DOMAIN_LEDGER_ID, \
    CLIENT_BLACKLISTER_SUFFIX, CONFIG_LEDGER_ID, \
    NODE_BLACKLISTER_SUFFIX, NODE_PRIMARY_STORAGE_SUFFIX, \
    TXN_TYPE, LEDGER_STATUS, \
    CLIENT_STACK_SUFFIX, PRIMARY_SELECTION_PREFIX, VIEW_CHANGE_PREFIX, \
    OP_FIELD_NAME, CATCH_UP_PREFIX, NYM, \
    GET_TXN, DATA, VERKEY, \
    TARGET_NYM, ROLE, STEWARD, TRUSTEE, ALIAS, \
    NODE_IP, BLS_PREFIX, NodeHooks, LedgerState, CURRENT_PROTOCOL_VERSION
from plenum.common.exceptions import SuspiciousNode, SuspiciousClient, \
    MissingNodeOp, InvalidNodeOp, InvalidNodeMsg, InvalidClientMsgType, \
    InvalidClientRequest, BaseExc, \
    InvalidClientMessageException, KeysNotFoundException as REx, BlowUp
from plenum.common.has_file_storage import HasFileStorage
from plenum.common.hook_manager import HookManager
from plenum.common.keygen_utils import areKeysSetup
from plenum.common.ledger import Ledger
from plenum.common.ledger_manager import LedgerManager
from plenum.common.message_processor import MessageProcessor
from plenum.common.messages.node_message_factory import node_message_factory
from plenum.common.messages.node_messages import Nomination, Batch, Reelection, \
    Primary, RequestAck, RequestNack, Reject, PoolLedgerTxns, Ordered, \
    Propagate, PrePrepare, Prepare, Commit, Checkpoint, ThreePCState, Reply, InstanceChange, LedgerStatus, \
    ConsistencyProof, CatchupReq, CatchupRep, ViewChangeDone, \
    CurrentState, MessageReq, MessageRep, ThreePhaseType, BatchCommitted, \
    ObservedData, FutureViewChangeDone
from plenum.common.motor import Motor
from plenum.common.plugin_helper import loadPlugins
from plenum.common.request import Request, SafeRequest
from plenum.common.roles import Roles
from plenum.common.signer_simple import SimpleSigner
from plenum.common.stacks import nodeStackClass, clientStackClass
from plenum.common.startable import Status, Mode
from plenum.common.txn_util import idr_from_req_data, get_req_id, \
    get_seq_no, get_type, get_payload_data, \
    get_txn_time, get_digest
from plenum.common.types import PLUGIN_TYPE_VERIFICATION, \
    PLUGIN_TYPE_PROCESSING, OPERATION, f
from plenum.common.util import friendlyEx, getMaxFailures, pop_keys, \
    compare_3PC_keys, get_utc_epoch
from plenum.common.verifier import DidVerifier
from plenum.common.config_helper import PNodeConfigHelper

from plenum.persistence.req_id_to_txn import ReqIdrToTxn
from plenum.persistence.storage import Storage, initStorage
from plenum.bls.bls_bft_factory import create_default_bls_bft_factory
from plenum.bls.bls_crypto_factory import create_default_bls_crypto_factory
from plenum.recorder.recorder import add_start_time, add_stop_time

from plenum.client.wallet import Wallet

from plenum.server.ledger_req_handler import LedgerRequestHandler
from plenum.server.action_req_handler import ActionReqHandler
from plenum.server.blacklister import Blacklister
from plenum.server.blacklister import SimpleBlacklister
from plenum.server.client_authn import ClientAuthNr, SimpleAuthNr, CoreAuthNr
from plenum.server.config_req_handler import ConfigReqHandler
from plenum.server.domain_req_handler import DomainRequestHandler
from plenum.server.has_action_queue import HasActionQueue
from plenum.server.instances import Instances
from plenum.server.message_req_processor import MessageReqProcessor
from plenum.server.monitor import Monitor
from plenum.server.notifier_plugin_manager import notifierPluginTriggerEvents, \
    PluginManager
from plenum.server.observer.observable import Observable
from plenum.server.observer.observer_node import NodeObserver
from plenum.server.observer.observer_sync_policy import ObserverSyncPolicyType
from plenum.server.plugin.has_plugin_loader_helper import PluginLoaderHelper
from plenum.server.pool_manager import HasPoolManager, TxnPoolManager
from plenum.server.primary_decider import PrimaryDecider
from plenum.server.primary_selector import PrimarySelector
from plenum.server.propagator import Propagator
from plenum.server.quorums import Quorums
from plenum.server.replicas import Replicas
from plenum.server.req_authenticator import ReqAuthenticator
from plenum.server.req_handler import RequestHandler
from plenum.server.router import Router
from plenum.server.suspicion_codes import Suspicions
from plenum.server.validator_info_tool import ValidatorNodeInfoTool
from plenum.server.view_change.view_changer import ViewChanger

pluginManager = PluginManager()
logger = getlogger()


class Node(HasActionQueue, Motor, Propagator, MessageProcessor, HasFileStorage,
           HasPoolManager, PluginLoaderHelper, MessageReqProcessor, HookManager):
    """
    A node in a plenum system.
    """

    suspicions = {s.code: s.reason for s in Suspicions.get_list()}
    keygenScript = "init_plenum_keys"
    client_request_class = SafeRequest
    _info_tool_class = ValidatorNodeInfoTool
    # The order of ledger id in the following list determines the order in
    # which those ledgers will be synced. Think carefully before changing the
    # order.
    ledger_ids = [POOL_LEDGER_ID, CONFIG_LEDGER_ID, DOMAIN_LEDGER_ID]
    _wallet_class = Wallet

    def __init__(self,
                 name: str,
                 clientAuthNr: ClientAuthNr=None,
                 ha: HA=None,
                 cliname: str=None,
                 cliha: HA=None,
                 config_helper=None,
                 ledger_dir: str = None,
                 keys_dir: str = None,
                 genesis_dir: str = None,
                 plugins_dir: str = None,
                 node_info_dir: str = None,
                 view_changer: ViewChanger = None,
                 primaryDecider: PrimaryDecider = None,
                 pluginPaths: Iterable[str] = None,
                 storage: Storage = None,
                 config=None,
                 seed=None):
        """
        Create a new node.

        :param clientAuthNr: client authenticator implementation to be used
        :param primaryDecider: the mechanism to be used to decide the primary
        of a protocol instance
        """
        self.created = time.time()
        self.name = name
        self.last_prod_started = None
        self.config = config or getConfig()

        self.config_helper = config_helper or PNodeConfigHelper(self.name, self.config)

        self.ledger_dir = ledger_dir or self.config_helper.ledger_dir
        self.keys_dir = keys_dir or self.config_helper.keys_dir
        self.genesis_dir = genesis_dir or self.config_helper.genesis_dir
        self.plugins_dir = plugins_dir or self.config_helper.plugins_dir
        self.node_info_dir = node_info_dir or self.config_helper.node_info_dir

        if self.config.STACK_COMPANION == 1:
            add_start_time(self.ledger_dir, self.utc_epoch())

        self._view_change_timeout = self.config.VIEW_CHANGE_TIMEOUT

        HasFileStorage.__init__(self, self.ledger_dir)
        self.ensureKeysAreSetup()
        self.opVerifiers = self.getPluginsByType(pluginPaths,
                                                 PLUGIN_TYPE_VERIFICATION)
        self.reqProcessors = self.getPluginsByType(pluginPaths,
                                                   PLUGIN_TYPE_PROCESSING)

        self.ledger_to_req_handler = {}  # type: Dict[int, RequestHandler]
        self.txn_type_to_req_handler = {}  # type: Dict[str, RequestHandler]
        self.txn_type_to_ledger_id = {}  # type: Dict[str, int]
        self.requestExecuter = {}   # type: Dict[int, Callable]

        self.metrics = self._createMetricsCollector()

        Motor.__init__(self)

        self.states = {}  # type: Dict[int, State]

        self.primaryStorage = storage or self.getPrimaryStorage()

        # This is storage for storing map: timestamp/state.headHash
        # Now it used in domainLedger
        self.stateTsDbStorage = None

        self.register_state(DOMAIN_LEDGER_ID, self.loadDomainState())

        self.initPoolManager(ha, cliname, cliha)

        # init BLS after pool manager!
        # init before domain req handler!
        self.bls_bft = self._create_bls_bft()

        self.register_req_handler(self.getDomainReqHandler(), DOMAIN_LEDGER_ID)
        self.register_executer(DOMAIN_LEDGER_ID, self.executeDomainTxns)

        self.initDomainState()

        self.clientAuthNr = clientAuthNr or self.defaultAuthNr()

        self.addGenesisNyms()

        self.mode = None  # type: Optional[Mode]
        self.poolManager.reqHandler.bls_crypto_verifier = \
            self.bls_bft.bls_crypto_verifier
        self.register_req_handler(self.poolManager.reqHandler, POOL_LEDGER_ID)

        self.nodeReg = self.poolManager.nodeReg

        kwargs = dict(stackParams=self.poolManager.nstack,
                      msgHandler=self.handleOneNodeMsg,
                      registry=self.nodeReg,
                      metrics=self.metrics)
        cls = self.nodeStackClass
        kwargs.update(seed=seed)
        # noinspection PyCallingNonCallable
        self.nodestack = cls(**kwargs)
        self.nodestack.onConnsChanged = self.onConnsChanged

        kwargs = dict(
            stackParams=self.poolManager.cstack,
            msgHandler=self.handleOneClientMsg,
            # TODO, Reject is used when dynamic validation fails, use Reqnack
            msgRejectHandler=self.reject_client_msg_handler,
            metrics=self.metrics)
        cls = self.clientStackClass
        kwargs.update(seed=seed)

        # noinspection PyCallingNonCallable
        self.clientstack = cls(**kwargs)

        self.cliNodeReg = self.poolManager.cliNodeReg

        HasActionQueue.__init__(self)

        Propagator.__init__(self, metrics=self.metrics)

        MessageReqProcessor.__init__(self, metrics=self.metrics)

        self.view_changer = view_changer
        self.primaryDecider = primaryDecider

        self.nodeInBox = deque()
        self.clientInBox = deque()

        # 3PC state consistency watchdog based on network events
        self.network_i3pc_watcher = NetworkInconsistencyWatcher(self.on_inconsistent_3pc_state_from_network)

        self.setPoolParams()

        self.network_i3pc_watcher.connect(self.name)

        self.clientBlacklister = SimpleBlacklister(
            self.name + CLIENT_BLACKLISTER_SUFFIX)  # type: Blacklister

        self.nodeBlacklister = SimpleBlacklister(
            self.name + NODE_BLACKLISTER_SUFFIX)  # type: Blacklister

        self.nodeInfo = {
            'data': {}
        }

        self._view_changer = None  # type: ViewChanger
        self._elector = None  # type: PrimaryDecider

        self.instances = Instances()
        # QUESTION: Why does the monitor need blacklister?
        self.monitor = Monitor(self.name,
                               Delta=self.config.DELTA,
                               Lambda=self.config.LAMBDA,
                               Omega=self.config.OMEGA,
                               instances=self.instances,
                               nodestack=self.nodestack,
                               blacklister=self.nodeBlacklister,
                               nodeInfo=self.nodeInfo,
                               notifierEventTriggeringConfig=self.config.notifierEventTriggeringConfig,
                               pluginPaths=pluginPaths,
                               notifierEventsEnabled=self.config.SpikeEventsEnabled)

        self.replicas = self.create_replicas()

        # Any messages that are intended for protocol instances not created.
        # Helps in cases where a new protocol instance have been added by a
        # majority of nodes due to joining of a new node, but some slow nodes
        # are not aware of it. Key is instance id and value is a deque
        # TODO is it possible for messages with current view number?
        self.msgsForFutureReplicas = {}

        # Requests that are to be given to the view_changer by the node
        self.msgsToViewChanger = deque()

        if self.poolLedger:
            self.register_state(POOL_LEDGER_ID, self.poolManager.state)

        self.ledgerManager = self.get_new_ledger_manager()

        # do it after all states and BLS stores are created
        self.adjustReplicas(0, self.requiredNumberOfInstances)

        self.perfCheckFreq = self.config.PerfCheckFreq
        self.nodeRequestSpikeMonitorData = {
            'value': 0,
            'cnt': 0,
            'accum': 0
        }

        self.startRepeating(self.checkPerformance, self.perfCheckFreq)

        self.startRepeating(self.checkNodeRequestSpike,
                            self.config
                            .notifierEventTriggeringConfig[
                                'nodeRequestSpike']['freq'])

        self.startRepeating(self.flush_metrics, config.METRICS_FLUSH_INTERVAL)

        # BE CAREFUL HERE
        # This controls which message types are excluded from signature
        # verification. Expressly prohibited from being in this is
        # ClientRequest and Propagation, which both require client
        # signature verification
        self.authnWhitelist = (
            Nomination,
            Primary,
            Reelection,
            Batch,
            ViewChangeDone,
            PrePrepare,
            Prepare,
            Checkpoint,
            Commit,
            InstanceChange,
            LedgerStatus,
            ConsistencyProof,
            CatchupReq,
            CatchupRep,
            ThreePCState,
            MessageReq,
            MessageRep,
            CurrentState,
            ObservedData
        )

        # Map of request identifier, request id to client name. Used for
        # dispatching the processed requests to the correct client remote
        self.requestSender = {}  # Dict[Tuple[str, int], str]

        # CurrentState
        self.nodeMsgRouter = Router(
            (Propagate, self.processPropagate),
            (InstanceChange, self.sendToViewChanger),
            (ViewChangeDone, self.sendToViewChanger),
            (MessageReq, self.process_message_req),
            (MessageRep, self.process_message_rep),
            (PrePrepare, self.sendToReplica),
            (Prepare, self.sendToReplica),
            (Commit, self.sendToReplica),
            (Checkpoint, self.sendToReplica),
            (ThreePCState, self.sendToReplica),
            (LedgerStatus, self.ledgerManager.processLedgerStatus),
            (ConsistencyProof, self.ledgerManager.processConsistencyProof),
            (CatchupReq, self.ledgerManager.processCatchupReq),
            (CatchupRep, self.ledgerManager.processCatchupRep),
            (CurrentState, self.process_current_state_message),
            (ObservedData, self.send_to_observer)
        )

        self.clientMsgRouter = Router(
            (Request, self.processRequest),
            (LedgerStatus, self.ledgerManager.processLedgerStatus),
            (CatchupReq, self.ledgerManager.processCatchupReq),
        )

        # Quotas control
        node_quota = Quota(count=config.NODE_TO_NODE_STACK_QUOTA,
                           size=config.NODE_TO_NODE_STACK_SIZE)
        client_quota = Quota(count=config.CLIENT_TO_NODE_STACK_QUOTA,
                             size=config.CLIENT_TO_NODE_STACK_SIZE)

        if config.ENABLE_DYNAMIC_QUOTAS:
            self.quota_control = RequestQueueQuotaControl(max_request_queue_size=config.MAX_REQUEST_QUEUE_SIZE,
                                                          max_node_quota=node_quota,
                                                          max_client_quota=client_quota)
        else:
            self.quota_control = StaticQuotaControl(node_quota=node_quota, client_quota=client_quota)

        # Ordered requests received from replicas while the node was not
        # participating
        self.stashedOrderedReqs = deque()

        # Set of (identifier, reqId) of all transactions that were received
        # while catching up. Used to detect overlap between stashed requests
        # and received replies while catching up.
        # self.reqsFromCatchupReplies = set()

        # Any messages that are intended for view numbers higher than the
        # current view.
        self.msgsForFutureViews = {}

        # Need to keep track of the time when lost connection with primary,
        # help in voting for/against a view change. It is supposed that a primary
        # is lost until the primary is connected.
        self.lost_primary_at = time.perf_counter()

        plugins_to_load = self.config.PluginsToLoad if hasattr(self.config, "PluginsToLoad") else None
        tp = loadPlugins(self.plugins_dir, plugins_to_load)
        logger.info("total plugins loaded in node: {}".format(tp))
        # TODO: this is already happening in `start`, why here then?
        self.logNodeInfo()
        self._wallet = None
        self.seqNoDB = self.loadSeqNoDB()

        # Stores the 3 phase keys for last `ProcessedBatchMapsToKeep` batches,
        # the key is the ledger id and value is an interval tree with each
        # interval being the range of txns and value being the 3 phase key of
        # the batch in which those transactions were included. The txn range is
        # exclusive of last seq no so to store txns from 1 to 100 add a range
        # of `1:101`
        self.txn_seq_range_to_3phase_key = {}  # type: Dict[int, IntervalTree]

        # Number of rounds of catchup done during a view change.
        self.catchup_rounds_without_txns = 0
        # The start time of the catch-up during view change
        self._catch_up_start_ts = 0

        # Number of read requests the node has processed
        self.total_read_request_number = 0
        self._info_tool = self._info_tool_class(self)

        self._last_performance_check_data = {}

        self.init_config_ledger_and_req_handler()

        self.init_ledger_manager()

        HookManager.__init__(self, NodeHooks.get_all_vals())

        self._observable = Observable()
        self._observer = NodeObserver(self)

    def init_config_ledger_and_req_handler(self):
        self.configLedger = self.getConfigLedger()
        self.init_config_state()

    @property
    def viewNo(self):
        return None if self.view_changer is None else self.view_changer.view_no

    # TODO not sure that this should be allowed
    @viewNo.setter
    def viewNo(self, value):
        self.view_changer.view_no = value

    @property
    def view_change_in_progress(self):
        return (False if self.view_changer is None else
                self.view_changer.view_change_in_progress)

    def init_config_state(self):
        self.register_state(CONFIG_LEDGER_ID, self.loadConfigState())
        self.setup_config_req_handler()
        self.setup_action_req_handler()
        self.initConfigState()

    def _add_config_ledger(self):
        self.ledgerManager.addLedger(
            CONFIG_LEDGER_ID,
            self.configLedger,
            preCatchupStartClbk=self.preConfigLedgerCatchup,
            postCatchupCompleteClbk=self.postConfigLedgerCaughtUp,
            postTxnAddedToLedgerClbk=self.postTxnFromCatchupAddedToLedger)
        self.on_new_ledger_added(CONFIG_LEDGER_ID)

    def setup_config_req_handler(self):
        self.configReqHandler = self.getConfigReqHandler()
        self.register_req_handler(self.configReqHandler, CONFIG_LEDGER_ID)

    def setup_action_req_handler(self):
        self.actionReqHandler = self.get_action_req_handler()
        self.register_req_handler(self.actionReqHandler)

    def getConfigLedger(self):
        return Ledger(CompactMerkleTree(hashStore=self.getHashStore('config')),
                      dataDir=self.dataLocation,
                      fileName=self.config.configTransactionsFile,
                      ensureDurability=self.config.EnsureLedgerDurability)

    def loadConfigState(self):
        return PruningState(
            initKeyValueStorage(
                self.config.configStateStorage,
                self.dataLocation,
                self.config.configStateDbName,
                db_config=self.config.db_state_config)
        )

    def initConfigState(self):
        self.initStateFromLedger(self.states[CONFIG_LEDGER_ID],
                                 self.configLedger, self.configReqHandler)
        logger.info(
            "{} initialized config state: state root {}"
            .format(self, state_roots_serializer.serialize(
                bytes(self.states[CONFIG_LEDGER_ID].committedHeadHash))))

    def getConfigReqHandler(self):
        return ConfigReqHandler(self.configLedger,
                                self.states[CONFIG_LEDGER_ID])

    def get_action_req_handler(self):
        return ActionReqHandler()

    def prePoolLedgerCatchup(self, **kwargs):
        self.mode = Mode.discovering

    def preConfigLedgerCatchup(self, **kwargs):
        self.mode = Mode.syncing

    def preDomainLedgerCatchup(self, **kwargs):
        self.mode = Mode.syncing

    def postConfigLedgerCaughtUp(self, **kwargs):
        pass

    @property
    def configLedgerStatus(self):
        return self.build_ledger_status(CONFIG_LEDGER_ID)

    def reject_client_msg_handler(self, reason, frm):
        self.transmitToClient(Reject("", "", reason), frm)

    @property
    def id(self):
        if isinstance(self.poolManager, TxnPoolManager):
            return self.poolManager.id
        return None

    @property
    def wallet(self):
        if not self._wallet:
            wallet = self._wallet_class(self.name)
            # TODO: Should use DidSigner to move away from cryptonyms
            signer = SimpleSigner(seed=unhexlify(self.nodestack.keyhex))
            wallet.addIdentifier(signer=signer)
            self._wallet = wallet
        return self._wallet

    @property
    def ledger_summary(self):
        return [li.ledger_summary for li in
                self.ledgerManager.ledgerRegistry.values()]

    @property
    def view_changer(self) -> ViewChanger:
        return self._view_changer

    @view_changer.setter
    def view_changer(self, value):
        self._view_changer = value

    @property
    def elector(self) -> PrimaryDecider:
        return self._elector

    @elector.setter
    def elector(self, value):
        self._elector = value

    # EXTERNAL EVENTS

    def on_view_change_start(self):
        """
        Notifies node about the fact that view changed to let it
        prepare for election
        """
        self.view_changer.start_view_change_ts = self.utc_epoch()

        for replica in self.replicas.values():
            replica.on_view_change_start()
        logger.info("{} resetting monitor stats at view change start".format(self))
        self.monitor.reset()
        self.processStashedMsgsForView(self.viewNo)

        for replica in self.replicas.values():
            replica.primaryName = None

        pop_keys(self.msgsForFutureViews, lambda x: x <= self.viewNo)
        self.logNodeInfo()
        # Keep on doing catchup until >(n-f) nodes LedgerStatus same on have a
        # prepared certificate the first PRE-PREPARE of the new view
        logger.info('{}{} changed to view {}, will start catchup now'.
                    format(VIEW_CHANGE_PREFIX, self, self.viewNo))

        self._cancel(self._check_view_change_completed)
        self._schedule(action=self._check_view_change_completed,
                       seconds=self._view_change_timeout)

        # Set to 0 even when set to 0 in `on_view_change_complete` since
        # catchup might be started due to several reasons.
        self.catchup_rounds_without_txns = 0
        self._catch_up_start_ts = time.perf_counter()

    def on_view_change_complete(self):
        """
        View change completes for a replica when it has been decided which was
        the last ppSeqno and state and txn root for previous view
        """
        # TODO VCH update method description

        if not self.replicas.all_instances_have_primary:
            raise LogicError(
                "{} Not all replicas have primaries: {}"
                .format(self, self.replicas.primaries)
            )

        self._cancel(self._check_view_change_completed)

        self.master_replica.on_view_change_done()
        if self.view_changer.propagate_primary:  # TODO VCH
            for replica in self.replicas.values():
                replica.on_propagate_primary_done()
        self.view_changer.last_completed_view_no = self.view_changer.view_no
        # Remove already ordered requests from requests list after view change
        # If view change happen when one half of nodes ordered on master
        # instance and backup but other only on master then we need to clear
        # requests list.  We do this to stop transactions ordering  on backup
        # replicas that have already been ordered on master.
        # Test for this case in plenum/test/view_change/
        # test_no_propagate_request_on_different_last_ordered_before_vc.py
        if not self.view_changer.propagate_primary:
            for replica in self.replicas.values():
                replica.clear_requests_and_fix_last_ordered()
        self.monitor.reset()

    def on_inconsistent_3pc_state_from_network(self):
        if self.config.ENABLE_INCONSISTENCY_WATCHER_NETWORK:
            self.on_inconsistent_3pc_state()

    def on_inconsistent_3pc_state(self):
        logger.warning("There is high probability that current 3PC state is inconsistent,"
                       "immediate restart is recommended")

    def create_replicas(self) -> Replicas:
        return Replicas(self, self.monitor, self.config, self.metrics)

    def utc_epoch(self) -> int:
        """
        Returns the UTC epoch according to it's local clock
        """
        return get_utc_epoch()

    def initPoolManager(self, ha, cliname, cliha):
        HasPoolManager.__init__(self, ha, cliname, cliha)

    def __repr__(self):
        return self.name

    def getDomainReqHandler(self):
        return DomainRequestHandler(self.domainLedger,
                                    self.states[DOMAIN_LEDGER_ID],
                                    self.config,
                                    self.reqProcessors,
                                    self.bls_bft.bls_store,
                                    self.getStateTsDbStorage())

    def getStateTsDbStorage(self):
        if self.stateTsDbStorage is None:
            self.stateTsDbStorage = StateTsDbStorage(
                self.name,
                initKeyValueStorageIntKeys(self.config.stateTsStorage,
                                           self.dataLocation,
                                           self.config.stateTsDbName,
                                           db_config=self.config.db_state_ts_db_config)
            )
        return self.stateTsDbStorage

    def loadSeqNoDB(self):
        return ReqIdrToTxn(
            initKeyValueStorage(
                self.config.reqIdToTxnStorage,
                self.dataLocation,
                self.config.seqNoDbName,
                db_config=self.config.db_seq_no_db_config)
        )

    def _createMetricsCollector(self):
        if self.config.METRICS_COLLECTOR_TYPE is None:
            return NullMetricsCollector()

        if self.config.METRICS_COLLECTOR_TYPE == 'kv':
            return KvStoreMetricsCollector(
                initKeyValueStorage(
                    self.config.METRICS_KV_STORAGE,
                    self.dataLocation,
                    self.config.METRICS_KV_DB_NAME,
                    db_config=self.config.METRICS_KV_CONFIG
                )
            )

        logger.warning("Unknown metrics collector type: {}".format(self.config.METRICS_COLLECTOR_TYPE))
        return NullMetricsCollector()

    # noinspection PyAttributeOutsideInit
    def setPoolParams(self):
        # TODO should be always called when nodeReg is changed - automate
        self.allNodeNames = set(self.nodeReg.keys())
        self.network_i3pc_watcher.set_nodes(self.allNodeNames)
        self.totalNodes = len(self.allNodeNames)
        self.f = getMaxFailures(self.totalNodes)
        self.requiredNumberOfInstances = self.f + 1  # per RBFT
        self.minimumNodes = (2 * self.f) + 1  # minimum for a functional pool
        self.quorums = Quorums(self.totalNodes)
        logger.info(
            "{} updated its pool parameters: f {}, totalNodes {}, "
            "allNodeNames {}, requiredNumberOfInstances {}, minimumNodes {}, "
            "quorums {}".format(
                self, self.f, self.totalNodes,
                self.allNodeNames, self.requiredNumberOfInstances,
                self.minimumNodes, self.quorums))

    @property
    def poolLedger(self):
        return self.poolManager.ledger \
            if isinstance(self.poolManager, TxnPoolManager) \
            else None

    @property
    def domainLedger(self):
        return self.primaryStorage

    def build_ledger_status(self, ledger_id):
        ledger = self.getLedger(ledger_id)
        ledger_size = ledger.size
        three_pc_key = self.three_phase_key_for_txn_seq_no(ledger_id,
                                                           ledger_size)
        v, p = three_pc_key if three_pc_key else (None, None)
        return LedgerStatus(ledger_id, ledger.size, v, p, ledger.root_hash, CURRENT_PROTOCOL_VERSION)

    @property
    def poolLedgerStatus(self):
        if self.poolLedger:
            return self.build_ledger_status(POOL_LEDGER_ID)

    @property
    def domainLedgerStatus(self):
        return self.build_ledger_status(DOMAIN_LEDGER_ID)

    def getLedgerRootHash(self, ledgerId, isCommitted=True):
        ledgerInfo = self.ledgerManager.getLedgerInfoByType(ledgerId)
        if not ledgerInfo:
            raise RuntimeError('Ledger with id {} does not exist')
        ledger = ledgerInfo.ledger
        if isCommitted:
            return ledger.root_hash
        return ledger.uncommittedRootHash or ledger.root_hash

    def stateRootHash(self, ledgerId, isCommitted=True):
        state = self.states.get(ledgerId)
        if not state:
            raise RuntimeError('State with id {} does not exist')
        return state.committedHeadHash if isCommitted else state.headHash

    @property
    def is_synced(self):
        return Mode.is_done_syncing(self.mode)

    @property
    def isParticipating(self) -> bool:
        return self.mode == Mode.participating

    def start_participating(self):
        logger.info('{} started participating'.format(self))
        self.mode = Mode.participating

    @property
    def nodeStackClass(self) -> NetworkInterface:
        return nodeStackClass

    @property
    def clientStackClass(self) -> NetworkInterface:
        return clientStackClass

    def getPrimaryStorage(self):
        """
        This is usually an implementation of Ledger
        """
        if self.config.primaryStorage is None:
            # TODO: add a place for initialization of all ledgers, so it's
            # clear what ledgers we have and how they are initialized
            genesis_txn_initiator = GenesisTxnInitiatorFromFile(
                self.genesis_dir, self.config.domainTransactionsFile)
            return Ledger(
                CompactMerkleTree(
                    hashStore=self.getHashStore('domain')),
                dataDir=self.dataLocation,
                fileName=self.config.domainTransactionsFile,
                ensureDurability=self.config.EnsureLedgerDurability,
                genesis_txn_initiator=genesis_txn_initiator)
        else:
            # TODO: we need to rethink this functionality
            return initStorage(self.config.primaryStorage,
                               name=self.name + NODE_PRIMARY_STORAGE_SUFFIX,
                               dataDir=self.dataLocation,
                               config=self.config)

    def _add_pool_ledger(self):
        if isinstance(self.poolManager, TxnPoolManager):
            self.ledgerManager.addLedger(
                POOL_LEDGER_ID,
                self.poolLedger,
                preCatchupStartClbk=self.prePoolLedgerCatchup,
                postCatchupCompleteClbk=self.postPoolLedgerCaughtUp,
                postTxnAddedToLedgerClbk=self.postTxnFromCatchupAddedToLedger)
            self.on_new_ledger_added(POOL_LEDGER_ID)

    def _add_domain_ledger(self):
        self.ledgerManager.addLedger(
            DOMAIN_LEDGER_ID,
            self.domainLedger,
            preCatchupStartClbk=self.preDomainLedgerCatchup,
            postCatchupCompleteClbk=self.postDomainLedgerCaughtUp,
            postTxnAddedToLedgerClbk=self.postTxnFromCatchupAddedToLedger)
        self.on_new_ledger_added(DOMAIN_LEDGER_ID)

    def getHashStore(self, name) -> HashStore:
        """
        Create and return a hashStore implementation based on configuration
        """
        return initHashStore(self.dataLocation, name, self.config)

    def get_new_ledger_manager(self) -> LedgerManager:
        ledger_sync_order = self.ledger_ids
        return LedgerManager(self, ownedByNode=True,
                             postAllLedgersCaughtUp=self.allLedgersCaughtUp,
                             preCatchupClbk=self.preLedgerCatchUp,
                             postCatchupClbk=self.postLedgerCatchUp,
                             ledger_sync_order=ledger_sync_order,
                             metrics=self.metrics)

    def init_ledger_manager(self):
        self._add_pool_ledger()
        self._add_config_ledger()
        self._add_domain_ledger()

    def on_new_ledger_added(self, ledger_id):
        # If a ledger was added after a replicas were created
        self.replicas.register_new_ledger(ledger_id)

    def register_state(self, ledger_id, state):
        self.states[ledger_id] = state

    def register_req_handler(self, req_handler: RequestHandler,
                             ledger_id: int = None):
        if ledger_id is not None:
            self.ledger_to_req_handler[ledger_id] = req_handler
        for txn_type in req_handler.operation_types:
            self.register_txn_type(txn_type, req_handler, ledger_id)

    def register_txn_type(self, txn_type, req_handler: RequestHandler,
                          ledger_id: int = None):
        if txn_type in self.txn_type_to_req_handler:
            raise ValueError('{} already registered for {}'
                             .format(txn_type, self.txn_type_to_req_handler[txn_type]))
        self.txn_type_to_req_handler[txn_type] = req_handler
        if ledger_id is not None:
            self.txn_type_to_ledger_id[txn_type] = ledger_id

    def register_executer(self, ledger_id: int, executer: Callable):
        self.requestExecuter[ledger_id] = executer

    def get_req_handler(self, ledger_id=None, txn_type=None) -> Optional[RequestHandler]:
        if ledger_id is not None:
            return self.ledger_to_req_handler.get(ledger_id)
        if txn_type is not None:
            return self.txn_type_to_req_handler.get(txn_type)

    def get_executer(self, ledger_id):
        executer = self.requestExecuter.get(ledger_id)
        if executer:
            return executer
        else:
            return partial(self.default_executer, ledger_id)

    def loadDomainState(self):
        return PruningState(
            initKeyValueStorage(
                self.config.domainStateStorage,
                self.dataLocation,
                self.config.domainStateDbName,
                db_config=self.config.db_state_config)
        )

    def _create_bls_bft(self):
        bls_factory = create_default_bls_bft_factory(self)
        bls_bft = bls_factory.create_bls_bft()
        if bls_bft.can_sign_bls():
            logger.display("{}BLS Signatures will be used for Node {}".format(BLS_PREFIX, self.name))
        else:
            # TODO: for now we allow that BLS is optional, so that we don't require it
            logger.warning(
                '{}Transactions will not be BLS signed by this Node, since BLS keys were not found. '
                'Please make sure that a script to init BLS keys was called (init_bls_keys),'
                ' and NODE txn was sent with BLS public keys.'.format(BLS_PREFIX))
        return bls_bft

    def update_bls_key(self, new_bls_key):
        bls_keys_dir = os.path.join(self.keys_dir, self.name)
        bls_crypto_factory = create_default_bls_crypto_factory(bls_keys_dir)
        self.bls_bft.bls_crypto_signer = None

        try:
            bls_crypto_signer = bls_crypto_factory.create_bls_crypto_signer_from_saved_keys()
        except LoadBLSKeyError:
            logger.warning("{}Can not enable BLS signer on the Node. BLS keys are not initialized, "
                           "although NODE txn with blskey={} is sent. Please make sure that a script to init BLS keys (init_bls_keys) "
                           "was called ".format(BLS_PREFIX, new_bls_key))
            return

        if bls_crypto_signer.pk != new_bls_key:
            logger.warning("{}Can not enable BLS signer on the Node. BLS key initialized for the Node ({}), "
                           "differs from the one sent to the Ledger via NODE txn ({}). "
                           "Please make sure that a script to init BLS keys (init_bls_keys) is called, "
                           "and the same key is saved via NODE txn."
                           .format(BLS_PREFIX, bls_crypto_signer.pk, new_bls_key))
            return

        self.bls_bft.bls_crypto_signer = bls_crypto_signer
        logger.display("{}BLS key is rotated/set for Node {}. "
                       "BLS Signatures will be used for Node.".format(BLS_PREFIX, self.name))

    def ledger_id_for_request(self, request: Request):
        if request.operation.get(TXN_TYPE) is None:
            raise ValueError(
                "{} TXN_TYPE is not defined for request {}"
                .format(self, request)
            )

        typ = request.operation[TXN_TYPE]
        return self.txn_type_to_ledger_id[typ]

    def start(self, loop):
        # Avoid calling stop and then start on the same node object as start
        # does not re-initialise states
        oldstatus = self.status
        if oldstatus in Status.going():
            logger.debug("{} is already {}, so start has no effect".
                         format(self, self.status.name))
        else:
            super().start(loop)

            # Start the ledgers
            for ledger in self.ledgers:
                ledger.start(loop)

            self.nodestack.start()
            self.clientstack.start()

            self.view_changer = self.newViewChanger()
            self.elector = self.newPrimaryDecider()

            self.schedule_initial_propose_view_change()

            self.schedule_node_status_dump()
            self.dump_additional_info()

            # if first time running this node
            if not self.nodestack.remotes:
                logger.info("{} first time running..." "".format(self), extra={
                    "cli": "LOW_STATUS", "tags": ["node-key-sharing"]})
            else:
                self.nodestack.maintainConnections(force=True)

            self.start_catchup(just_started=True)

        self.logNodeInfo()

    def schedule_initial_propose_view_change(self):
        self.lost_primary_at = time.perf_counter()
        self._schedule(action=self.propose_view_change,
                       seconds=self.config.INITIAL_PROPOSE_VIEW_CHANGE_TIMEOUT)

    def schedule_node_status_dump(self):
        # one-shot dump right after start
        self._schedule(action=self._info_tool.dump_general_info,
                       seconds=self.config.DUMP_VALIDATOR_INFO_INIT_SEC)
        self.startRepeating(
            self._info_tool.dump_general_info,
            seconds=self.config.DUMP_VALIDATOR_INFO_PERIOD_SEC,
        )

    def dump_additional_info(self):
        self._info_tool.dump_additional_info()

    @property
    def rank(self) -> Optional[int]:
        return self.poolManager.rank

    def get_name_by_rank(self, rank, nodeReg=None):
        return self.poolManager.get_name_by_rank(rank, nodeReg=nodeReg)

    def get_rank_by_name(self, name, nodeReg=None):
        return self.poolManager.get_rank_by_name(name, nodeReg=nodeReg)

    def newViewChanger(self):
        if self.view_changer:
            return self.view_changer
        else:
            return ViewChanger(self)

    def newPrimaryDecider(self):
        if self.primaryDecider:
            return self.primaryDecider
        else:
            return PrimarySelector(self)

    @property
    def connectedNodeCount(self) -> int:
        """
        The plus one is for this node, for example, if this node has three
        connections, then there would be four total nodes
        :return: number of connected nodes this one
        """
        return len(self.nodestack.conns) + 1

    @property
    def ledgers(self):
        return [self.ledgerManager.ledgerRegistry[lid].ledger
                for lid in self.ledger_ids if lid in self.ledgerManager.ledgerRegistry]

    def onStopping(self):
        """
        Actions to be performed on stopping the node.

        - Close the UDP socket of the nodestack
        """
        # Log stats should happen before any kind of reset or clearing
        if self.config.STACK_COMPANION == 1:
            add_stop_time(self.ledger_dir, self.utc_epoch())

        self.logstats()

        self.reset()

        # Stop the ledgers
        for ledger in self.ledgers:
            try:
                ledger.stop()
            except Exception as ex:
                logger.exception('{} got exception while stopping ledger: {}'.format(self, ex))

        self.nodestack.stop()
        self.clientstack.stop()

        self.closeAllKVStores()

        self._info_tool.stop()

        self.mode = None
        self.ledgerManager.prepare_ledgers_for_sync()

    def closeAllKVStores(self):
        # Clear leveldb lock files
        logger.info("{} closing key-value storages".format(self), extra={"cli": False})
        for ledgerId in self.ledgerManager.ledgerRegistry:
            state = self.getState(ledgerId)
            if state:
                state.close()
        if self.seqNoDB:
            self.seqNoDB.close()
        if self.bls_bft.bls_store:
            self.bls_bft.bls_store.close()
        if self.stateTsDbStorage:
            self.stateTsDbStorage.close()

    def reset(self):
        logger.info("{} reseting...".format(self), extra={"cli": False})
        self.nodestack.nextCheck = 0
        logger.debug(
            "{} clearing aqStash of size {}".format(
                self, len(
                    self.aqStash)))
        self.nodestack.conns.clear()
        # TODO: Should `self.clientstack.conns` be cleared too
        # self.clientstack.conns.clear()
        self.aqStash.clear()
        self.actionQueue.clear()
        self.elector = None
        self.view_changer = None

    @async_measure_time(MetricsName.NODE_PROD_TIME)
    async def prod(self, limit: int=None) -> int:
        """.opened
        This function is executed by the node each time it gets its share of
        CPU time from the event loop.

        :param limit: the number of items to be serviced in this attempt
        :return: total number of messages serviced by this node
        """
        c = 0

        if self.last_prod_started:
            self.metrics.add_event(MetricsName.LOOPER_RUN_TIME_SPENT, time.perf_counter() - self.last_prod_started)
        self.last_prod_started = time.perf_counter()

        self.quota_control.update_state({
            'request_queue_size': len(self.monitor.requestTracker.unordered())}
        )

        if self.status is not Status.stopped:
            c += await self.serviceReplicas(limit)
            c += await self.serviceNodeMsgs(limit)
            c += await self.serviceClientMsgs(limit)
            with self.metrics.measure_time(MetricsName.SERVICE_NODE_ACTIONS_TIME):
                c += self._serviceActions()
            c += self.ledgerManager.service()
            with self.metrics.measure_time(MetricsName.SERVICE_MONITOR_ACTIONS_TIME):
                c += self.monitor._serviceActions()
            c += await self.serviceViewChanger(limit)
            c += await self.service_observable(limit)
            c += await self.service_observer(limit)
            with self.metrics.measure_time(MetricsName.FLUSH_OUTBOXES_TIME):
                self.nodestack.flushOutBoxes()
        if self.isGoing():
            with self.metrics.measure_time(MetricsName.SERVICE_NODE_LIFECYCLE_TIME):
                self.nodestack.serviceLifecycle()
            with self.metrics.measure_time(MetricsName.SERVICE_CLIENT_STACK_TIME):
                self.clientstack.serviceClientStack()

        return c

    @async_measure_time(MetricsName.SERVICE_REPLICAS_TIME)
    async def serviceReplicas(self, limit) -> int:
        """
        Processes messages from replicas outbox and gives it time
        for processing inbox

        :param limit: the maximum number of messages to process
        :return: the sum of messages successfully processed
        """
        inbox_processed = self.replicas.service_inboxes(limit)
        outbox_processed = self.service_replicas_outbox(limit)
        return outbox_processed + inbox_processed

    @async_measure_time(MetricsName.SERVICE_NODE_MSGS_TIME)
    async def serviceNodeMsgs(self, limit: int) -> int:
        """
        Process `limit` number of messages from the nodeInBox.

        :param limit: the maximum number of messages to process
        :return: the number of messages successfully processed
        """
        with self.metrics.measure_time(MetricsName.SERVICE_NODE_STACK_TIME):
            n = await self.nodestack.service(limit, self.quota_control.node_quota)

        self.metrics.add_event(MetricsName.NODE_STACK_MESSAGES_PROCESSED, n)

        await self.processNodeInBox()
        return n

    @async_measure_time(MetricsName.SERVICE_CLIENT_MSGS_TIME)
    async def serviceClientMsgs(self, limit: int) -> int:
        """
        Process `limit` number of messages from the clientInBox.

        :param limit: the maximum number of messages to process
        :return: the number of messages successfully processed
        """
        c = await self.clientstack.service(limit, self.quota_control.client_quota)
        self.metrics.add_event(MetricsName.CLIENT_STACK_MESSAGES_PROCESSED, c)

        await self.processClientInBox()
        return c

    @async_measure_time(MetricsName.SERVICE_VIEW_CHANGER_TIME)
    async def serviceViewChanger(self, limit) -> int:
        """
        Service the view_changer's inBox, outBox and action queues.

        :return: the number of messages successfully serviced
        """
        if not self.isReady():
            return 0
        o = self.serviceViewChangerOutBox(limit)
        i = await self.serviceViewChangerInbox(limit)
        # TODO: Why is protected method accessed here?
        a = self.view_changer._serviceActions()
        return o + i + a

    @async_measure_time(MetricsName.SERVICE_OBSERVABLE_TIME)
    async def service_observable(self, limit) -> int:
        """
        Service the observable's inBox and outBox

        :return: the number of messages successfully serviced
        """
        if not self.isReady():
            return 0
        o = self._service_observable_out_box(limit)
        i = await self._observable.serviceQueues(limit)
        return o + i

    def _service_observable_out_box(self, limit: int=None) -> int:
        """
        Service at most `limit` number of messages from the observable's outBox.

        :return: the number of messages successfully serviced.
        """
        msg_count = 0
        while True:
            if limit and msg_count >= limit:
                break

            msg = self._observable.get_output()
            if not msg:
                break

            msg_count += 1
            msg, observer_ids = msg
            # TODO: it's assumed that all Observers are connected the same way as Validators
            self.sendToNodes(msg, observer_ids)
        return msg_count

    @async_measure_time(MetricsName.SERVICE_OBSERVER_TIME)
    async def service_observer(self, limit) -> int:
        """
        Service the observer's inBox and outBox

        :return: the number of messages successfully serviced
        """
        if not self.isReady():
            return 0
        return await self._observer.serviceQueues(limit)

    def onConnsChanged(self, joined: Set[str], left: Set[str]):
        """
        A series of operations to perform once a connection count has changed.

        - Set f to max number of failures this system can handle.
        - Set status to one of started, started_hungry or starting depending on
            the number of protocol instances.
        - Check protocol instances. See `checkInstances()`

        """
        _prev_status = self.status
        if self.isGoing():
            if self.connectedNodeCount == self.totalNodes:
                self.status = Status.started
            elif self.connectedNodeCount >= self.minimumNodes:
                self.status = Status.started_hungry
            else:
                self.status = Status.starting
        self.elector.nodeCount = self.connectedNodeCount

        if self.master_primary_name in joined:
            self.lost_primary_at = None
        if self.master_primary_name in left:
            logger.display('{} lost connection to primary of master'.format(self))
            self.lost_master_primary()
        elif _prev_status == Status.starting and self.status == Status.started_hungry \
                and self.lost_primary_at is not None \
                and self.master_primary_name is not None:
            """
            Such situation may occur if the pool has come back to reachable consensus but
            primary is still disconnected, so view change proposal makes sense now.
            """
            self._schedule_view_change()

        if self.isReady():
            self.checkInstances()
        else:
            logger.info("{} joined nodes {} but status is {}".format(self, joined, self.status))
        # Send ledger status whether ready (connected to enough nodes) or not
        for node in joined:
            self.send_current_state_to_lagging_node(node)
            self.send_ledger_status_to_newly_connected_node(node)

        for node in left:
            self.network_i3pc_watcher.disconnect(node)

        for node in joined:
            self.network_i3pc_watcher.connect(node)

    def request_ledger_status_from_nodes(self, ledger_id, nodes=None):
        for node_name in nodes if nodes else self.nodeReg:
            if node_name == self.name:
                continue
            try:
                self._ask_for_ledger_status(node_name, ledger_id)
            except RemoteNotFound:
                logger.debug(
                    '{} did not find any remote for {} to send '
                    'request for ledger status'.format(
                        self, node_name))
                continue

    def _ask_for_ledger_status(self, node_name: str, ledger_id):
        """
        Ask other node for LedgerStatus
        """
        self.request_msg(LEDGER_STATUS, {f.LEDGER_ID.nm: ledger_id},
                         [node_name, ])
        logger.info("{} asking {} for ledger status of ledger {}".format(self, node_name, ledger_id))

    def send_ledger_status_to_newly_connected_node(self, node_name):
        self.sendLedgerStatus(node_name,
                              self.ledgerManager.ledger_sync_order[0])

    def nodeJoined(self, txn_data):
        logger.display("{} new node joined by txn {}".format(self, txn_data))
        old_required_number_of_instances = self.requiredNumberOfInstances
        self.setPoolParams()
        new_replicas = self.adjustReplicas(old_required_number_of_instances,
                                           self.requiredNumberOfInstances)
        ledgerInfo = self.ledgerManager.getLedgerInfoByType(POOL_LEDGER_ID)
        if new_replicas > 0 and not self.view_changer.view_change_in_progress and \
                ledgerInfo.state == LedgerState.synced:
            # Select primaries must be only after pool ledger catchup
            # or if poolLedger already caughtup and we are ordering node transaction
            self.select_primaries()

    def nodeLeft(self, txn_data):
        logger.display("{} node left by txn {}".format(self, txn_data))
        old_required_number_of_instances = self.requiredNumberOfInstances
        self.setPoolParams()
        self.adjustReplicas(old_required_number_of_instances,
                            self.requiredNumberOfInstances)

    @property
    def clientStackName(self):
        return self.getClientStackNameOfNode(self.name)

    @staticmethod
    def getClientStackNameOfNode(nodeName: str):
        return nodeName + CLIENT_STACK_SUFFIX

    def getClientStackHaOfNode(self, nodeName: str) -> HA:
        return self.cliNodeReg.get(self.getClientStackNameOfNode(nodeName))

    def send_current_state_to_lagging_node(self, nodeName: str):
        rid = self.nodestack.getRemote(nodeName).uid
        vch_messages = self.view_changer.get_msgs_for_lagged_nodes()
        message = CurrentState(viewNo=self.view_changer.last_completed_view_no, primary=vch_messages)

        logger.info("{} sending current state {} to lagged node {}".format(self, message, nodeName))
        self.send(message, rid)

    def process_current_state_message(self, msg: CurrentState, frm):
        logger.info("{} processing current state {} from {}".format(self, msg, frm))
        try:
            # TODO: parsing of internal messages should be done with other way
            # We should consider reimplementing validation so that it can
            # work with internal messages. It should not only validate them,
            # but also set parsed as field values
            messages = [ViewChangeDone(**message) for message in msg.primary]
            for message in messages:
                # TODO DRY, view change done messages are managed by routes
                self.sendToViewChanger(message, frm, from_current_state=True)
        except TypeError:
            self.discard(msg,
                         reason="{}invalid election messages".format(
                             PRIMARY_SELECTION_PREFIX),
                         logMethod=logger.warning)

    def _statusChanged(self, old: Status, new: Status) -> None:
        """
        Perform some actions based on whether this node is ready or not.

        :param old: the previous status
        :param new: the current status
        """

    def checkInstances(self) -> None:
        # TODO: Is this method really needed?
        """
        Check if this node has the minimum required number of protocol
        instances, i.e. f+1. If not, add a replica. If no election is in
        progress, this node will try to nominate one of its replicas as primary.
        This method is called whenever a connection with a  new node is
        established.
        """
        logger.debug("{} choosing to start election on the basis of count {} and nodes {}".
                     format(self, self.connectedNodeCount, self.nodestack.conns))

    def adjustReplicas(self,
                       old_required_number_of_instances: int,
                       new_required_number_of_instances: int):
        """
        Add or remove replicas depending on `f`
        """
        # TODO: refactor this
        newReplicas = 0
        replica_num = old_required_number_of_instances
        while replica_num < new_required_number_of_instances:
            self.replicas.add_replica(replica_num)
            newReplicas += 1
            self.processStashedMsgsForReplica(replica_num)
            replica_num += 1

        while replica_num > new_required_number_of_instances:
            replica_num -= 1
            self.replicas.remove_replica(replica_num)
            newReplicas -= 1

        pop_keys(self.msgsForFutureReplicas, lambda inst_id: inst_id < new_required_number_of_instances)
        return newReplicas

    def restore_replicas(self):
        for inst_id in range(0, self.requiredNumberOfInstances):
            if inst_id not in self.replicas.keys():
                self.replicas.add_replica(inst_id)

    def _dispatch_stashed_msg(self, msg, frm):
        # TODO DRY, in normal (non-stashed) case it's managed
        # implicitly by routes
        if isinstance(msg, (InstanceChange, ViewChangeDone)):
            self.sendToViewChanger(msg, frm)
            return True
        elif isinstance(msg, ThreePhaseType):
            self.sendToReplica(msg, frm)
            return True
        else:
            return False

    def processStashedMsgsForReplica(self, instId: int):
        if instId not in self.msgsForFutureReplicas:
            return
        i = 0
        while self.msgsForFutureReplicas[instId]:
            msg, frm = self.msgsForFutureReplicas[instId].popleft()
            if not self._dispatch_stashed_msg(msg, frm):
                self.discard(msg, reason="Unknown message type for replica id "
                                         "{}".format(instId),
                             logMethod=logger.warning)
            i += 1
        logger.info("{} processed {} stashed msgs for replica {}".format(self, i, instId))

    def processStashedMsgsForView(self, view_no: int):
        if view_no not in self.msgsForFutureViews:
            return
        i = 0
        while self.msgsForFutureViews[view_no]:
            msg, frm = self.msgsForFutureViews[view_no].popleft()
            if not self._dispatch_stashed_msg(msg, frm):
                self.discard(msg,
                             reason="{}Unknown message type for view no {}"
                             .format(VIEW_CHANGE_PREFIX, view_no),
                             logMethod=logger.warning)
            i += 1
        logger.info("{} processed {} stashed msgs for view no {}".format(self, i, view_no))

    def _check_view_change_completed(self):
        """
        This thing checks whether new primary was elected.
        If it was not - starts view change again
        """
        logger.info('{} running the scheduled check for view change completion'.format(self))
        if not self.view_changer.view_change_in_progress:
            logger.info('{} already completion view change'.format(self))
            return False

        self.view_changer.on_view_change_not_completed_in_time()
        return True

    @measure_time(MetricsName.SERVICE_REPLICAS_OUTBOX_TIME)
    def service_replicas_outbox(self, limit: int=None) -> int:
        """
        Process `limit` number of replica messages
        """
        # TODO: rewrite this using Router

        num_processed = 0
        for message in self.replicas.get_output(limit):
            num_processed += 1
            if isinstance(message, (PrePrepare, Prepare, Commit, Checkpoint)):
                self.send(message)
            elif isinstance(message, Ordered):
                self.try_processing_ordered(message)
            elif isinstance(message, tuple) and isinstance(message[1], Reject):
                with self.metrics.measure_time(MetricsName.NODE_SEND_REJECT_TIME):
                    digest, reject = message
                    result_reject = Reject(
                        reject.identifier,
                        reject.reqId,
                        self.reasonForClientFromException(
                            reject.reason))
                    # TODO: What the case when reqKey will be not in requestSender dict
                    if digest in self.requestSender:
                        self.transmitToClient(result_reject, self.requestSender[digest])
                        self.doneProcessingReq(digest)
            elif isinstance(message, Exception):
                self.processEscalatedException(message)
            else:
                # TODO: should not this raise exception?
                logger.error("Received msg {} and don't "
                             "know how to handle it".format(message))
        return num_processed

    def serviceViewChangerOutBox(self, limit: int=None) -> int:
        """
        Service at most `limit` number of messages from the view_changer's outBox.

        :return: the number of messages successfully serviced.
        """
        msgCount = 0
        while self.view_changer.outBox and (not limit or msgCount < limit):
            msgCount += 1
            msg = self.view_changer.outBox.popleft()
            if isinstance(msg, (InstanceChange, ViewChangeDone)):
                self.send(msg)
            else:
                logger.error("Received msg {} and don't know how to handle it".
                             format(msg))
        return msgCount

    async def serviceViewChangerInbox(self, limit: int=None) -> int:
        """
        Service at most `limit` number of messages from the view_changer's outBox.

        :return: the number of messages successfully serviced.
        """
        msgCount = 0
        while self.msgsToViewChanger and (not limit or msgCount < limit):
            msgCount += 1
            msg = self.msgsToViewChanger.popleft()
            self.view_changer.inBox.append(msg)
        await self.view_changer.serviceQueues(limit)
        return msgCount

    @property
    def hasPrimary(self) -> bool:
        """
        Whether this node has primary of any protocol instance
        """
        # TODO: remove this property?
        return self.replicas.some_replica_is_primary

    @property
    def has_master_primary(self) -> bool:
        """
        Whether this node has primary of master protocol instance
        """
        # TODO: remove this property?
        return self.replicas.master_replica_is_primary

    @property
    def master_primary_name(self) -> Optional[str]:
        """
        Return the name of the primary node of the master instance
        """

        master_primary_name = self.master_replica.primaryName
        if master_primary_name:
            return self.master_replica.getNodeName(master_primary_name)
        return None

    @property
    def master_last_ordered_3PC(self) -> Tuple[int, int]:
        return self.master_replica.last_ordered_3pc

    @property
    def master_replica(self):
        # TODO: this must be refactored.
        # Accessing Replica directly should be prohibited
        return self.replicas._master_replica

    def msgHasAcceptableInstId(self, msg, frm) -> bool:
        """
        Return true if the instance id of message corresponds to a correct
        replica.

        :param msg: the node message to validate
        :return:
        """
        # TODO: refactor this! this should not do anything except checking!
        instId = getattr(msg, f.INST_ID.nm, None)
        if not (isinstance(instId, int) and instId >= 0):
            return False
        if instId >= self.requiredNumberOfInstances:
            if instId not in self.msgsForFutureReplicas:
                self.msgsForFutureReplicas[instId] = deque()
            self.msgsForFutureReplicas[instId].append((msg, frm))
            logger.debug("{} queueing message {} for future protocol instance {}".format(self, msg, instId))
            return False
        return True

    def _is_initial_propagate_primary(self):
        return (self.viewNo == 0) and (self.master_primary_name is None)

    def msgHasAcceptableViewNo(self, msg, frm, from_current_state: bool = False) -> bool:
        """
        Return true if the view no of message corresponds to the current view
        no or a view no in the future
        :param msg: the node message to validate
        :return:
        """
        # TODO: refactor this! this should not do anything except checking!
        view_no = getattr(msg, f.VIEW_NO.nm, None)
        if not (isinstance(view_no, int) and view_no >= 0):
            return False
        if self.viewNo - view_no > 1:
            self.discard(msg, "un-acceptable viewNo {}"
                         .format(view_no), logMethod=logger.warning)
        if isinstance(msg, ViewChangeDone) and view_no < self.viewNo:
            self.discard(msg, "Proposed viewNo {} less, then current {}"
                         .format(view_no, self.viewNo), logMethod=logger.warning)
        elif (view_no > self.viewNo) or self._is_initial_propagate_primary():
            if view_no not in self.msgsForFutureViews:
                self.msgsForFutureViews[view_no] = deque()
            logger.debug('{} stashing a message for a future view: {}'.format(self, msg))
            self.msgsForFutureViews[view_no].append((msg, frm))
            if isinstance(msg, ViewChangeDone):
                future_vcd_msg = FutureViewChangeDone(vcd_msg=msg, is_initial_propagate_primary=from_current_state)
                self.msgsToViewChanger.append((future_vcd_msg, frm))
        else:
            return True
        return False

    @measure_time(MetricsName.SEND_TO_REPLICA_TIME)
    def sendToReplica(self, msg, frm):
        """
        Send the message to the intended replica.

        :param msg: the message to send
        :param frm: the name of the node which sent this `msg`
        """
        # TODO: discard or stash messages here instead of doing
        # this in msgHas* methods!!!
        if self.msgHasAcceptableInstId(msg, frm):
            if self.msgHasAcceptableViewNo(msg, frm):
                self.replicas.pass_message((msg, frm), msg.instId)

    def sendToViewChanger(self, msg, frm, from_current_state: bool = False):
        """
        Send the message to the intended view changer.

        :param msg: the message to send
        :param frm: the name of the node which sent this `msg`
        """
        if (isinstance(msg, InstanceChange) or
                self.msgHasAcceptableViewNo(msg, frm, from_current_state=from_current_state)):
            logger.debug("{} sending message to view changer: {}".
                         format(self, (msg, frm)))
            self.msgsToViewChanger.append((msg, frm))

    def send_to_observer(self, msg, frm):
        """
        Send the message to the observer.

        :param msg: the message to send
        :param frm: the name of the node which sent this `msg`
        """
        logger.debug("{} sending message to observer: {}".
                     format(self, (msg, frm)))
        self._observer.append_input(msg, frm)

    def handleOneNodeMsg(self, wrappedMsg):
        """
        Validate and process one message from a node.

        :param wrappedMsg: Tuple of message and the name of the node that sent
        the message
        """
        try:
            vmsg = self.validateNodeMsg(wrappedMsg)
            if vmsg:
                logger.trace("{} msg validated {}".format(self, wrappedMsg),
                             extra={"tags": ["node-msg-validation"]})
                self.unpackNodeMsg(*vmsg)
            else:
                logger.debug("{} invalidated msg {}".format(self, wrappedMsg),
                             extra={"tags": ["node-msg-validation"]})
        except SuspiciousNode as ex:
            self.reportSuspiciousNodeEx(ex)
        except Exception as ex:
            msg, frm = wrappedMsg
            self.discard(msg, ex, logger.info)

    @measure_time(MetricsName.VALIDATE_NODE_MSG_TIME)
    def validateNodeMsg(self, wrappedMsg):
        """
        Validate another node's message sent to this node.

        :param wrappedMsg: Tuple of message and the name of the node that sent
        the message
        :return: Tuple of message from node and name of the node
        """
        msg, frm = wrappedMsg
        if self.isNodeBlacklisted(frm):
            self.discard(str(msg)[:256], "received from blacklisted node {}".format(frm), logger.display)
            return None

        with self.metrics.measure_time(MetricsName.INT_VALIDATE_NODE_MSG_TIME):
            try:
                message = node_message_factory.get_instance(**msg)
            except (MissingNodeOp, InvalidNodeOp) as ex:
                raise ex
            except Exception as ex:
                raise InvalidNodeMsg(str(ex))

        try:
            self.verifySignature(message)
        except BaseExc as ex:
            raise SuspiciousNode(frm, ex, message) from ex
        logger.debug("{} received node message from {}: {}".format(self, frm, message), extra={"cli": False})
        return message, frm

    def unpackNodeMsg(self, msg, frm) -> None:
        """
        If the message is a batch message validate each message in the batch,
        otherwise add the message to the node's inbox.

        :param msg: a node message
        :param frm: the name of the node that sent this `msg`
        """
        # TODO: why do we unpack batches here? Batching is a feature of
        # a transport, it should be encapsulated.

        if isinstance(msg, Batch):
            logger.trace("{} processing a batch {}".format(self, msg))
            with self.metrics.measure_time(MetricsName.UNPACK_BATCH_TIME):
                for m in msg.messages:
                    m = self.nodestack.deserializeMsg(m)
                    self.handleOneNodeMsg((m, frm))
        else:
            self.postToNodeInBox(msg, frm)

    def postToNodeInBox(self, msg, frm):
        """
        Append the message to the node inbox

        :param msg: a node message
        :param frm: the name of the node that sent this `msg`
        """
        logger.trace("{} appending to nodeInbox {}".format(self, msg))
        self.nodeInBox.append((msg, frm))

    @async_measure_time(MetricsName.PROCESS_NODE_INBOX_TIME)
    async def processNodeInBox(self):
        """
        Process the messages in the node inbox asynchronously.
        """
        while self.nodeInBox:
            m = self.nodeInBox.popleft()
            try:
                await self.nodeMsgRouter.handle(m)
            except SuspiciousNode as ex:
                self.reportSuspiciousNodeEx(ex)
                self.discard(m, ex, logger.debug)

    def handleOneClientMsg(self, wrappedMsg):
        """
        Validate and process a client message

        :param wrappedMsg: a message from a client
        """
        try:
            vmsg = self.validateClientMsg(wrappedMsg)
            if vmsg:
                self.unpackClientMsg(*vmsg)
        except BlowUp:
            raise
        except Exception as ex:
            msg, frm = wrappedMsg
            friendly = friendlyEx(ex)
            if isinstance(ex, SuspiciousClient):
                self.reportSuspiciousClient(frm, friendly)

            self.handleInvalidClientMsg(ex, wrappedMsg)

    def handleInvalidClientMsg(self, ex, wrappedMsg):
        msg, frm = wrappedMsg
        exc = ex.__cause__ if ex.__cause__ else ex
        friendly = friendlyEx(ex)
        reason = self.reasonForClientFromException(ex)
        if isinstance(msg, Request):
            msg = msg.as_dict
        identifier = idr_from_req_data(msg)
        # we send reqId == 1 when we need to reply on invalid LEDGER_STATUS
        reqId = msg.get(f.REQ_ID.nm) or 1
        if not reqId:
            reqId = getattr(exc, f.REQ_ID.nm, None)
            if not reqId:
                reqId = getattr(ex, f.REQ_ID.nm, None)
        self.send_nack_to_client((identifier, reqId), reason, frm)
        self.discard(wrappedMsg, friendly, logger.info, cliOutput=True)
        self._specific_invalid_client_msg_handling(ex, msg, frm)

    def _specific_invalid_client_msg_handling(self, ex, msg, frm):
        op = msg.get('op')
        if (op == LEDGER_STATUS):
            self._invalid_client_ledger_status_handling(ex, msg, frm)

    def _invalid_client_ledger_status_handling(self, ex, msg, frm):
        # This specific validation handles incorrect client LEDGER_STATUS message
        logger.info("{} received bad LEDGER_STATUS message from client {}. "
                    "Reason: {}. ".format(self, frm, ex.args[0]))
        # Since client can't yet handle denial of LEDGER_STATUS,
        # node send his LEDGER_STATUS back
        self.send_ledger_status_to_client(msg.get(f.LEDGER_ID.nm),
                                          msg.get(f.TXN_SEQ_NO.nm),
                                          msg.get(f.VIEW_NO.nm),
                                          msg.get(f.PP_SEQ_NO.nm),
                                          msg.get(f.MERKLE_ROOT.nm),
                                          CURRENT_PROTOCOL_VERSION,
                                          frm)

    def validateClientMsg(self, wrappedMsg):
        """
        Validate a message sent by a client.
        :param wrappedMsg: a message from a client
        :return: Tuple of clientMessage and client address
        """
        msg, frm = wrappedMsg
        if self.isClientBlacklisted(frm):
            self.discard(msg[:256], "received from blacklisted client {}".format(frm), logger.display)
            return None

        needStaticValidation = False
        if all([msg.get(OPERATION), msg.get(f.REQ_ID.nm),
                idr_from_req_data(msg)]):
            cls = self.client_request_class
            needStaticValidation = True
        elif OP_FIELD_NAME in msg:
            op = msg[OP_FIELD_NAME]
            cls = node_message_factory.get_type(op)
            if cls not in (Batch, LedgerStatus, CatchupReq):
                raise InvalidClientMsgType(cls, msg.get(f.REQ_ID.nm))
        else:
            raise InvalidClientRequest(msg.get(f.IDENTIFIER.nm),
                                       msg.get(f.REQ_ID.nm))
        try:
            cMsg = cls(**msg)
        except TypeError as ex:
            raise InvalidClientRequest(msg.get(f.IDENTIFIER.nm),
                                       msg.get(f.REQ_ID.nm),
                                       str(ex))
        except Exception as ex:
            raise InvalidClientRequest(msg.get(f.IDENTIFIER.nm),
                                       msg.get(f.REQ_ID.nm)) from ex

        if needStaticValidation:
            self.doStaticValidation(cMsg)

        self.execute_hook(NodeHooks.PRE_SIG_VERIFICATION, cMsg)
        self.verifySignature(cMsg)
        self.execute_hook(NodeHooks.POST_SIG_VERIFICATION, cMsg)
        # Suspicions should only be raised when lot of sig failures are
        # observed
        # try:
        #     self.verifySignature(cMsg)
        # except UnknownIdentifier as ex:
        #     raise
        # except Exception as ex:
        #     raise SuspiciousClient from ex
        logger.trace("{} received CLIENT message: {}".
                     format(self.clientstack.name, cMsg))
        return cMsg, frm

    def unpackClientMsg(self, msg, frm):
        """
        If the message is a batch message validate each message in the batch,
        otherwise add the message to the node's clientInBox.
        But node return a Nack message if View Change in progress
        :param msg: a client message
        :param frm: the name of the client that sent this `msg`
        """
        if self.view_changer.view_change_in_progress:

            msg_dict = msg if isinstance(msg, dict) else msg.as_dict
            self.discard(msg_dict,
                         reason="view change in progress",
                         logMethod=logger.debug)
            self.send_nack_to_client((idr_from_req_data(msg_dict),
                                      msg_dict.get(f.REQ_ID.nm, None)),
                                     "Client request is discarded since view "
                                     "change is in progress", frm)
            return
        if isinstance(msg, Batch):
            for m in msg.messages:
                # This check is done since Client uses NodeStack (which can
                # send and receive BATCH) to talk to nodes but Node uses
                # ClientStack (which cannot send or receive BATCH).
                # TODO: The solution is to have both kind of stacks be able to
                # parse BATCH messages
                if m in (ZStack.pingMessage, ZStack.pongMessage):
                    continue
                m = self.clientstack.deserializeMsg(m)
                self.handleOneClientMsg((m, frm))
        else:
            self.postToClientInBox(msg, frm)

    def postToClientInBox(self, msg, frm):
        """
        Append the message to the node's clientInBox

        :param msg: a client message
        :param frm: the name of the node that sent this `msg`
        """
        self.clientInBox.append((msg, frm))

    async def processClientInBox(self):
        """
        Process the messages in the node's clientInBox asynchronously.
        All messages in the inBox have already been validated, including
        signature check.
        """
        while self.clientInBox:
            m = self.clientInBox.popleft()
            req, frm = m
            logger.debug("{} processing {} request {}".
                         format(self.clientstack.name, frm, req),
                         extra={"cli": True,
                                "tags": ["node-msg-processing"]})

            try:
                await self.clientMsgRouter.handle(m)
            except InvalidClientMessageException as ex:
                self.handleInvalidClientMsg(ex, m)

    # TODO: change sending format from Reject to (digest, Reject)
    # if you will use this method
    def _reject_msg(self, msg, frm, reason):
        reqKey = (msg.identifier, msg.reqId)
        reject = Reject(*reqKey,
                        reason)
        self.transmitToClient(reject, frm)

    def postPoolLedgerCaughtUp(self, **kwargs):
        self.mode = Mode.discovered
        # The node might have discovered more nodes, so see if schedule
        # election if needed.
        if isinstance(self.poolManager, TxnPoolManager):
            self.checkInstances()

        # TODO: why we do it this way?
        # Initialising node id in case where node's information was not present
        # in pool ledger at the time of starting, happens when a non-genesis
        # node starts
        self.id

    def postDomainLedgerCaughtUp(self, **kwargs):
        """
        Process any stashed ordered requests and set the mode to
        `participating`
        :return:
        """
        pass

    def preLedgerCatchUp(self, ledger_id):
        # Process any Ordered requests. This causes less transactions to be
        # requested during catchup. Also commits any uncommitted state that
        # can be committed
        logger.info('{} going to process any ordered requests before starting catchup.'.format(self))
        self.force_process_ordered()
        self.processStashedOrderedReqs()

        # revert uncommitted txns and state for unordered requests
        r = self.master_replica.revert_unordered_batches()
        logger.info('{} reverted {} batches before starting catch up for ledger {}'.format(self, r, ledger_id))

    def postLedgerCatchUp(self, ledger_id, last_caughtup_3pc):
        # update 3PC key interval tree to return last ordered to other nodes in Ledger Status
        self._update_txn_seq_range_to_3phase_after_catchup(ledger_id, last_caughtup_3pc)

    def postTxnFromCatchupAddedToLedger(self, ledger_id: int, txn: Any):
        rh = self.postRecvTxnFromCatchup(ledger_id, txn)
        if rh:
            rh.updateState([txn], isCommitted=True)
            state = self.getState(ledger_id)
            state.commit(rootHash=state.headHash)
            if ledger_id == DOMAIN_LEDGER_ID and rh.ts_store:
                rh.ts_store.set(get_txn_time(txn),
                                state.headHash)
            logger.trace("{} added transaction with seqNo {} to ledger {} during catchup, state root {}"
                         .format(self, get_seq_no(txn), ledger_id,
                                 state_roots_serializer.serialize(bytes(state.committedHeadHash))))
        self.updateSeqNoMap([txn], ledger_id)
        self._clear_req_key_for_txn(ledger_id, txn)

    def _clear_req_key_for_txn(self, ledger_id, txn):
        req_key = get_digest(txn)
        if req_key is not None:
            self.master_replica.discard_req_key(ledger_id, req_key)

    def postRecvTxnFromCatchup(self, ledgerId: int, txn: Any):
        if ledgerId == POOL_LEDGER_ID:
            self.poolManager.onPoolMembershipChange(txn)
        if ledgerId == DOMAIN_LEDGER_ID:
            self.post_txn_from_catchup_added_to_domain_ledger(txn)
        typ = get_type(txn)
        # Since a ledger can contain txns which can be processed by an arbitrary number of request handlers;
        # ledger-to-request_handler is a one-to-many relationship
        rh = self.get_req_handler(txn_type=typ)
        return rh

    # TODO: should be renamed to `post_all_ledgers_caughtup`
    def allLedgersCaughtUp(self):
        if self.num_txns_caught_up_in_last_catchup() == 0:
            self.catchup_rounds_without_txns += 1
        last_caught_up_3PC = self.ledgerManager.last_caught_up_3PC
        if compare_3PC_keys(self.master_last_ordered_3PC,
                            last_caught_up_3PC) > 0:
            for replica in self.replicas.values():
                if replica.isMaster:
                    replica.caught_up_till_3pc(last_caught_up_3PC)
                else:
                    replica.catchup_clear_for_backup()
            logger.info('{}{} caught up till {}'
                        .format(CATCH_UP_PREFIX, self, last_caught_up_3PC),
                        extra={'cli': True})

        # TODO: Maybe a slight optimisation is to check result of
        # `self.num_txns_caught_up_in_last_catchup()`
        self.processStashedOrderedReqs()

        # More than one catchup may be needed during the current ViewChange protocol
        # TODO: separate view change and catchup logic
        if self.is_catchup_needed():
            logger.info('{} needs to catchup again'.format(self))
            self.start_catchup()
        else:
            logger.info('{}{} does not need any more catchups'
                        .format(CATCH_UP_PREFIX, self),
                        extra={'cli': True})
            self.no_more_catchups_needed()
            # select primaries after pool ledger caughtup
            if not self.view_change_in_progress:
                self.select_primaries()

    def _update_txn_seq_range_to_3phase_after_catchup(self, ledger_id, last_caughtup_3pc):
        logger.info(
            "{} is updating txn to batch seqNo map after catchup to {} for ledger_id {} "
            .format(self.name, str(last_caughtup_3pc), str(ledger_id)))
        if not last_caughtup_3pc:
            return
        # do not set if this is a 'fake' one, see replica.on_view_change_start
        # also (0,0) will be passed from ledger_manager._buildConsistencyProof if 3PC is None
        if last_caughtup_3pc[1] == 0:
            return

        ledger_size = self.getLedger(ledger_id).size
        three_pc_key = self.three_phase_key_for_txn_seq_no(ledger_id,
                                                           ledger_size)
        if three_pc_key:
            return

        self._update_txn_seq_range_to_3phase(first_txn_seq_no=ledger_size,
                                             last_txn_seq_no=ledger_size,
                                             ledger_id=ledger_id,
                                             view_no=last_caughtup_3pc[0],
                                             pp_seq_no=last_caughtup_3pc[1])

    def is_catchup_needed(self) -> bool:
        """
        Check if received a quorum of view change done messages and if yes
        check if caught up till the
        Check if all requests ordered till last prepared certificate
        Check if last catchup resulted in no txns
        """
        # More than one catchup may be needed during the current ViewChange protocol
        # No more catchup is needed if this is a common catchup (not part of View Change)
        if not self.view_change_in_progress:
            return False

        if self.caught_up_for_current_view():
            logger.info('{} is caught up for the current view {}'.format(self, self.viewNo))
            return False
        logger.info('{} is not caught up for the current view {}'.format(self, self.viewNo))

        if self.num_txns_caught_up_in_last_catchup() == 0:
            if self.has_ordered_till_last_prepared_certificate():
                logger.info('{} ordered till last prepared certificate'.format(self))
                return False

        if self.is_catch_up_limit():
            return False

        return True

    def caught_up_for_current_view(self) -> bool:
        if not self.view_changer._hasViewChangeQuorum:
            logger.info('{} does not have view change quorum for view {}'.format(self, self.viewNo))
            return False
        vc = self.view_changer.get_sufficient_same_view_change_done_messages()
        if not vc:
            logger.info('{} does not have acceptable ViewChangeDone for view {}'.format(self, self.viewNo))
            return False
        ledger_info = vc[1]
        for lid, size, root_hash in ledger_info:
            ledger = self.ledgerManager.ledgerRegistry[lid].ledger
            if size == 0:
                continue
            if ledger.size < size:
                return False
            if ledger.hashToStr(
                    ledger.tree.merkle_tree_hash(0, size)) != root_hash:
                return False
        return True

    def has_ordered_till_last_prepared_certificate(self) -> bool:
        lst = self.master_replica.last_prepared_before_view_change
        if lst is None:
            return True
        return compare_3PC_keys(lst, self.master_replica.last_ordered_3pc) >= 0

    def is_catch_up_limit(self):
        ts_since_catch_up_start = time.perf_counter() - self._catch_up_start_ts
        if ts_since_catch_up_start >= self.config.MIN_TIMEOUT_CATCHUPS_DONE_DURING_VIEW_CHANGE:
            logger.info('{} has completed {} catchup rounds for {} seconds'.
                        format(self, self.catchup_rounds_without_txns, ts_since_catch_up_start))
            # No more 3PC messages will be processed since maximum catchup
            # rounds have been done
            self.master_replica.last_prepared_before_view_change = None
            return True
        return False

    def num_txns_caught_up_in_last_catchup(self) -> int:
        count = sum([l.num_txns_caught_up for l in
                     self.ledgerManager.ledgerRegistry.values()])
        logger.info('{} caught up to {} txns in the last catchup'.format(self, count))
        return count

    def no_more_catchups_needed(self):
        # This method is called when no more catchups needed
        self._catch_up_start_ts = 0
        self.mode = Mode.synced
        self.view_changer.on_catchup_complete()
        # TODO: need to think of a better way
        # If the node was not participating but has now found a primary,
        # then set mode to participating, can happen if a catchup is triggered
        # without a view change or node start
        if not self.isParticipating and self.master_replica.hasPrimary:
            logger.info('{} starting to participate since catchup is done, '
                        'primaries are selected but mode was not set to '
                        'participating'.format(self))
            self.start_participating()

    def getLedger(self, ledgerId) -> Ledger:
        return self.ledgerManager.getLedgerInfoByType(ledgerId).ledger

    def getState(self, ledgerId) -> PruningState:
        return self.states.get(ledgerId)

    def post_txn_from_catchup_added_to_domain_ledger(self, txn):
        if get_type(txn) == NYM:
            self.addNewRole(txn)

    def getLedgerStatus(self, ledgerId: int):
        if ledgerId == POOL_LEDGER_ID and not self.poolLedger:
            # Since old style nodes don't know have pool ledger
            return None
        return self.build_ledger_status(ledgerId)

    def sendLedgerStatus(self, nodeName: str, ledgerId: int):
        ledgerStatus = self.getLedgerStatus(ledgerId)
        if ledgerStatus:
            self.sendToNodes(ledgerStatus, [nodeName])
        else:
            logger.info("{} not sending ledger {} status to {} as it is null".format(self, ledgerId, nodeName))

    def send_ledger_status_to_client(self, lid, txn_s_n, v, p, merkle, protocol, client):
        ls = LedgerStatus(lid, txn_s_n, v, p, merkle, protocol)
        self.transmitToClient(ls, client)

    def doStaticValidation(self, request: Request):
        identifier, req_id, operation = request.identifier, request.reqId, request.operation
        if TXN_TYPE not in operation:
            raise InvalidClientRequest(identifier, req_id)

        self.execute_hook(NodeHooks.PRE_STATIC_VALIDATION, request=request)
        if operation[TXN_TYPE] != GET_TXN:
            # GET_TXN is generic, needs no request handler

            req_handler = self.get_req_handler(txn_type=operation[TXN_TYPE])
            if not req_handler:
                # TODO: This code should probably be removed.
                if self.opVerifiers:
                    try:
                        for v in self.opVerifiers:
                            v.verify(operation)
                    except Exception as ex:
                        raise InvalidClientRequest(identifier, req_id) from ex
                else:
                    raise InvalidClientRequest(identifier, req_id, 'invalid {}: {}'.
                                               format(TXN_TYPE, operation[TXN_TYPE]))
            else:
                req_handler.doStaticValidation(request)

        self.execute_hook(NodeHooks.POST_STATIC_VALIDATION, request=request)

    def doDynamicValidation(self, request: Request):
        """
        State based validation
        """
        self.execute_hook(NodeHooks.PRE_DYNAMIC_VALIDATION, request=request)
        operation = request.operation
        req_handler = self.get_req_handler(txn_type=operation[TXN_TYPE])
        req_handler.validate(request)
        self.execute_hook(NodeHooks.POST_DYNAMIC_VALIDATION, request=request)

    def applyReq(self, request: Request, cons_time: int):
        """
        Apply request to appropriate ledger and state. `cons_time` is the
        UTC epoch at which consensus was reached.
        """
        self.execute_hook(NodeHooks.PRE_REQUEST_APPLICATION, request=request,
                          cons_time=cons_time)
        req_handler = self.get_req_handler(txn_type=request.operation[TXN_TYPE])
        seq_no, txn = req_handler.apply(request, cons_time)
        ledger_id = self.ledger_id_for_request(request)
        self.execute_hook(NodeHooks.POST_REQUEST_APPLICATION, request=request,
                          cons_time=cons_time, ledger_id=ledger_id,
                          seq_no=seq_no, txn=txn)

    def apply_stashed_reqs(self, request_ids, cons_time: int, ledger_id):
        requests = []
        for req_key in request_ids:
            req = self.requests[req_key].finalised
            _, seq_no = self.seqNoDB.get(req.digest)
            if seq_no is None:
                requests.append(req)
        self.apply_reqs(requests, cons_time, ledger_id)

    def apply_reqs(self, requests, cons_time: int, ledger_id):
        for req in requests:
            self.applyReq(req, cons_time)
        state_root = self.stateRootHash(ledger_id, isCommitted=False)
        self.onBatchCreated(ledger_id, state_root)

    def handle_request_if_forced(self, request: Request):
        if request.isForced():
            req_handler = self.get_req_handler(
                txn_type=request.operation[TXN_TYPE])
            req_handler.validate(request)
            req_handler.applyForced(request)

    @measure_time(MetricsName.PROCESS_REQUEST_TIME)
    def processRequest(self, request: Request, frm: str):
        """
        Handle a REQUEST from the client.
        If the request has already been executed, the node re-sends the reply to
        the client. Otherwise, the node acknowledges the client request, adds it
        to its list of client requests, and sends a PROPAGATE to the
        remaining nodes.

        :param request: the REQUEST from the client
        :param frm: the name of the client that sent this REQUEST
        """
        logger.debug("{} received client request: {} from {}".
                     format(self.name, request, frm))
        self.nodeRequestSpikeMonitorData['accum'] += 1

        # TODO: What if client sends requests with same request id quickly so
        # before reply for one is generated, the other comes. In that
        # case we need to keep track of what requests ids node has seen
        # in-memory and once request with a particular request id is processed,
        # it should be removed from that in-memory DS.

        # If request is already processed(there is a reply for the
        # request in
        # the node's transaction store then return the reply from the
        # transaction store)
        # TODO: What if the reply was a REQNACK? Its not gonna be found in the
        # replies.

        txn_type = request.operation[TXN_TYPE]

        if self.is_action(txn_type):
            self.process_action(request, frm)

        elif txn_type == GET_TXN:
            self.handle_get_txn_req(request, frm)
            self.total_read_request_number += 1

        elif self.is_query(txn_type):
            self.process_query(request, frm)
            self.total_read_request_number += 1

        elif self.can_write_txn(txn_type):
            reply = self.getReplyFromLedgerForRequest(request)
            if reply:
                logger.debug("{} returning REPLY from already processed "
                             "REQUEST: {}".format(self, request))
                self.transmitToClient(reply, frm)
                return

            # If the node is not already processing the request
            if not self.isProcessingReq(request.key):
                self.startedProcessingReq(request.key, frm)
                # forced request should be processed before consensus
                self.handle_request_if_forced(request)

            # If not already got the propagate request(PROPAGATE) for the
            # corresponding client request(REQUEST)
            self.recordAndPropagate(request, frm)
            self.send_ack_to_client((request.identifier, request.reqId), frm)

        else:
            raise InvalidClientRequest(
                request.identifier,
                request.reqId,
                'Pool is in readonly mode, try again in 60 seconds')

    def is_query(self, txn_type) -> bool:
        # Does the transaction type correspond to a read?
        handler = self.get_req_handler(txn_type=txn_type)
        return handler and isinstance(handler,
                                      LedgerRequestHandler
                                      ) and handler.is_query(txn_type)

    def is_action(self, txn_type) -> bool:
        return txn_type in self.actionReqHandler.operation_types

    def can_write_txn(self, txn_type):
        return True

    def process_query(self, request: Request, frm: str):
        # Process a read request from client
        handler = self.get_req_handler(txn_type=request.operation[TXN_TYPE])
        try:
            handler.doStaticValidation(request)
            self.send_ack_to_client((request.identifier, request.reqId), frm)
        except Exception as ex:
            self.send_nack_to_client((request.identifier, request.reqId),
                                     str(ex), frm)
        result = handler.get_query_response(request)
        self.transmitToClient(Reply(result), frm)

    def process_action(self, request, frm):
        # Process an execute action request
        self.send_ack_to_client((request.identifier, request.reqId), frm)
        try:
            self.actionReqHandler.validate(request)
            result = self.actionReqHandler.apply(request)
            self.transmitToClient(Reply(result), frm)
        except Exception as ex:
            self.transmitToClient(Reject(request.identifier,
                                         request.reqId,
                                         str(ex)), frm)

    # noinspection PyUnusedLocal
    @measure_time(MetricsName.PROCESS_PROPAGATE_TIME)
    def processPropagate(self, msg: Propagate, frm):
        """
        Process one propagateRequest sent to this node asynchronously

        - If this propagateRequest hasn't been seen by this node, then broadcast
        it to all nodes after verifying the the signature.
        - Add the client to blacklist if its signature is invalid

        :param msg: the propagateRequest
        :param frm: the name of the node which sent this `msg`
        """
        logger.debug("{} received propagated request: {}".
                     format(self.name, msg))

        request = self.client_request_class(**msg.request)

        clientName = msg.senderClient

        if not self.isProcessingReq(request.key):
            ledger_id, seq_no = self.seqNoDB.get(request.key)
            if ledger_id is not None and seq_no is not None:
                logger.debug("{} ignoring propagated request {} "
                             "since it has been already ordered"
                             .format(self.name, msg))
                return

            self.startedProcessingReq(request.key, clientName)
            # forced request should be processed before consensus
            self.handle_request_if_forced(request)

        else:
            if clientName is not None and \
                    not self.is_sender_known_for_req(request.key):
                # Since some propagates might not include the client name
                self.set_sender_for_req(request.key,
                                        clientName)

        self.requests.add_propagate(request, frm)

        self.propagate(request, clientName)
        self.tryForwarding(request)

    def startedProcessingReq(self, key, frm):
        self.requestSender[key] = frm

    def isProcessingReq(self, key) -> bool:
        return key in self.requestSender

    def doneProcessingReq(self, key):
        self.requestSender.pop(key)

    def is_sender_known_for_req(self, key):
        return self.requestSender.get(key) is not None

    def set_sender_for_req(self, key, frm):
        self.requestSender[key] = frm

    def send_ack_to_client(self, req_key, to_client):
        self.transmitToClient(RequestAck(*req_key), to_client)

    def send_nack_to_client(self, req_key, reason, to_client):
        self.transmitToClient(RequestNack(*req_key, reason), to_client)

    def handle_get_txn_req(self, request: Request, frm: str):
        """
        Handle GET_TXN request
        """
        ledger_id = request.operation.get(f.LEDGER_ID.nm, DOMAIN_LEDGER_ID)
        if ledger_id not in self.ledger_to_req_handler:
            self.send_nack_to_client((request.identifier, request.reqId),
                                     'Invalid ledger id {}'.format(ledger_id),
                                     frm)
            return

        seq_no = request.operation.get(DATA)
        self.send_ack_to_client((request.identifier, request.reqId), frm)
        ledger = self.getLedger(ledger_id)

        try:
            txn = self.getReplyFromLedger(ledger, seq_no)
        except KeyError:
            txn = None

        if txn is None:
            logger.debug(
                "{} can not handle GET_TXN request: ledger doesn't "
                "have txn with seqNo={}". format(self, str(seq_no)))

        result = {
            f.IDENTIFIER.nm: request.identifier,
            f.REQ_ID.nm: request.reqId,
            TXN_TYPE: request.operation[TXN_TYPE],
            DATA: None
        }

        if txn:
            result[DATA] = txn.result
            result[f.SEQ_NO.nm] = get_seq_no(txn.result)

        self.transmitToClient(Reply(result), frm)

    @measure_time(MetricsName.PROCESS_ORDERED_TIME)
    def processOrdered(self, ordered: Ordered):
        """
        Execute ordered request

        :param ordered: an ordered request
        :return: whether executed
        """

        if ordered.instId not in self.instances.ids:
            logger.warning('{} got ordered request for instance {} which '
                           'does not exist'.format(self, ordered.instId))
            return False

        valid_reqs = [self.requests[request_id].finalised
                      for request_id in ordered.valid_reqIdr
                      if request_id in self.requests and
                      self.requests[request_id].finalised]
        invalid_reqs = [self.requests[request_id].finalised
                        for request_id in ordered.invalid_reqIdr
                        if request_id in self.requests and
                        self.requests[request_id].finalised]
        if ordered.instId != self.instances.masterId:
            # Requests from backup replicas are not executed
            logger.trace("{} got ordered requests from backup replica {}"
                         .format(self, ordered.instId))
            with self.metrics.measure_time(MetricsName.MONITOR_REQUEST_ORDERED_TIME):
                self.monitor.requestOrdered(ordered.valid_reqIdr + ordered.invalid_reqIdr,
                                            ordered.instId,
                                            self.requests,
                                            byMaster=False)
            return False

        logger.trace("{} got ordered requests from master replica"
                     .format(self))

        if len(valid_reqs) != len(ordered.valid_reqIdr):
            logger.warning('{} did not find {} finalized '
                           'requests, but still ordered'
                           .format(self, len(ordered.valid_reqIdr) - len(valid_reqs)))
            return False

        logger.debug("{} executing Ordered batch {} {} of {} requests"
                     .format(self.name,
                             ordered.viewNo,
                             ordered.ppSeqNo,
                             len(ordered.valid_reqIdr)))

        self.executeBatch(ordered.viewNo,
                          ordered.ppSeqNo,
                          ordered.ppTime,
                          valid_reqs,
                          invalid_reqs,
                          ordered.ledgerId,
                          ordered.stateRootHash,
                          ordered.txnRootHash)

        with self.metrics.measure_time(MetricsName.MONITOR_REQUEST_ORDERED_TIME):
            self.monitor.requestOrdered(ordered.valid_reqIdr + ordered.invalid_reqIdr,
                                        ordered.instId,
                                        self.requests,
                                        byMaster=True)

        return True

    def force_process_ordered(self):
        """
        Take any messages from replica that have been ordered and process
        them, this should be done rarely, like before catchup starts
        so a more current LedgerStatus can be sent.
        can be called either
        1. when node is participating, this happens just before catchup starts
        so the node can have the latest ledger status or
        2. when node is not participating but a round of catchup is about to be
        started, here is forces all the replica ordered messages to be appended
        to the stashed ordered requests and the stashed ordered requests are
        processed with appropriate checks
        """

        for instance_id, messages in self.replicas.take_ordereds_out_of_turn():
            num_processed = 0
            for message in messages:
                self.try_processing_ordered(message)
                num_processed += 1
            logger.debug('{} processed {} Ordered batches for instance {} '
                         'before starting catch up'
                         .format(self, num_processed, instance_id))

    def try_processing_ordered(self, msg):
        if self.isParticipating:
            self.processOrdered(msg)
        else:
            logger.debug("{} stashing {} since mode is {}".format(self, msg, self.mode))
            self.stashedOrderedReqs.append(msg)

    def processEscalatedException(self, ex):
        """
        Process an exception escalated from a Replica
        """
        if isinstance(ex, SuspiciousNode):
            self.reportSuspiciousNodeEx(ex)
        else:
            raise RuntimeError("unhandled replica-escalated exception") from ex

    def _update_new_ordered_reqs_count(self):
        """
        Checks if any requests have been ordered since last performance check
        and updates the performance check data store if needed.
        :return: True if new ordered requests, False otherwise
        """
        last_num_ordered = self._last_performance_check_data.get('num_ordered')
        num_ordered = sum(num for num, _ in self.monitor.numOrderedRequests.values())
        if num_ordered != last_num_ordered:
            self._last_performance_check_data['num_ordered'] = num_ordered
            return True
        else:
            return False

    def flush_metrics(self):
        ram_by_process = psutil.Process().memory_info()
        self.metrics.add_event(MetricsName.AVAILABLE_RAM_SIZE, psutil.virtual_memory().available)
        self.metrics.add_event(MetricsName.NODE_RSS_SIZE, ram_by_process.rss)
        self.metrics.add_event(MetricsName.NODE_VMS_SIZE, ram_by_process.vms)

        self.metrics.add_event(MetricsName.REQUEST_QUEUE_SIZE, len(self.requests))
        self.metrics.add_event(MetricsName.FINALISED_REQUEST_QUEUE_SIZE, self.requests.finalised_count)
        self.metrics.add_event(MetricsName.MONITOR_REQUEST_QUEUE_SIZE, len(self.monitor.requestTracker))
        self.metrics.add_event(MetricsName.MONITOR_UNORDERED_REQUEST_QUEUE_SIZE,
                               len(self.monitor.requestTracker.unordered()))

        self.metrics.flush_accumulated()

    @measure_time(MetricsName.NODE_CHECK_PERFORMANCE_TIME)
    def checkPerformance(self) -> Optional[bool]:
        """
        Check if master instance is slow and send an instance change request.
        :returns True if master performance is OK, False if performance
        degraded, None if the check was needed
        """
        logger.trace("{} checking its performance".format(self))

        # Move ahead only if the node has synchronized its state with other
        # nodes
        if not self.isParticipating:
            return

        if self.view_change_in_progress:
            return

        if not self._update_new_ordered_reqs_count():
            logger.trace("{} ordered no new requests".format(self))
            return

        if self.instances.masterId is not None:
            self.sendNodeRequestSpike()

            master_throughput, backup_throughput = self.monitor.getThroughputs(0)
            if master_throughput is not None:
                self.metrics.add_event(MetricsName.MONITOR_AVG_THROUGHPUT, master_throughput)
            if backup_throughput is not None:
                self.metrics.add_event(MetricsName.BACKUP_MONITOR_AVG_THROUGHPUT, backup_throughput)

            avg_lat_master, avg_lat_backup = self.monitor.getLatencies()
            if avg_lat_master:
                self.metrics.add_event(MetricsName.MONITOR_AVG_LATENCY, avg_lat_master)

            if avg_lat_backup:
                self.metrics.add_event(MetricsName.BACKUP_MONITOR_AVG_LATENCY, avg_lat_backup)

            if self.monitor.isMasterDegraded():
                logger.display('{} master instance performance degraded'.format(self))
                self.view_changer.on_master_degradation()
                return False
            else:
                logger.trace("{}'s master has higher performance than backups".
                             format(self))
        return True

    @measure_time(MetricsName.NODE_CHECK_NODE_REQUEST_SPIKE)
    def checkNodeRequestSpike(self):
        logger.trace("{} checking its request amount".format(self))

        if not self.isParticipating:
            return

        if self.instances.masterId is not None:
            self.sendNodeRequestSpike()

    def sendNodeRequestSpike(self):
        requests = self.nodeRequestSpikeMonitorData['accum']
        self.nodeRequestSpikeMonitorData['accum'] = 0
        return pluginManager.sendMessageUponSuspiciousSpike(
            notifierPluginTriggerEvents['nodeRequestSpike'],
            self.nodeRequestSpikeMonitorData,
            requests,
            self.config.notifierEventTriggeringConfig['nodeRequestSpike'],
            self.name,
            self.config.SpikeEventsEnabled
        )

    def primary_selected(self, instance_id):
        # If the node has primary replica of master instance
        if instance_id == 0:
            # TODO: 0 should be replaced with configurable constant
            self.monitor.hasMasterPrimary = self.has_master_primary
        if not self.lost_primary_at:
            return
        if self.nodestack.isConnectedTo(self.master_primary_name) or \
                self.master_primary_name == self.name:
            self.lost_primary_at = None

    def propose_view_change(self):
        # Sends instance change message when primary has been
        # disconnected for long enough
        self._cancel(self.propose_view_change)
        if not self.lost_primary_at:
            logger.info('{} The primary is already connected '
                        'so view change will not be proposed'.format(self))
            return

        logger.display("{} primary has been disconnected for too long".format(self))

        if not self.isReady():
            logger.info('{} The node is not ready yet '
                        'so view change will not be proposed now, but re-scheduled.'.format(self))
            # self._schedule_view_change()
            return

        self.view_changer.on_primary_loss()

    def _schedule_view_change(self):
        logger.info('{} scheduling a view change in {} sec'.format(self, self.config.ToleratePrimaryDisconnection))
        self._schedule(self.propose_view_change,
                       self.config.ToleratePrimaryDisconnection)

    # TODO: consider moving this to pool manager
    def lost_master_primary(self):
        """
        Schedule an primary connection check which in turn can send a view
        change message
        """
        self.lost_primary_at = time.perf_counter()
        self._schedule_view_change()

    def select_primaries(self, nodeReg: Dict[str, HA]=None):
        primaries = set()
        primary_rank = None
        '''
        Build a set of names of primaries, it is needed to avoid
        duplicates of primary nodes for different replicas.
        '''
        for instance_id, replica in self.replicas:
            if replica.primaryName is not None:
                name = replica.primaryName.split(":", 1)[0]
                primaries.add(name)
                '''
                Remember the rank of primary of master instance, it is needed
                for calculation of primaries for backup instances.
                '''
                if instance_id == 0:
                    primary_rank = self.get_rank_by_name(name, nodeReg)

        for instance_id, replica in self.replicas:
            if replica.primaryName is not None:
                logger.debug('{} already has a primary'.format(replica))
                continue
            if instance_id == 0:
                new_primary_name, new_primary_instance_name =\
                    self.elector.next_primary_replica_name_for_master(nodeReg=nodeReg)
                primary_rank = self.get_rank_by_name(
                    new_primary_name, nodeReg)
                # TODO add more tests or refactor
                # to return name and rank at once and remove assert
                assert primary_rank is not None
            else:
                new_primary_name, new_primary_instance_name =\
                    self.elector.next_primary_replica_name_for_backup(
                        instance_id, primary_rank, primaries, nodeReg=nodeReg)
            primaries.add(new_primary_name)
            logger.display("{}{} selected primary {} for instance {} (view {})"
                           .format(PRIMARY_SELECTION_PREFIX, replica,
                                   new_primary_instance_name, instance_id, self.viewNo),
                           extra={"cli": "ANNOUNCE",
                                  "tags": ["node-election"]})
            if instance_id == 0:
                # The node needs to be set in participating mode since when
                # the replica is made aware of the primary, it will start
                # processing stashed requests and hence the node needs to be
                # participating.
                self.start_participating()

            replica.primaryChanged(new_primary_instance_name)
            self.primary_selected(instance_id)

            logger.display("{}{} declares view change {} as completed for "
                           "instance {}, "
                           "new primary is {}, "
                           "ledger info is {}"
                           .format(VIEW_CHANGE_PREFIX,
                                   replica,
                                   self.viewNo,
                                   instance_id,
                                   new_primary_instance_name,
                                   self.ledger_summary),
                           extra={"cli": "ANNOUNCE",
                                  "tags": ["node-election"]})

    def start_catchup(self, just_started=False):
        # Process any already Ordered requests by the replica

        if self.mode == Mode.starting:
            logger.info('{} does not start the catchup procedure '
                        'because it is already in this state'.format(self))
            return
        self.force_process_ordered()

        # # revert uncommitted txns and state for unordered requests
        r = self.master_replica.revert_unordered_batches()
        logger.info('{} reverted {} batches before starting catch up'.format(self, r))

        self.mode = Mode.starting
        self.ledgerManager.prepare_ledgers_for_sync()
        self.ledgerManager.catchup_ledger(self.ledgerManager.ledger_sync_order[0],
                                          request_ledger_statuses=not just_started)

    def ordered_prev_view_msgs(self, inst_id, pp_seqno):
        logger.debug('{} ordered previous view batch {} by instance {}'.
                     format(self, pp_seqno, inst_id))

    def verifySignature(self, msg):
        """
        Validate the signature of the request
        Note: Batch is whitelisted because the inner messages are checked

        :param msg: a message requiring signature verification
        :return: None; raises an exception if the signature is not valid
        """
        if isinstance(msg, self.authnWhitelist):
            return
        if isinstance(msg, Propagate):
            typ = 'propagate'
            req = self.client_request_class(**msg.request)
        else:
            typ = ''
            req = msg

        key = None

        if isinstance(req, Request):
            key = req.key

        if not isinstance(req, Mapping):
            req = req.as_dict

        with self.metrics.measure_time(MetricsName.VERIFY_SIGNATURE_TIME):
            identifiers = self.authNr(req).authenticate(req, key=key)

        logger.debug("{} authenticated {} signature on {} request {}".
                     format(self, identifiers, typ, req['reqId']),
                     extra={"cli": True,
                            "tags": ["node-msg-processing"]})

    def authNr(self, req):
        return self.clientAuthNr

    def three_phase_key_for_txn_seq_no(self, ledger_id, seq_no):
        if ledger_id in self.txn_seq_range_to_3phase_key:
            # point query in interval tree
            s = self.txn_seq_range_to_3phase_key[ledger_id][seq_no]
            if s:
                # There should not be more than one interval for any seq no in
                # the tree
                assert len(s) == 1  # TODO add test for that and remove assert
                return s.pop().data
        return None

    @measure_time(MetricsName.EXECUTE_BATCH_TIME)
    def executeBatch(self, view_no, pp_seq_no: int, pp_time: float,
                     valid_reqs: List[Request], invalid_reqs: List[Request],
                     ledger_id, state_root, txn_root) -> None:
        """
        Execute the REQUEST sent to this Node

        :param view_no: the view number (See glossary)
        :param pp_time: the time at which PRE-PREPARE was sent
        :param valid_reqs: list of valid client REQUESTs
        :param valid_reqs: list of invalid client REQUESTs
        """
        for req in valid_reqs:
            self.execute_hook(NodeHooks.PRE_REQUEST_COMMIT, request=req,
                              pp_time=pp_time, state_root=state_root,
                              txn_root=txn_root)

        self.execute_hook(NodeHooks.PRE_BATCH_COMMITTED, ledger_id=ledger_id,
                          pp_time=pp_time, reqs=valid_reqs, state_root=state_root,
                          txn_root=txn_root)

        try:
            committedTxns = self.get_executer(ledger_id)(pp_time, valid_reqs,
                                                         state_root, txn_root)
        except Exception as exc:
            logger.error(
                "{} commit failed for batch request, error {}, view no {}, "
                "ppSeqNo {}, ledger {}, state root {}, txn root {}, "
                "requests: {}".format(
                    self, repr(exc), view_no, pp_seq_no, ledger_id, state_root,
                    txn_root, [req.digest for req in valid_reqs]
                )
            )
            raise

        for request in valid_reqs + invalid_reqs:
            self.requests.mark_as_executed(request)

        # TODO is it possible to get len(committedTxns) != len(valid_reqs)
        # someday
        if not committedTxns:
            return

<<<<<<< HEAD
        # TODO is it possible to get len(committedTxns) != len(reqs)
        # someday
        for request in reqs:
            self.mark_request_as_executed(request)
=======
>>>>>>> cff0f212
        logger.debug("{} committed batch request, view no {}, ppSeqNo {}, "
                     "ledger {}, state root {}, txn root {}, requests: {}".
                     format(self, view_no, pp_seq_no, ledger_id, state_root,
                            txn_root, [req.digest for req in valid_reqs]))

        for txn in committedTxns:
            self.execute_hook(NodeHooks.POST_REQUEST_COMMIT, txn=txn,
                              pp_time=pp_time, state_root=state_root,
                              txn_root=txn_root)

        first_txn_seq_no = get_seq_no(committedTxns[0])
        last_txn_seq_no = get_seq_no(committedTxns[-1])

        self._update_txn_seq_range_to_3phase(first_txn_seq_no, last_txn_seq_no,
                                             ledger_id,
                                             view_no, pp_seq_no)

        batch_committed_msg = BatchCommitted([req.as_dict for req in valid_reqs],
                                             ledger_id,
                                             pp_time,
                                             state_root,
                                             txn_root,
                                             first_txn_seq_no,
                                             last_txn_seq_no)
        self._observable.append_input(batch_committed_msg, self.name)

    def _update_txn_seq_range_to_3phase(self, first_txn_seq_no, last_txn_seq_no,
                                        ledger_id, view_no, pp_seq_no):
        if ledger_id not in self.txn_seq_range_to_3phase_key:
            self.txn_seq_range_to_3phase_key[ledger_id] = IntervalTree()
        # adding one to end of range since its exclusive
        intrv_tree = self.txn_seq_range_to_3phase_key[ledger_id]
        intrv_tree[first_txn_seq_no:last_txn_seq_no + 1] = (view_no, pp_seq_no)
        logger.debug('{} storing 3PC key {} for ledger {} range {}'.
                     format(self, (view_no, pp_seq_no), ledger_id,
                            (first_txn_seq_no, last_txn_seq_no)))
        if len(intrv_tree) > self.config.ProcessedBatchMapsToKeep:
            # Remove the first element from the interval tree
            old = intrv_tree[intrv_tree.begin()].pop()
            intrv_tree.remove(old)
            logger.debug('{} popped {} from txn to batch seqNo map for ledger_id {}'.
                         format(self, old, str(ledger_id)))

    def updateSeqNoMap(self, committedTxns, ledger_id):
        if all([get_req_id(txn) for txn in committedTxns]):
            self.seqNoDB.addBatch((get_digest(txn), ledger_id, get_seq_no(txn))
                                  for txn in committedTxns)

    def commitAndSendReplies(self, ledger_id, ppTime, reqs: List[Request],
                             stateRoot, txnRoot) -> List:
        logger.trace('{} going to commit and send replies to client'.format(self))
        reqHandler = self.get_req_handler(ledger_id)
        committedTxns = reqHandler.commit(len(reqs), stateRoot, txnRoot, ppTime)
        self.execute_hook(NodeHooks.POST_BATCH_COMMITTED, ledger_id=ledger_id,
                          pp_time=ppTime, committed_txns=committedTxns,
                          state_root=stateRoot, txn_root=txnRoot)
        self.updateSeqNoMap(committedTxns, ledger_id)
        updated_committed_txns = list(map(self.update_txn_with_extra_data, committedTxns))
        self.hook_pre_send_reply(updated_committed_txns, ppTime)
        self.sendRepliesToClients(updated_committed_txns, ppTime)
        self.hook_post_send_reply(updated_committed_txns, ppTime)
        return committedTxns

    def hook_pre_send_reply(self, txns, pp_time):
        self.execute_hook(NodeHooks.PRE_SEND_REPLY, committed_txns=txns, pp_time=pp_time)

    def hook_post_send_reply(self, txns, pp_time):
        self.execute_hook(NodeHooks.POST_SEND_REPLY, committed_txns=txns, pp_time=pp_time)

    def default_executer(self, ledger_id, pp_time, reqs: List[Request],
                         state_root, txn_root):
        return self.commitAndSendReplies(ledger_id,
                                         pp_time, reqs, state_root, txn_root)

    def executeDomainTxns(self, ppTime, reqs: List[Request], stateRoot,
                          txnRoot) -> List:
        committed_txns = self.default_executer(DOMAIN_LEDGER_ID, ppTime, reqs,
                                               stateRoot, txnRoot)

        # Refactor: This is only needed for plenum as some old style tests
        # require authentication based on an in-memory map. This would be
        # removed later when we migrate old-style tests
        for txn in committed_txns:
            if get_type(txn) == NYM:
                self.addNewRole(txn)

        return committed_txns

    def onBatchCreated(self, ledger_id, state_root):
        """
        A batch of requests has been created and has been applied but
        committed to ledger and state.
        :param ledger_id:
        :param state_root: state root after the batch creation
        :return:
        """
        if ledger_id == POOL_LEDGER_ID:
            if isinstance(self.poolManager, TxnPoolManager):
                self.get_req_handler(POOL_LEDGER_ID).onBatchCreated(state_root)
        elif self.get_req_handler(ledger_id):
            self.get_req_handler(ledger_id).onBatchCreated(state_root)
        else:
            logger.debug('{} did not know how to handle for ledger {}'.format(self, ledger_id))
        self.execute_hook(NodeHooks.POST_BATCH_CREATED, ledger_id, state_root)

    def onBatchRejected(self, ledger_id):
        """
        A batch of requests has been rejected, if stateRoot is None, reject
        the current batch.
        :param ledger_id:
        :param stateRoot: state root after the batch was created
        :return:
        """
        if ledger_id == POOL_LEDGER_ID:
            if isinstance(self.poolManager, TxnPoolManager):
                self.get_req_handler(POOL_LEDGER_ID).onBatchRejected()
        elif self.get_req_handler(ledger_id):
            self.get_req_handler(ledger_id).onBatchRejected()
        else:
            logger.debug('{} did not know how to handle for ledger {}'.format(self, ledger_id))
        self.execute_hook(NodeHooks.POST_BATCH_REJECTED, ledger_id)

    def sendRepliesToClients(self, committedTxns, ppTime):
        for txn in committedTxns:
            self.sendReplyToClient(Reply(txn),
                                   get_digest(txn))

    def sendReplyToClient(self, reply, reqKey):
        if self.isProcessingReq(reqKey):
            sender = self.requestSender[reqKey]
            if sender:
                logger.trace(
                    '{} sending reply for {} to client'.format(
                        self, reqKey))
                self.transmitToClient(reply, sender)
            else:
                logger.info('{} not sending reply for {}, since do not '
                            'know client'.format(self, reqKey))
            self.doneProcessingReq(reqKey)

    def addNewRole(self, txn):
        """
        Adds a new client or steward to this node based on transaction type.
        """
        # If the client authenticator is a simple authenticator then add verkey.
        #  For a custom authenticator, handle appropriately.
        # NOTE: The following code should not be used in production
        if isinstance(self.clientAuthNr.core_authenticator, SimpleAuthNr):
            txn_data = get_payload_data(txn)
            identifier = txn_data[TARGET_NYM]
            verkey = txn_data.get(VERKEY)
            v = DidVerifier(verkey, identifier=identifier)
            if identifier not in self.clientAuthNr.core_authenticator.clients:
                role = txn_data.get(ROLE)
                if role not in (STEWARD, TRUSTEE, None):
                    logger.debug("Role if present must be {} and not {}".
                                 format(Roles.STEWARD.name, role))
                    return
                self.clientAuthNr.core_authenticator.addIdr(identifier,
                                                            verkey=v.verkey,
                                                            role=role)

    def initStateFromLedger(self, state: State, ledger: Ledger, reqHandler):
        """
        If the trie is empty then initialize it by applying
        txns from ledger.
        """
        if state.isEmpty:
            logger.info('{} found state to be empty, recreating from '
                        'ledger'.format(self))
            for seq_no, txn in ledger.getAllTxn():
                txn = self.update_txn_with_extra_data(txn)
                reqHandler.updateState([txn, ], isCommitted=True)
                state.commit(rootHash=state.headHash)

    def initDomainState(self):
        self.initStateFromLedger(self.states[DOMAIN_LEDGER_ID],
                                 self.domainLedger, self.get_req_handler(DOMAIN_LEDGER_ID))
        logger.info(
            "{} initialized domain state: state root {}"
            .format(self, state_roots_serializer.serialize(
                bytes(self.states[DOMAIN_LEDGER_ID].committedHeadHash))))

    def addGenesisNyms(self):
        # THIS SHOULD NOT BE DONE FOR PRODUCTION
        for _, txn in self.domainLedger.getAllTxn():
            if get_type(txn) == NYM:
                self.addNewRole(txn)

    def init_core_authenticator(self):
        state = self.getState(DOMAIN_LEDGER_ID)
        return CoreAuthNr(state=state)

    def defaultAuthNr(self) -> ReqAuthenticator:
        req_authnr = ReqAuthenticator()
        req_authnr.register_authenticator(self.init_core_authenticator())
        return req_authnr

    def processStashedOrderedReqs(self):
        i = 0
        while self.stashedOrderedReqs:
            msg = self.stashedOrderedReqs.popleft()
            if msg.instId == 0:
                if compare_3PC_keys(
                        (msg.viewNo,
                         msg.ppSeqNo),
                        self.ledgerManager.last_caught_up_3PC) >= 0:
                    logger.debug(
                        '{} ignoring stashed ordered msg {} since ledger '
                        'manager has last_caught_up_3PC as {}'.format(
                            self, msg, self.ledgerManager.last_caught_up_3PC))
                    continue
                logger.debug(
                    '{} applying stashed Ordered msg {}'.format(self, msg))
                # Since the PRE-PREPAREs ans PREPAREs corresponding to these
                # stashed ordered requests was not processed.
                self.apply_stashed_reqs(msg.valid_reqIdr,
                                        msg.ppTime,
                                        msg.ledgerId)

            self.processOrdered(msg)
            i += 1

        logger.debug(
            "{} processed {} stashed ordered requests".format(
                self, i))
        # Resetting monitor after executing all stashed requests so no view
        # change can be proposed
        self.monitor.reset()
        return i

    def ensureKeysAreSetup(self):
        """
        Check whether the keys are setup in the local STP keep.
        Raises KeysNotFoundException if not found.
        """
        if not areKeysSetup(self.name, self.keys_dir):
            raise REx(REx.reason.format(self.name) + self.keygenScript)

    @staticmethod
    def reasonForClientFromException(ex: Exception):
        friendly = friendlyEx(ex)
        reason = "client request invalid: {}".format(friendly)
        return reason

    def reportSuspiciousNodeEx(self, ex: SuspiciousNode):
        """
        Report suspicion on a node on the basis of an exception
        """
        self.reportSuspiciousNode(ex.node, ex.reason, ex.code, ex.offendingMsg)

    def reportSuspiciousNode(self,
                             nodeName: str,
                             reason=None,
                             code: int = None,
                             offendingMsg=None):
        """
        Report suspicion on a node and add it to this node's blacklist.

        :param nodeName: name of the node to report suspicion on
        :param reason: the reason for suspicion
        """
        logger.warning("{} raised suspicion on node {} for {}; suspicion code "
                       "is {}".format(self, nodeName, reason, code))
        # TODO need a more general solution here

        # TODO: Should not blacklist client on a single InvalidSignature.
        # Should track if a lot of requests with incorrect signatures have been
        # made in a short amount of time, only then blacklist client.
        # if code == InvalidSignature.code:
        #     self.blacklistNode(nodeName,
        #                        reason=InvalidSignature.reason,
        #                        code=InvalidSignature.code)

        # TODO: Consider blacklisting nodes again.
        # if code in self.suspicions:
        #     self.blacklistNode(nodeName,
        #                        reason=self.suspicions[code],
        #                        code=code)

        if code in (s.code for s in (Suspicions.PPR_DIGEST_WRONG,
                                     Suspicions.PPR_REJECT_WRONG,
                                     Suspicions.PPR_TXN_WRONG,
                                     Suspicions.PPR_STATE_WRONG,
                                     Suspicions.PPR_PLUGIN_EXCEPTION,
                                     Suspicions.PPR_SUB_SEQ_NO_WRONG,
                                     Suspicions.PPR_NOT_FINAL)):
            logger.display('{}{} got one of primary suspicions codes {}'.format(VIEW_CHANGE_PREFIX, self, code))
            self.view_changer.on_suspicious_primary(Suspicions.get_by_code(code))

        if offendingMsg:
            self.discard(offendingMsg, reason, logger.debug)

    def reportSuspiciousClient(self, clientName: str, reason):
        """
        Report suspicion on a client and add it to this node's blacklist.

        :param clientName: name of the client to report suspicion on
        :param reason: the reason for suspicion
        """
        logger.warning("{} raised suspicion on client {} for {}"
                       .format(self, clientName, reason))
        self.blacklistClient(clientName)

    def isClientBlacklisted(self, clientName: str):
        """
        Check whether the given client is in this node's blacklist.

        :param clientName: the client to check for blacklisting
        :return: whether the client was blacklisted
        """
        return self.clientBlacklister.isBlacklisted(clientName)

    def blacklistClient(self, clientName: str,
                        reason: str = None, code: int = None):
        """
        Add the client specified by `clientName` to this node's blacklist
        """
        msg = "{} blacklisting client {}".format(self, clientName)
        if reason:
            msg += " for reason {}".format(reason)
        logger.display(msg)
        self.clientBlacklister.blacklist(clientName)

    def isNodeBlacklisted(self, nodeName: str) -> bool:
        """
        Check whether the given node is in this node's blacklist.

        :param nodeName: the node to check for blacklisting
        :return: whether the node was blacklisted
        """
        return self.nodeBlacklister.isBlacklisted(nodeName)

    def blacklistNode(self, nodeName: str, reason: str = None, code: int = None):
        """
        Add the node specified by `nodeName` to this node's blacklist
        """
        msg = "{} blacklisting node {}".format(self, nodeName)
        if reason:
            msg += " for reason {}".format(reason)
        if code:
            msg += " for code {}".format(code)
        logger.display(msg)
        self.nodeBlacklister.blacklist(nodeName)

    @property
    def blacklistedNodes(self):
        return {nm for nm in self.nodeReg.keys() if
                self.nodeBlacklister.isBlacklisted(nm)}

    def transmitToClient(self, msg: Any, remoteName: str):
        self.clientstack.transmitToClient(msg, remoteName)

    @measure_time(MetricsName.NODE_SEND_TIME)
    def send(self,
             msg: Any,
             *rids: Iterable[int],
             signer: Signer = None,
             message_splitter=None):

        if rids:
            remoteNames = [self.nodestack.remotes[rid].name for rid in rids]
            recipientsNum = len(remoteNames)
        else:
            # so it is broadcast
            remoteNames = [remote.name for remote in
                           self.nodestack.remotes.values()]
            recipientsNum = 'all'

        logger.debug("{} sending message {} to {} recipients: {}".
                     format(self, msg, recipientsNum, remoteNames))
        self.nodestack.send(msg, *rids, signer=signer, message_splitter=message_splitter)

    def sendToNodes(self, msg: Any, names: Iterable[str] = None, message_splitter=None):
        # TODO: This method exists in `Client` too, refactor to avoid
        # duplication
        rids = [rid for rid, r in self.nodestack.remotes.items(
        ) if r.name in names] if names else []
        self.send(msg, *rids, message_splitter=message_splitter)

    def getReplyFromLedgerForRequest(self, request):
        ledger_id, seq_no = self.seqNoDB.get(request.digest)
        if ledger_id is not None and seq_no is not None:
            ledger = self.getLedger(ledger_id)
            return self.getReplyFromLedger(ledger, seq_no)
        else:
            return None

    def getReplyFromLedger(self, ledger, seq_no):
        # DoS attack vector, client requesting already processed request id
        # results in iterating over ledger (or its subset)
        txn = ledger.getBySeqNo(int(seq_no))
        if txn:
            txn.update(ledger.merkleInfo(seq_no))
            self.hook_pre_send_reply([txn], None)
            txn = self.update_txn_with_extra_data(txn)
            return Reply(txn)
        else:
            return None

    def update_txn_with_extra_data(self, txn):
        """
        All the data of the transaction might not be stored in ledger so the
        extra data that is omitted from ledger needs to be fetched from the
        appropriate data store
        :param txn:
        :return:
        """
        # All the data of any transaction is stored in the ledger
        return txn

    def transform_txn_for_ledger(self, txn):
        txn_type = get_type(txn)
        return self.get_req_handler(txn_type=txn_type).\
            transform_txn_for_ledger(txn)

    def __enter__(self):
        return self

    # noinspection PyUnusedLocal
    def __exit__(self, exc_type, exc_val, exc_tb):
        self.stop()

    def logstats(self):
        """
        Print the node's current statistics to log.
        """
        lines = [
            "node {} current stats".format(self),
            "--------------------------------------------------------",
            "node inbox size         : {}".format(len(self.nodeInBox)),
            "client inbox size       : {}".format(len(self.clientInBox)),
            "age (seconds)           : {}".format(time.time() - self.created),
            "next check for reconnect: {}".format(time.perf_counter() -
                                                  self.nodestack.nextCheck),
            "node connections        : {}".format(self.nodestack.conns),
            "f                       : {}".format(self.f),
            "master instance         : {}".format(self.instances.masterId),
            "replicas                : {}".format(len(self.replicas)),
            "view no                 : {}".format(self.viewNo),
            "rank                    : {}".format(self.rank),
            "msgs to replicas        : {}".format(self.replicas.sum_inbox_len),
            "msgs to view changer    : {}".format(len(self.msgsToViewChanger)),
            "action queue            : {} {}".format(len(self.actionQueue),
                                                     id(self.actionQueue)),
            "action queue stash      : {} {}".format(len(self.aqStash),
                                                     id(self.aqStash)),
        ]

        logger.info("\n".join(lines), extra={"cli": False})

    def collectNodeInfo(self):
        nodeAddress = None
        if self.poolLedger:
            for _, txn in self.poolLedger.getAllTxn():
                data = get_payload_data(txn)[DATA]
                if data[ALIAS] == self.name:
                    nodeAddress = data[NODE_IP]
                    break

        info = {
            'name': self.name,
            'rank': self.rank,
            'view': self.viewNo,
            'creationDate': self.created,
            'ledger_dir': self.ledger_dir,
            'keys_dir': self.keys_dir,
            'genesis_dir': self.genesis_dir,
            'plugins_dir': self.plugins_dir,
            'node_info_dir': self.node_info_dir,
            'portN': self.nodestack.ha[1],
            'portC': self.clientstack.ha[1],
            'address': nodeAddress
        }
        return info

    def logNodeInfo(self):
        """
        Print the node's info to log for the REST backend to read.
        """
        self.nodeInfo['data'] = self.collectNodeInfo()

        with closing(open(os.path.join(self.ledger_dir, 'node_info'), 'w')) \
                as logNodeInfoFile:
            logNodeInfoFile.write(json.dumps(self.nodeInfo['data']))

    def add_observer(self, observer_remote_id: str,
                     observer_policy_type: ObserverSyncPolicyType):
        self._observable.add_observer(
            observer_remote_id, observer_policy_type)

    def remove_observer(self, observer_remote_id):
        self._observable.remove_observer(observer_remote_id)

    def get_observers(self, observer_policy_type: ObserverSyncPolicyType):
        return self._observable.get_observers(observer_policy_type)

    def mark_request_as_executed(self, request: Request):
        self.requests.mark_as_executed(request)
        self.authNr(request).clean_from_verified(request.key)<|MERGE_RESOLUTION|>--- conflicted
+++ resolved
@@ -2870,20 +2870,13 @@
             raise
 
         for request in valid_reqs + invalid_reqs:
-            self.requests.mark_as_executed(request)
+            self.mark_request_as_executed(request)
 
         # TODO is it possible to get len(committedTxns) != len(valid_reqs)
         # someday
         if not committedTxns:
             return
 
-<<<<<<< HEAD
-        # TODO is it possible to get len(committedTxns) != len(reqs)
-        # someday
-        for request in reqs:
-            self.mark_request_as_executed(request)
-=======
->>>>>>> cff0f212
         logger.debug("{} committed batch request, view no {}, ppSeqNo {}, "
                      "ledger {}, state root {}, txn root {}, requests: {}".
                      format(self, view_no, pp_seq_no, ledger_id, state_root,
