--- conflicted
+++ resolved
@@ -36,16 +36,10 @@
 from plenum.common.throttler import Throttler
 from plenum.common.txn_util import getTxnOrderedFields
 from plenum.common.messages.node_messages import *
-<<<<<<< HEAD
-from plenum.common.types import PLUGIN_TYPE_VERIFICATION, PLUGIN_TYPE_PROCESSING, OPERATION
-from plenum.common.util import friendlyEx, getMaxFailures, pop_keys, \
-    compare_3PC_keys, get_utc_epoch
-=======
 from plenum.common.types import PLUGIN_TYPE_VERIFICATION, \
     PLUGIN_TYPE_PROCESSING, OPERATION
 from plenum.common.util import friendlyEx, getMaxFailures, pop_keys, \
     compare_3PC_keys, get_utc_epoch, SortedDict
->>>>>>> 56779bb5
 from plenum.common.verifier import DidVerifier
 from plenum.persistence.leveldb_hash_store import LevelDbHashStore
 from plenum.persistence.req_id_to_txn import ReqIdrToTxn
@@ -343,10 +337,6 @@
         self.txn_seq_range_to_3phase_key = {}  # type: Dict[int, IntervalTree]
         self._view_change_in_progress = False
 
-<<<<<<< HEAD
-        # Number of rounds of catchup done during a view change.
-        self.catchup_rounds_without_txns = 0
-=======
         # The quorum of `ViewChangeDone` msgs is different depending on whether we're doing a real view change,
         # or just propagating viewNo and Primary from `CurrentState` messages sent to a newly joined Node.
         # TODO: separate real view change and Propagation of Primary
@@ -362,7 +352,6 @@
         # higher views) are received, should one view change be interrupted in
         # between.
         self._next_view_indications = SortedDict()
->>>>>>> 56779bb5
 
     @property
     def id(self):
@@ -480,21 +469,12 @@
         if not state:
             raise RuntimeError('State with id {} does not exist')
         return state.committedHeadHash if isCommitted else state.headHash
-<<<<<<< HEAD
 
     @property
     def is_synced(self):
         return Mode.is_done_syncing(self.mode)
 
     @property
-=======
-
-    @property
-    def is_synced(self):
-        return Mode.is_done_syncing(self.mode)
-
-    @property
->>>>>>> 56779bb5
     def isParticipating(self) -> bool:
         return self.mode == Mode.participating
 
@@ -1235,20 +1215,6 @@
         :param msg: the node message to validate
         :return:
         """
-<<<<<<< HEAD
-        viewNo = getattr(msg, f.VIEW_NO.nm, None)
-        if not self.is_valid_view_or_inst(viewNo):
-            return False
-        if self.viewNo - viewNo > 1:
-            self.discard(msg, "un-acceptable viewNo {}"
-                         .format(viewNo), logMethod=logger.info)
-        elif viewNo > self.viewNo:
-            if viewNo not in self.msgsForFutureViews:
-                self.msgsForFutureViews[viewNo] = deque()
-            logger.debug('{} stashing a message for a future view: {}'.
-                         format(self, msg))
-            self.msgsForFutureViews[viewNo].append((msg, frm))
-=======
         view_no = getattr(msg, f.VIEW_NO.nm, None)
         if not self.is_valid_view_or_inst(view_no):
             return False
@@ -1266,7 +1232,6 @@
                     self._next_view_indications[view_no] = set()
                 self._next_view_indications[view_no].add(frm)
                 self._start_view_change_if_possible(view_no)
->>>>>>> 56779bb5
         else:
             return True
         return False
@@ -1581,15 +1546,6 @@
         logger.debug('{} reverted {} batches before starting catch up for '
                      'ledger {}'.format(self, r, ledger_id))
 
-<<<<<<< HEAD
-    def postTxnFromCatchupAddedToLedger(self, ledgerId: int, txn: Any):
-        rh = self.postRecvTxnFromCatchup(ledgerId, txn)
-        if rh:
-            rh.updateState([txn], isCommitted=True)
-            state = self.getState(ledgerId)
-            state.commit(rootHash=state.headHash)
-        self.updateSeqNoMap([txn])
-=======
     def postTxnFromCatchupAddedToLedger(self, ledger_id: int, txn: Any):
         rh = self.postRecvTxnFromCatchup(ledger_id, txn)
         if rh:
@@ -1603,7 +1559,6 @@
         if f.IDENTIFIER.nm in txn and f.REQ_ID.nm in txn:
             self.master_replica.discard_req_key(ledger_id,
                                                 (txn[f.IDENTIFIER.nm], txn[f.REQ_ID.nm]))
->>>>>>> 56779bb5
 
     def postRecvTxnFromCatchup(self, ledgerId: int, txn: Any):
         rh = None
@@ -1918,10 +1873,6 @@
 
         # Only the request ordered by master protocol instance are executed by
         # the client
-<<<<<<< HEAD
-        r = None
-=======
->>>>>>> 56779bb5
         if inst_id == self.instances.masterId:
             reqs = [self.requests[i, r].finalised for (i, r) in req_idrs
                     if (i, r) in self.requests and self.requests[i, r].finalised]
@@ -1936,7 +1887,6 @@
                                'still ordered'.format(self, len(req_idrs) -
                                                       len(reqs)))
                 return None
-<<<<<<< HEAD
         else:
             logger.trace("{} got ordered requests from backup replica {}".
                          format(self, inst_id))
@@ -1971,42 +1921,6 @@
         if self.isParticipating:
             self.processOrdered(msg)
         else:
-=======
-        else:
-            logger.trace("{} got ordered requests from backup replica {}".
-                         format(self, inst_id))
-            r = False
-        self.monitor.requestOrdered(req_idrs, inst_id, byMaster=r)
-        return r
-
-    def force_process_ordered(self):
-        """
-        Take any messages from replica that have been ordered and process
-        them, this should be done rarely, like before catchup starts
-        so a more current LedgerStatus can be sent.
-        can be called either
-        1. when node is participating, this happens just before catchup starts
-        so the node can have the latest ledger status or
-        2. when node is not participating but a round of catchup is about to be
-        started, here is forces all the replica ordered messages to be appended
-        to the stashed ordered requests and the stashed ordered requests are
-        processed with appropriate checks
-        """
-        for r in self.replicas:
-            i = 0
-            for msg in r._remove_ordered_from_queue():
-                # self.processOrdered(msg)
-                self.try_processing_ordered(msg)
-                i += 1
-            logger.debug(
-                '{} processed {} Ordered batches for instance {} before '
-                'starting catch up'.format(self, i, r.instId))
-
-    def try_processing_ordered(self, msg):
-        if self.isParticipating:
-            self.processOrdered(msg)
-        else:
->>>>>>> 56779bb5
             logger.debug("{} stashing {} since mode is {}".
                          format(self, msg, self.mode))
             self.stashedOrderedReqs.append(msg)
@@ -2066,16 +1980,11 @@
         if can:
             logger.info("{} initiating a view change to {} from {}".
                         format(self, view_no, self.viewNo))
-<<<<<<< HEAD
-=======
             self.propagate_primary = False
->>>>>>> 56779bb5
             self.startViewChange(view_no)
         else:
             logger.debug(whyNot)
         return can
-<<<<<<< HEAD
-=======
 
     def _start_view_change_if_possible(self, view_no) -> bool:
         ind_count = len(self._next_view_indications[view_no])
@@ -2087,7 +1996,6 @@
             self.startViewChange(view_no)
             return True
         return False
->>>>>>> 56779bb5
 
     def checkPerformance(self):
         """
@@ -2200,7 +2108,6 @@
             msg = '{} has no quorum for view {}'.format(self, proposedViewNo)
         elif not proposedViewNo > self.viewNo:
             msg = '{} is in higher view more than {}'.format(self, proposedViewNo)
-<<<<<<< HEAD
 
         return not bool(msg), msg
 
@@ -2230,37 +2137,6 @@
                      format(self, self.config.ToleratePrimaryDisconnection))
         self._schedule(self.propose_view_change,
                        self.config.ToleratePrimaryDisconnection)
-=======
->>>>>>> 56779bb5
-
-        return not bool(msg), msg
-
-    def propose_view_change(self):
-        # Sends instance change message when primary has been
-        # disconnected for long enough
-        if self.lost_primary_at and \
-                                time.perf_counter() - self.lost_primary_at \
-                        >= self.config.ToleratePrimaryDisconnection:
-            view_no = self.viewNo + 1
-            self.sendInstanceChange(view_no,
-                                    Suspicions.PRIMARY_DISCONNECTED)
-            logger.debug('{} sent view change since was disconnected '
-                         'from primary for too long'.format(self))
-            self.do_view_change_if_possible(view_no)
-
-    # TODO: consider moving this to pool manager
-    def lost_master_primary(self):
-        """
-        Schedule an primary connection check which in turn can send a view
-        change message
-        :return: whether view change started
-        """
-        self.lost_primary_at = time.perf_counter()
-
-        logger.debug('{} scheduling a view change in {} sec'.
-                     format(self, self.config.ToleratePrimaryDisconnection))
-        self._schedule(self.propose_view_change,
-                       self.config.ToleratePrimaryDisconnection)
 
     def startViewChange(self, proposed_view_no: int):
         """
@@ -2272,23 +2148,16 @@
         # TODO: view change is a special case, which can have different
         # implementations - we need to make this logic pluggable
 
-<<<<<<< HEAD
-=======
         for view_no in tuple(self._next_view_indications.keys()):
             if view_no > proposed_view_no:
                 break
             self._next_view_indications.pop(view_no)
 
->>>>>>> 56779bb5
         self.view_change_in_progress = True
         self._schedule(action=self._check_view_change_completed,
                        seconds=self._view_change_timeout)
         self.master_replica.on_view_change_start()
-<<<<<<< HEAD
-        self.viewNo = proposedViewNo
-=======
         self.viewNo = proposed_view_no
->>>>>>> 56779bb5
         logger.debug("{} resetting monitor stats after view change".
                      format(self))
         self.monitor.reset()
@@ -2317,12 +2186,9 @@
         self.view_change_in_progress = False
         self.instanceChanges.pop(view_no-1, None)
         self.master_replica.on_view_change_done()
-<<<<<<< HEAD
-=======
         if self.propagate_primary:
             self.master_replica.on_propagate_primary_done()
         self.propagate_primary = False
->>>>>>> 56779bb5
         self.catchup_rounds_without_txns = 0
 
     def start_catchup(self):
@@ -2333,15 +2199,12 @@
                         'because it is already in this state'.format(self))
             return
         self.force_process_ordered()
-<<<<<<< HEAD
-=======
 
         # # revert uncommitted txns and state for unordered requests
         r = self.master_replica.revert_unordered_batches()
         logger.debug('{} reverted {} batches before starting '
                      'catch up'.format(self, r))
 
->>>>>>> 56779bb5
         self.mode = Mode.starting
         self.ledgerManager.prepare_ledgers_for_sync()
         ledger_id = DOMAIN_LEDGER_ID
