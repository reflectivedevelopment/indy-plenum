import json
import os
import time
from binascii import unhexlify
from collections import deque
from contextlib import closing
from functools import partial
from typing import Dict, Any, Mapping, Iterable, List, Optional, Set, Tuple, Callable

import gc
import psutil
from plenum.server.replica import Replica

from common.exceptions import LogicError
from common.serializers.serialization import state_roots_serializer
from crypto.bls.bls_key_manager import LoadBLSKeyError
from plenum.common.gc_trackers import GcTimeTracker, GcObjectTree
from plenum.common.metrics_collector import KvStoreMetricsCollector, NullMetricsCollector, MetricsName, \
    async_measure_time, measure_time
from plenum.common.timer import QueueTimer
from plenum.common.transactions import PlenumTransactions
from plenum.server.backup_instance_faulty_processor import BackupInstanceFaultyProcessor
from plenum.server.batch_handlers.audit_batch_handler import AuditBatchHandler
from plenum.server.batch_handlers.three_pc_batch import ThreePcBatch
from plenum.server.database_manager import DatabaseManager
from plenum.server.future_primaries_batch_handler import FuturePrimariesBatchHandler
from plenum.server.inconsistency_watchers import NetworkInconsistencyWatcher
from plenum.server.last_sent_pp_store_helper import LastSentPpStoreHelper
from plenum.server.quota_control import StaticQuotaControl, RequestQueueQuotaControl
from plenum.server.view_change.node_view_changer import create_view_changer
from state.pruning_state import PruningState
from state.state import State
from storage.helper import initKeyValueStorage, initHashStore, initKeyValueStorageIntKeys
from storage.state_ts_store import StateTsDbStorage
from stp_core.common.log import getlogger
from stp_core.crypto.signer import Signer
from stp_core.network.exceptions import RemoteNotFound
from stp_core.network.network_interface import NetworkInterface
from stp_core.types import HA
from stp_zmq.zstack import ZStack, Quota
from ledger.compact_merkle_tree import CompactMerkleTree
from ledger.genesis_txn.genesis_txn_initiator_from_file import GenesisTxnInitiatorFromFile
from ledger.hash_stores.hash_store import HashStore

from plenum.common.config_util import getConfig
from plenum.common.constants import POOL_LEDGER_ID, DOMAIN_LEDGER_ID, \
    CLIENT_BLACKLISTER_SUFFIX, CONFIG_LEDGER_ID, \
    NODE_BLACKLISTER_SUFFIX, NODE_PRIMARY_STORAGE_SUFFIX, \
    TXN_TYPE, LEDGER_STATUS, \
    CLIENT_STACK_SUFFIX, PRIMARY_SELECTION_PREFIX, VIEW_CHANGE_PREFIX, \
    OP_FIELD_NAME, CATCH_UP_PREFIX, NYM, \
    GET_TXN, DATA, VERKEY, \
    TARGET_NYM, ROLE, STEWARD, TRUSTEE, ALIAS, \
    NODE_IP, BLS_PREFIX, NodeHooks, LedgerState, CURRENT_PROTOCOL_VERSION, AUDIT_LEDGER_ID, AUDIT_TXN_PRIMARIES, \
    AUDIT_TXN_VIEW_NO, AUDIT_TXN_PP_SEQ_NO, AUDIT_TXN_LEDGER_ROOT, AUDIT_TXN_LEDGERS_SIZE
from plenum.common.exceptions import SuspiciousNode, SuspiciousClient, \
    MissingNodeOp, InvalidNodeOp, InvalidNodeMsg, InvalidClientMsgType, \
    InvalidClientRequest, BaseExc, \
    InvalidClientMessageException, KeysNotFoundException as REx, BlowUp
from plenum.common.has_file_storage import HasFileStorage
from plenum.common.hook_manager import HookManager
from plenum.common.keygen_utils import areKeysSetup
from plenum.common.ledger import Ledger
from plenum.common.ledger_manager import LedgerManager
from plenum.common.message_processor import MessageProcessor
from plenum.common.messages.node_message_factory import node_message_factory
from plenum.common.messages.node_messages import Nomination, Batch, Reelection, \
    Primary, RequestAck, RequestNack, Reject, Ordered, \
    Propagate, PrePrepare, Prepare, Commit, Checkpoint, Reply, InstanceChange, LedgerStatus, \
    ConsistencyProof, CatchupReq, CatchupRep, ViewChangeDone, \
    MessageReq, MessageRep, ThreePhaseType, BatchCommitted, \
    ObservedData, FutureViewChangeDone, BackupInstanceFaulty
from plenum.common.motor import Motor
from plenum.common.plugin_helper import loadPlugins
from plenum.common.request import Request, SafeRequest
from plenum.common.roles import Roles
from plenum.common.signer_simple import SimpleSigner
from plenum.common.stacks import nodeStackClass, clientStackClass
from plenum.common.startable import Status, Mode
from plenum.common.txn_util import idr_from_req_data, get_req_id, \
    get_seq_no, get_type, get_payload_data, \
    get_txn_time, get_digest, TxnUtilConfig
from plenum.common.types import PLUGIN_TYPE_VERIFICATION, \
    PLUGIN_TYPE_PROCESSING, OPERATION, f
from plenum.common.util import friendlyEx, getMaxFailures, pop_keys, \
    compare_3PC_keys, get_utc_epoch
from plenum.common.verifier import DidVerifier
from plenum.common.config_helper import PNodeConfigHelper

from plenum.persistence.req_id_to_txn import ReqIdrToTxn
from plenum.persistence.storage import Storage, initStorage
from plenum.bls.bls_bft_factory import create_default_bls_bft_factory
from plenum.bls.bls_crypto_factory import create_default_bls_crypto_factory
from plenum.recorder.recorder import add_start_time, add_stop_time

from plenum.client.wallet import Wallet

from plenum.server.pool_req_handler import PoolRequestHandler
from plenum.server.ledger_req_handler import LedgerRequestHandler
from plenum.server.action_req_handler import ActionReqHandler
from plenum.server.blacklister import Blacklister
from plenum.server.blacklister import SimpleBlacklister
from plenum.server.client_authn import ClientAuthNr, SimpleAuthNr, CoreAuthNr
from plenum.server.config_req_handler import ConfigReqHandler
from plenum.server.domain_req_handler import DomainRequestHandler
from plenum.server.has_action_queue import HasActionQueue
from plenum.server.instances import Instances
from plenum.server.message_req_processor import MessageReqProcessor
from plenum.server.monitor import Monitor
from plenum.server.notifier_plugin_manager import notifierPluginTriggerEvents, \
    PluginManager
from plenum.server.observer.observable import Observable
from plenum.server.observer.observer_node import NodeObserver
from plenum.server.observer.observer_sync_policy import ObserverSyncPolicyType
from plenum.server.plugin.has_plugin_loader_helper import PluginLoaderHelper
from plenum.server.pool_manager import HasPoolManager, TxnPoolManager
from plenum.server.primary_decider import PrimaryDecider
from plenum.server.primary_selector import PrimarySelector
from plenum.server.propagator import Propagator
from plenum.server.quorums import Quorums
from plenum.server.replicas import Replicas
from plenum.server.req_authenticator import ReqAuthenticator
from plenum.server.req_handler import RequestHandler
from plenum.server.router import Router
from plenum.server.suspicion_codes import Suspicions
from plenum.server.validator_info_tool import ValidatorNodeInfoTool
from plenum.server.view_change.view_changer import ViewChanger

pluginManager = PluginManager()
logger = getlogger()


class Node(HasActionQueue, Motor, Propagator, MessageProcessor, HasFileStorage,
           HasPoolManager, PluginLoaderHelper, MessageReqProcessor, HookManager):
    """
    A node in a plenum system.
    """

    suspicions = {s.code: s.reason for s in Suspicions.get_list()}
    keygenScript = "init_plenum_keys"
    client_request_class = SafeRequest
    _info_tool_class = ValidatorNodeInfoTool
    # The order of ledger id in the following list determines the order in
    # which those ledgers will be synced. Think carefully before changing the
    # order.
    ledger_ids = [AUDIT_LEDGER_ID, POOL_LEDGER_ID, CONFIG_LEDGER_ID, DOMAIN_LEDGER_ID]
    _wallet_class = Wallet

    def __init__(self,
                 name: str,
                 clientAuthNr: ClientAuthNr = None,
                 ha: HA = None,
                 cliname: str = None,
                 cliha: HA = None,
                 config_helper=None,
                 ledger_dir: str = None,
                 keys_dir: str = None,
                 genesis_dir: str = None,
                 plugins_dir: str = None,
                 node_info_dir: str = None,
                 view_changer: ViewChanger = None,
                 primaryDecider: PrimaryDecider = None,
                 pluginPaths: Iterable[str] = None,
                 storage: Storage = None,
                 config=None,
                 seed=None):
        """
        Create a new node.

        :param clientAuthNr: client authenticator implementation to be used
        :param primaryDecider: the mechanism to be used to decide the primary
        of a protocol instance
        """
        self.timer = QueueTimer()
        self.config_and_dirs_init(name, config, config_helper, ledger_dir, keys_dir,
                                  genesis_dir, plugins_dir, node_info_dir, pluginPaths)
        self.ledger_to_req_handler = {}  # type: Dict[int, RequestHandler]
        self.txn_type_to_req_handler = {}  # type: Dict[str, RequestHandler]
        self.txn_type_to_ledger_id = {}  # type: Dict[str, int]
        self.requestExecuter = {}  # type: Dict[int, Callable]

        self.metrics = self._createMetricsCollector()
        if self.config.METRICS_COLLECTOR_TYPE is not None:
            self._gc_time_tracker = GcTimeTracker(self.metrics)

        Motor.__init__(self)

        self.states = {}  # type: Dict[int, State]

        # Config ledger and state init
        self._configLedger = self.init_config_ledger()
        self.register_state(CONFIG_LEDGER_ID, self.init_config_state())
        self._init_write_request_validator()

        # Pool ledger init
        self._poolLedger = self.init_pool_ledger()
        self.register_state(POOL_LEDGER_ID, self.init_pool_state())
        self.register_req_handler(self.init_pool_req_handler(), POOL_LEDGER_ID)
        self.register_executer(POOL_LEDGER_ID, self.execute_pool_txns)
        self.upload_pool_state()

        # Pool manager init
        HasPoolManager.__init__(self, self._poolLedger,
                                self.states[POOL_LEDGER_ID],
                                self.get_req_handler(POOL_LEDGER_ID),
                                ha, cliname, cliha)
        self.nodeReg = self.poolManager.nodeReg
        self.nodeIds = self.poolManager._ordered_node_ids
        self.cliNodeReg = self.poolManager.cliNodeReg

        # init BLS after pool manager!
        # init before domain req handler!
        self.bls_bft = self._create_bls_bft()

        # This is storage for storing map: timestamp/state.headHash
        # Now it used in domainLedger
        self.stateTsDbStorage = None

        # Domain ledger init
        self._domainLedger = storage or self.init_domain_ledger()
        self.register_state(DOMAIN_LEDGER_ID, self.init_domain_state())
        self.register_req_handler(self.init_domain_req_handler(), DOMAIN_LEDGER_ID)
        self.register_executer(DOMAIN_LEDGER_ID, self.execute_domain_txns)
        self.upload_domain_state()

        # Config request handler init
        self.register_req_handler(self.init_config_req_handler(), CONFIG_LEDGER_ID)
        self.upload_config_state()

        # Audit ledger init
        self._auditLedger = self.init_audit_ledger()

        # Number of read requests the node has processed
        self.total_read_request_number = 0
        self._info_tool = self._info_tool_class(self)

        # Action req handler
        self.actionReqHandler = self.init_action_req_handler()
        self.register_req_handler(self.actionReqHandler)

        self.clientAuthNr = clientAuthNr or self.defaultAuthNr()

        self.addGenesisNyms()

        self.mode = None  # type: Optional[Mode]
        self.poolManager.reqHandler.bls_crypto_verifier = \
            self.bls_bft.bls_crypto_verifier

        self.network_stacks_init(seed)

        HasActionQueue.__init__(self)

        Propagator.__init__(self, metrics=self.metrics)

        MessageReqProcessor.__init__(self, metrics=self.metrics)

        self.view_changer = view_changer
        self.primaryDecider = primaryDecider

        self.nodeInBox = deque()
        self.clientInBox = deque()

        # 3PC state consistency watchdog based on network events
        self.network_i3pc_watcher = NetworkInconsistencyWatcher(self.on_inconsistent_3pc_state_from_network)

        self.setPoolParams()

        self.network_i3pc_watcher.connect(self.name)

        self.clientBlacklister = SimpleBlacklister(
            self.name + CLIENT_BLACKLISTER_SUFFIX)  # type: Blacklister

        self.nodeBlacklister = SimpleBlacklister(
            self.name + NODE_BLACKLISTER_SUFFIX)  # type: Blacklister

        self.nodeInfo = {
            'data': {}
        }

        self._view_changer = None  # type: ViewChanger
        self._elector = None  # type: PrimaryDecider

        self.instances = Instances()

        self.monitor_init(pluginPaths)

        self.replicas = self.create_replicas()

        # Need to keep track of the time when lost connection with primary,
        # help in voting for/against a view change on the master and removing
        # replica on a backup instance
        self.primaries_disconnection_times = []

        # Any messages that are intended for protocol instances not created.
        # Helps in cases where a new protocol instance have been added by a
        # majority of nodes due to joining of a new node, but some slow nodes
        # are not aware of it. Key is instance id and value is a deque
        # TODO is it possible for messages with current view number?
        self.msgsForFutureReplicas = {}

        # Requests that are to be given to the view_changer by the node
        self.msgsToViewChanger = deque()

        self.ledgerManager = self.get_new_ledger_manager()

        # do it after all states and BLS stores are created
        self.adjustReplicas(0, self.requiredNumberOfInstances)

        self.perfCheckFreq = self.config.PerfCheckFreq
        self.nodeRequestSpikeMonitorData = {
            'value': 0,
            'cnt': 0,
            'accum': 0
        }

        self.propagates_phase_req_timeout = self.config.PROPAGATES_PHASE_REQ_TIMEOUT
        self.propagates_phase_req_timeouts = 0
        self.ordering_phase_req_timeout = self.config.ORDERING_PHASE_REQ_TIMEOUT
        self.ordering_phase_req_timeouts = 0

        if self.config.OUTDATED_REQS_CHECK_ENABLED:
            self.startRepeating(self.check_outdated_reqs, self.config.OUTDATED_REQS_CHECK_INTERVAL)

        self.startRepeating(self.checkPerformance, self.perfCheckFreq)

        self.startRepeating(self.checkNodeRequestSpike,
                            self.config
                            .notifierEventTriggeringConfig[
                                'nodeRequestSpike']['freq'])

        self.startRepeating(self.flush_metrics, self.config.METRICS_FLUSH_INTERVAL)

        if config.GC_STATS_REPORT_INTERVAL > 0:
            self.startRepeating(self.report_gc_stats, config.GC_STATS_REPORT_INTERVAL)

        self.white_list_init()

        # Map of request identifier, request id to client name. Used for
        # dispatching the processed requests to the correct client remote
        self.requestSender = {}  # Dict[str, str]
        self.backup_instance_faulty_processor = BackupInstanceFaultyProcessor(self)

        self.routers_init()

        # Quotas control
        node_quota = Quota(count=config.NODE_TO_NODE_STACK_QUOTA,
                           size=config.NODE_TO_NODE_STACK_SIZE)
        client_quota = Quota(count=config.CLIENT_TO_NODE_STACK_QUOTA,
                             size=config.CLIENT_TO_NODE_STACK_SIZE)

        if config.ENABLE_DYNAMIC_QUOTAS:
            self.quota_control = RequestQueueQuotaControl(max_request_queue_size=config.MAX_REQUEST_QUEUE_SIZE,
                                                          max_node_quota=node_quota,
                                                          max_client_quota=client_quota)
        else:
            self.quota_control = StaticQuotaControl(node_quota=node_quota, client_quota=client_quota)

        # Ordered requests received from replicas while the node was not
        # participating
        self.stashedOrderedReqs = deque()

        # Set of (identifier, reqId) of all transactions that were received
        # while catching up. Used to detect overlap between stashed requests
        # and received replies while catching up.
        # self.reqsFromCatchupReplies = set()

        # Any messages that are intended for view numbers higher than the
        # current view.
        self.msgsForFutureViews = {}

        plugins_to_load = self.config.PluginsToLoad if hasattr(self.config, "PluginsToLoad") else None
        tp = loadPlugins(self.plugins_dir, plugins_to_load)
        logger.info("total plugins loaded in node: {}".format(tp))
        # TODO: this is already happening in `start`, why here then?
        self.logNodeInfo()
        self._wallet = None
        self.seqNoDB = self.loadSeqNoDB()
        self.nodeStatusDB = self.loadNodeStatusDB()

        self.last_sent_pp_store_helper = LastSentPpStoreHelper(self)

<<<<<<< HEAD
=======
        # Stores the 3 phase keys for last `ProcessedBatchMapsToKeep` batches,
        # the key is the ledger id and value is an interval tree with each
        # interval being the range of txns and value being the 3 phase key of
        # the batch in which those transactions were included. The txn range is
        # exclusive of last seq no so to store txns from 1 to 100 add a range
        # of `1:101`
        # Second element of list stands for freshness 3pc.
        # It is set to None by default and when txn batch ordered.
        # When it is None LedgerStatus takes last from IntervalTree
        # It is set to 3pc number when freshness or empty batch ordered
        # When it is set to some number, LedgerStatus takes it
        self.txn_seq_range_to_3phase_key = {}  # type: Dict[int, List[IntervalTree, Tuple[int, int]]]

>>>>>>> 5c61d31d
        # Number of rounds of catchup done during a view change.
        self.catchup_rounds_without_txns = 0
        # The start time of the catch-up during view change
        self._catch_up_start_ts = 0

        self._last_performance_check_data = {}

        self.init_ledger_manager()

        HookManager.__init__(self, NodeHooks.get_all_vals())

        self._observable = Observable()
        self._observer = NodeObserver(self)

        self.db_manager = DatabaseManager()
        for ledger_id in self.ledger_ids:
            if ledger_id not in self.ledgerManager.ledgerRegistry:
                continue
            self.db_manager.register_new_database(lid=ledger_id,
                                                  ledger=self.getLedger(ledger_id),
                                                  state=self.getState(ledger_id))
        self.audit_handler = AuditBatchHandler(self.db_manager)

        # List of current replica's primaries, used for persisting in audit ledger
        # and restoration current primaries from audit ledger
        self.primaries = []

        # Flag which node set, when it have set new primaries and need to send batch
        self.primaries_batch_needed = False

        # We need future_primaries to calculate applied primaries correctly
        self.future_primaries_handler = FuturePrimariesBatchHandler(self.db_manager, self)

    def config_and_dirs_init(self, name, config, config_helper, ledger_dir, keys_dir,
                             genesis_dir, plugins_dir, node_info_dir, pluginPaths):
        self.created = time.time()
        self.name = name
        self.last_prod_started = None
        self.config = config or getConfig()

        self.config_helper = config_helper or PNodeConfigHelper(self.name, self.config)

        self.ledger_dir = ledger_dir or self.config_helper.ledger_dir
        self.keys_dir = keys_dir or self.config_helper.keys_dir
        self.genesis_dir = genesis_dir or self.config_helper.genesis_dir
        self.plugins_dir = plugins_dir or self.config_helper.plugins_dir
        self.node_info_dir = node_info_dir or self.config_helper.node_info_dir

        if self.config.STACK_COMPANION == 1:
            add_start_time(self.ledger_dir, self.utc_epoch())

        self._view_change_timeout = self.config.VIEW_CHANGE_TIMEOUT

        HasFileStorage.__init__(self, self.ledger_dir)
        self.ensureKeysAreSetup()
        self.opVerifiers = self.getPluginsByType(pluginPaths,
                                                 PLUGIN_TYPE_VERIFICATION)
        self.reqProcessors = self.getPluginsByType(pluginPaths,
                                                   PLUGIN_TYPE_PROCESSING)

    def network_stacks_init(self, seed):
        kwargs = dict(stackParams=self.poolManager.nstack,
                      msgHandler=self.handleOneNodeMsg,
                      registry=self.nodeReg,
                      metrics=self.metrics)
        cls = self.nodeStackClass
        kwargs.update(seed=seed)
        # noinspection PyCallingNonCallable
        self.nodestack = cls(**kwargs)
        self.nodestack.onConnsChanged = self.onConnsChanged

        kwargs = dict(
            stackParams=self.poolManager.cstack,
            msgHandler=self.handleOneClientMsg,
            # TODO, Reject is used when dynamic validation fails, use Reqnack
            msgRejectHandler=self.reject_client_msg_handler,
            metrics=self.metrics)
        cls = self.clientStackClass
        kwargs.update(seed=seed)

        # noinspection PyCallingNonCallable
        self.clientstack = cls(**kwargs)

    def monitor_init(self, pluginPaths):
        # QUESTION: Why does the monitor need blacklister?
        self.monitor = Monitor(self.name,
                               Delta=self.config.DELTA,
                               Lambda=self.config.LAMBDA,
                               Omega=self.config.OMEGA,
                               instances=self.instances,
                               nodestack=self.nodestack,
                               blacklister=self.nodeBlacklister,
                               nodeInfo=self.nodeInfo,
                               notifierEventTriggeringConfig=self.config.notifierEventTriggeringConfig,
                               pluginPaths=pluginPaths,
                               notifierEventsEnabled=self.config.SpikeEventsEnabled)

    def white_list_init(self):
        # BE CAREFUL HERE
        # This controls which message types are excluded from signature
        # verification. Expressly prohibited from being in this is
        # ClientRequest and Propagation, which both require client
        # signature verification
        self.authnWhitelist = (
            Nomination,
            Primary,
            Reelection,
            Batch,
            ViewChangeDone,
            PrePrepare,
            Prepare,
            Checkpoint,
            Commit,
            InstanceChange,
            LedgerStatus,
            ConsistencyProof,
            CatchupReq,
            CatchupRep,
            MessageReq,
            MessageRep,
            ObservedData,
            BackupInstanceFaulty
        )

    def routers_init(self):
        # CurrentState
        self.nodeMsgRouter = Router(
            (Propagate, self.processPropagate),
            (InstanceChange, self.sendToViewChanger),
            (ViewChangeDone, self.sendToViewChanger),
            (MessageReq, self.process_message_req),
            (MessageRep, self.process_message_rep),
            (PrePrepare, self.sendToReplica),
            (Prepare, self.sendToReplica),
            (Commit, self.sendToReplica),
            (Checkpoint, self.sendToReplica),
            (LedgerStatus, self.ledgerManager.processLedgerStatus),
            (ConsistencyProof, self.ledgerManager.processConsistencyProof),
            (CatchupReq, self.ledgerManager.processCatchupReq),
            (CatchupRep, self.ledgerManager.processCatchupRep),
            (ObservedData, self.send_to_observer),
            (BackupInstanceFaulty, self.backup_instance_faulty_processor.process_backup_instance_faulty_msg)
        )

        self.clientMsgRouter = Router(
            (Request, self.processRequest),
            (LedgerStatus, self.ledgerManager.processLedgerStatus),
            (CatchupReq, self.ledgerManager.processCatchupReq),
        )

    # LEDGERS
    @property
    def poolLedger(self):
        return self._poolLedger

    @property
    def domainLedger(self):
        return self._domainLedger

    @property
    def configLedger(self):
        return self._configLedger

    @property
    def auditLedger(self):
        return self._auditLedger

    def init_pool_ledger(self):
        genesis_txn_initiator = GenesisTxnInitiatorFromFile(
            self.genesis_dir, self.config.poolTransactionsFile)
        tree = CompactMerkleTree(hashStore=self.getHashStore('pool'))
        return Ledger(tree,
                      dataDir=self.dataLocation,
                      fileName=self.config.poolTransactionsFile,
                      ensureDurability=self.config.EnsureLedgerDurability,
                      genesis_txn_initiator=genesis_txn_initiator)

    def init_domain_ledger(self):
        """
        This is usually an implementation of Ledger
        """
        if self.config.primaryStorage is None:
            # TODO: add a place for initialization of all ledgers, so it's
            # clear what ledgers we have and how they are initialized
            genesis_txn_initiator = GenesisTxnInitiatorFromFile(
                self.genesis_dir, self.config.domainTransactionsFile)
            tree = CompactMerkleTree(hashStore=self.getHashStore('domain'))
            return Ledger(tree,
                          dataDir=self.dataLocation,
                          fileName=self.config.domainTransactionsFile,
                          ensureDurability=self.config.EnsureLedgerDurability,
                          genesis_txn_initiator=genesis_txn_initiator)
        else:
            # TODO: we need to rethink this functionality
            return initStorage(self.config.primaryStorage,
                               name=self.name + NODE_PRIMARY_STORAGE_SUFFIX,
                               dataDir=self.dataLocation,
                               config=self.config)

    def init_config_ledger(self):
        return Ledger(CompactMerkleTree(hashStore=self.getHashStore('config')),
                      dataDir=self.dataLocation,
                      fileName=self.config.configTransactionsFile,
                      ensureDurability=self.config.EnsureLedgerDurability)

    def init_audit_ledger(self):
        return Ledger(CompactMerkleTree(hashStore=self.getHashStore('audit')),
                      dataDir=self.dataLocation,
                      fileName=self.config.auditTransactionsFile,
                      ensureDurability=self.config.EnsureLedgerDurability)

    # STATES
    def init_pool_state(self):
        return PruningState(
            initKeyValueStorage(
                self.config.poolStateStorage,
                self.dataLocation,
                self.config.poolStateDbName,
                db_config=self.config.db_state_config)
        )

    def init_domain_state(self):
        return PruningState(
            initKeyValueStorage(
                self.config.domainStateStorage,
                self.dataLocation,
                self.config.domainStateDbName,
                db_config=self.config.db_state_config)
        )

    def init_config_state(self):
        return PruningState(
            initKeyValueStorage(
                self.config.configStateStorage,
                self.dataLocation,
                self.config.configStateDbName,
                db_config=self.config.db_state_config)
        )

    # REQ_HANDLERS
    def init_pool_req_handler(self):
        return PoolRequestHandler(self.poolLedger,
                                  self.states[POOL_LEDGER_ID],
                                  self.states)

    def init_domain_req_handler(self):
        return DomainRequestHandler(self.domainLedger,
                                    self.states[DOMAIN_LEDGER_ID],
                                    self.config,
                                    self.reqProcessors,
                                    self.bls_bft.bls_store,
                                    self.getStateTsDbStorage())

    def init_config_req_handler(self):
        return ConfigReqHandler(self.configLedger,
                                self.states[CONFIG_LEDGER_ID])

    def init_action_req_handler(self):
        return ActionReqHandler()

    # EXECUTERS
    def default_executer(self, three_pc_batch: ThreePcBatch):
        return self.commitAndSendReplies(three_pc_batch)

    def execute_pool_txns(self, three_pc_batch) -> List:
        """
        Execute a transaction that involves consensus pool management, like
        adding a node, client or a steward.

        :param ppTime: PrePrepare request time
        :param reqs_keys: requests keys to be committed
        """
        committed_txns = self.default_executer(three_pc_batch)
        for txn in committed_txns:
            self.poolManager.onPoolMembershipChange(txn)
        return committed_txns

    def execute_domain_txns(self, three_pc_batch) -> List:
        committed_txns = self.default_executer(three_pc_batch)

        # Refactor: This is only needed for plenum as some old style tests
        # require authentication based on an in-memory map. This would be
        # removed later when we migrate old-style tests
        for txn in committed_txns:
            if get_type(txn) == NYM:
                self.addNewRole(txn)

        return committed_txns

    # STATES INIT
    def init_state_from_ledger(self, state: State, ledger: Ledger, reqHandler):
        """
        If the trie is empty then initialize it by applying
        txns from ledger.
        """
        if state.isEmpty:
            logger.info('{} found state to be empty, recreating from '
                        'ledger'.format(self))
            for seq_no, txn in ledger.getAllTxn():
                txn = self.update_txn_with_extra_data(txn)
                reqHandler.updateState([txn, ], isCommitted=True)
                state.commit(rootHash=state.headHash)

    def upload_pool_state(self):
        self.init_state_from_ledger(self.states[POOL_LEDGER_ID],
                                    self.poolLedger, self.get_req_handler(POOL_LEDGER_ID))
        logger.info(
            "{} initialized pool state: state root {}".format(
                self, state_roots_serializer.serialize(
                    bytes(self.states[POOL_LEDGER_ID].committedHeadHash))))

    def upload_domain_state(self):
        self.init_state_from_ledger(self.states[DOMAIN_LEDGER_ID],
                                    self.domainLedger, self.get_req_handler(DOMAIN_LEDGER_ID))
        logger.info(
            "{} initialized domain state: state root {}".format(
                self, state_roots_serializer.serialize(
                    bytes(self.states[DOMAIN_LEDGER_ID].committedHeadHash))))

    def upload_config_state(self):
        self.init_state_from_ledger(self.states[CONFIG_LEDGER_ID],
                                    self.configLedger, self.get_req_handler(CONFIG_LEDGER_ID))
        logger.info(
            "{} initialized config state: state root {}".format(
                self, state_roots_serializer.serialize(
                    bytes(self.states[CONFIG_LEDGER_ID].committedHeadHash))))

    @property
    def viewNo(self):
        return None if self.view_changer is None else self.view_changer.view_no

    # TODO not sure that this should be allowed
    @viewNo.setter
    def viewNo(self, value):
        self.view_changer.view_no = value

    @property
    def view_change_in_progress(self):
        return False if self.view_changer is None \
            else self.view_changer.view_change_in_progress

    def _add_config_ledger(self):
        self.ledgerManager.addLedger(
            CONFIG_LEDGER_ID,
            self.configLedger,
            preCatchupStartClbk=self.preConfigLedgerCatchup,
            postCatchupCompleteClbk=self.postConfigLedgerCaughtUp,
            postTxnAddedToLedgerClbk=self.postTxnFromCatchupAddedToLedger)
        self.on_new_ledger_added(CONFIG_LEDGER_ID)

    def prePoolLedgerCatchup(self, **kwargs):
        self.mode = Mode.discovering

    def preConfigLedgerCatchup(self, **kwargs):
        self.mode = Mode.syncing

    def preDomainLedgerCatchup(self, **kwargs):
        self.mode = Mode.syncing

    def preAuditLedgerCatchup(self, **kwargs):
        self.mode = Mode.discovering

    def postConfigLedgerCaughtUp(self, **kwargs):
        pass

    @property
    def configLedgerStatus(self):
        return self.build_ledger_status(CONFIG_LEDGER_ID)

    def reject_client_msg_handler(self, reason, frm):
        self.transmitToClient(Reject("", "", reason), frm)

    @property
    def id(self):
        if isinstance(self.poolManager, TxnPoolManager):
            return self.poolManager.id
        return None

    @property
    def wallet(self):
        if not self._wallet:
            wallet = self._wallet_class(self.name)
            # TODO: Should use DidSigner to move away from cryptonyms
            signer = SimpleSigner(seed=unhexlify(self.nodestack.keyhex))
            wallet.addIdentifier(signer=signer)
            self._wallet = wallet
        return self._wallet

    @property
    def ledger_summary(self):
        return [li.ledger_summary for li in
                self.ledgerManager.ledgerRegistry.values()]

    @property
    def view_changer(self) -> ViewChanger:
        return self._view_changer

    @view_changer.setter
    def view_changer(self, value):
        self._view_changer = value

    @property
    def elector(self) -> PrimaryDecider:
        return self._elector

    @elector.setter
    def elector(self, value):
        self._elector = value

    # EXTERNAL EVENTS

    def on_view_change_start(self):
        """
        Notifies node about the fact that view changed to let it
        prepare for election
        """
        self.view_changer.start_view_change_ts = self.utc_epoch()

        for replica in self.replicas.values():
            replica.on_view_change_start()
        logger.info("{} resetting monitor stats at view change start".format(self))
        self.monitor.reset()
        self.processStashedMsgsForView(self.viewNo)

        self.backup_instance_faulty_processor.restore_replicas()
        self.drop_primaries()

        pop_keys(self.msgsForFutureViews, lambda x: x <= self.viewNo)
        self.logNodeInfo()
        # Keep on doing catchup until >(n-f) nodes LedgerStatus same on have a
        # prepared certificate the first PRE-PREPARE of the new view
        logger.info('{}{} changed to view {}, will start catchup now'.
                    format(VIEW_CHANGE_PREFIX, self, self.viewNo))

        self._cancel(self._check_view_change_completed)
        self._schedule(action=self._check_view_change_completed,
                       seconds=self._view_change_timeout)

        # Set to 0 even when set to 0 in `on_view_change_complete` since
        # catchup might be started due to several reasons.
        self.catchup_rounds_without_txns = 0
        self._catch_up_start_ts = time.perf_counter()
        self.last_sent_pp_store_helper.erase_last_sent_pp_seq_no()

    def on_view_change_complete(self):
        """
        View change completes for a replica when it has been decided which was
        the last ppSeqNo and state and txn root for previous view
        """

        self.future_primaries_handler.set_node_state()

        if not self.replicas.all_instances_have_primary:
            raise LogicError(
                "{} Not all replicas have "
                "primaries: {}".format(self, self.replicas.primary_name_by_inst_id)
            )

        self._cancel(self._check_view_change_completed)

        for replica in self.replicas.values():
            replica.on_view_change_done()
        self.view_changer.last_completed_view_no = self.view_changer.view_no
        # Remove already ordered requests from requests list after view change
        # If view change happen when one half of nodes ordered on master
        # instance and backup but other only on master then we need to clear
        # requests list.  We do this to stop transactions ordering  on backup
        # replicas that have already been ordered on master.
        # Test for this case in plenum/test/view_change/
        # test_no_propagate_request_on_different_last_ordered_before_vc.py
        for replica in self.replicas.values():
            replica.clear_requests_and_fix_last_ordered()
        self.monitor.reset()

    def on_view_propagated(self):
        """
        View change completes for a replica when it has been decided which was
        the last ppSeqNo and state and txn root for previous view
        """
        self.future_primaries_handler.set_node_state()

        if not self.replicas.all_instances_have_primary:
            raise LogicError(
                "{} Not all replicas have "
                "primaries: {}".format(self, self.replicas.primary_name_by_inst_id)
            )
        self._cancel(self._check_view_change_completed)

        for replica in self.replicas.values():
            replica.on_view_change_done()
        self.view_changer.last_completed_view_no = self.view_changer.view_no
        self.monitor.reset()

    def drop_primaries(self):
        for replica in self.replicas.values():
            replica.primaryName = None

    def ensure_primaries_dropped(self):
        if any(replica.primaryName is not None for replica in self.replicas.values()):
            raise LogicError('Primaries must be dropped')

    def ensure_primaries_set(self):
        if any(replica.primaryName is None for replica in self.replicas.values()):
            raise LogicError('Primaries must be set')

    def on_inconsistent_3pc_state_from_network(self):
        if self.config.ENABLE_INCONSISTENCY_WATCHER_NETWORK:
            self.on_inconsistent_3pc_state()

    def on_inconsistent_3pc_state(self):
        logger.warning("There is high probability that current 3PC state is inconsistent,"
                       "immediate restart is recommended")

    def create_replicas(self) -> Replicas:
        return Replicas(self, self.monitor, self.config, self.metrics)

    def utc_epoch(self) -> int:
        """
        Returns the UTC epoch according to it's local clock
        """
        return get_utc_epoch()

    def __repr__(self):
        return self.name

    def getStateTsDbStorage(self):
        if self.stateTsDbStorage is None:
            self.stateTsDbStorage = StateTsDbStorage(
                self.name,
                initKeyValueStorageIntKeys(self.config.stateTsStorage,
                                           self.dataLocation,
                                           self.config.stateTsDbName,
                                           db_config=self.config.db_state_ts_db_config)
            )
        return self.stateTsDbStorage

    def loadSeqNoDB(self):
        return ReqIdrToTxn(
            initKeyValueStorage(
                self.config.reqIdToTxnStorage,
                self.dataLocation,
                self.config.seqNoDbName,
                db_config=self.config.db_seq_no_db_config)
        )

    def loadNodeStatusDB(self):
        return initKeyValueStorage(self.config.nodeStatusStorage,
                                   self.dataLocation,
                                   self.config.nodeStatusDbName,
                                   db_config=self.config.db_node_status_db_config)

    def _createMetricsCollector(self):
        if self.config.METRICS_COLLECTOR_TYPE is None:
            return NullMetricsCollector()

        if self.config.METRICS_COLLECTOR_TYPE == 'kv':
            return KvStoreMetricsCollector(
                initKeyValueStorage(
                    self.config.METRICS_KV_STORAGE,
                    self.dataLocation,
                    self.config.METRICS_KV_DB_NAME,
                    db_config=self.config.METRICS_KV_CONFIG
                )
            )

        logger.warning("Unknown metrics collector type: {}".format(self.config.METRICS_COLLECTOR_TYPE))
        return NullMetricsCollector()

    # noinspection PyAttributeOutsideInit
    def setPoolParams(self):
        # TODO should be always called when nodeReg is changed - automate
        self.allNodeNames = set(self.nodeReg.keys())
        self.network_i3pc_watcher.set_nodes(self.allNodeNames)
        self.totalNodes = len(self.allNodeNames)
        self.f = getMaxFailures(self.totalNodes)
        self.requiredNumberOfInstances = self.f + 1  # per RBFT
        self.minimumNodes = (2 * self.f) + 1  # minimum for a functional pool
        self.quorums = Quorums(self.totalNodes)
        logger.info(
            "{} updated its pool parameters: f {}, totalNodes {}, "
            "allNodeNames {}, requiredNumberOfInstances {}, minimumNodes {}, "
            "quorums {}".format(
                self, self.f, self.totalNodes,
                self.allNodeNames, self.requiredNumberOfInstances,
                self.minimumNodes, self.quorums))

    def build_ledger_status(self, ledger_id):
        ledger = self.getLedger(ledger_id)
        ledger_size = ledger.size
        v, p = (None, None)
        return LedgerStatus(ledger_id, ledger_size, v, p, ledger.root_hash, CURRENT_PROTOCOL_VERSION)

    @property
    def poolLedgerStatus(self):
        if self.poolLedger:
            return self.build_ledger_status(POOL_LEDGER_ID)

    @property
    def domainLedgerStatus(self):
        return self.build_ledger_status(DOMAIN_LEDGER_ID)

    def stateRootHash(self, ledgerId, isCommitted=True):
        state = self.states.get(ledgerId)
        if not state:
            raise RuntimeError('State with id {} does not exist')
        return state.committedHeadHash if isCommitted else state.headHash

    @property
    def is_synced(self):
        return Mode.is_done_syncing(self.mode)

    @property
    def isParticipating(self) -> bool:
        return self.mode == Mode.participating

    def start_participating(self):
        logger.info('{} started participating'.format(self))
        self.mode = Mode.participating

    @property
    def nodeStackClass(self) -> NetworkInterface:
        return nodeStackClass

    @property
    def clientStackClass(self) -> NetworkInterface:
        return clientStackClass

    def _add_pool_ledger(self):
        if isinstance(self.poolManager, TxnPoolManager):
            self.ledgerManager.addLedger(
                POOL_LEDGER_ID,
                self.poolLedger,
                preCatchupStartClbk=self.prePoolLedgerCatchup,
                postCatchupCompleteClbk=self.postPoolLedgerCaughtUp,
                postTxnAddedToLedgerClbk=self.postTxnFromCatchupAddedToLedger)
            self.on_new_ledger_added(POOL_LEDGER_ID)

    def _add_domain_ledger(self):
        self.ledgerManager.addLedger(
            DOMAIN_LEDGER_ID,
            self.domainLedger,
            preCatchupStartClbk=self.preDomainLedgerCatchup,
            postCatchupCompleteClbk=self.postDomainLedgerCaughtUp,
            postTxnAddedToLedgerClbk=self.postTxnFromCatchupAddedToLedger)
        self.on_new_ledger_added(DOMAIN_LEDGER_ID)

    def _add_audit_ledger(self):
        self.ledgerManager.addLedger(
            AUDIT_LEDGER_ID,
            self.auditLedger,
            preCatchupStartClbk=self.preAuditLedgerCatchup,
            postCatchupCompleteClbk=self.postAuditLedgerCaughtUp,
            postTxnAddedToLedgerClbk=self.postTxnFromCatchupAddedToLedger)
        self.on_new_ledger_added(AUDIT_LEDGER_ID)

    def getHashStore(self, name) -> HashStore:
        """
        Create and return a hashStore implementation based on configuration
        """
        return initHashStore(self.dataLocation, name, self.config)

    def get_new_ledger_manager(self) -> LedgerManager:
        ledger_sync_order = self.ledger_ids
        return LedgerManager(self,
                             postAllLedgersCaughtUp=self.allLedgersCaughtUp,
                             preCatchupClbk=self.preLedgerCatchUp,
                             postCatchupClbk=self.postLedgerCatchUp,
                             ledger_sync_order=ledger_sync_order,
                             metrics=self.metrics)

    def init_ledger_manager(self):
        self._add_audit_ledger()
        self._add_pool_ledger()
        self._add_config_ledger()
        self._add_domain_ledger()

    def on_new_ledger_added(self, ledger_id):
        # If a ledger was added after a replicas were created
        self.replicas.register_new_ledger(ledger_id)

    def register_state(self, ledger_id, state):
        self.states[ledger_id] = state

    def register_req_handler(self, req_handler: RequestHandler,
                             ledger_id: int = None):
        if ledger_id is not None:
            self.ledger_to_req_handler[ledger_id] = req_handler
        for txn_type in req_handler.operation_types:
            self.register_txn_type(txn_type, req_handler, ledger_id)

    def register_txn_type(self, txn_type, req_handler: RequestHandler,
                          ledger_id: int = None):
        if txn_type in self.txn_type_to_req_handler:
            raise ValueError('{} already registered for {}'
                             .format(txn_type, self.txn_type_to_req_handler[txn_type]))
        self.txn_type_to_req_handler[txn_type] = req_handler
        if ledger_id is not None:
            self.txn_type_to_ledger_id[txn_type] = ledger_id

    def register_executer(self, ledger_id: int, executer: Callable):
        self.requestExecuter[ledger_id] = executer

    def get_req_handler(self, ledger_id=None, txn_type=None) -> Optional[RequestHandler]:
        if ledger_id is not None:
            return self.ledger_to_req_handler.get(ledger_id)
        if txn_type is not None:
            return self.txn_type_to_req_handler.get(txn_type)

    def get_executer(self, ledger_id):
        executer = self.requestExecuter.get(ledger_id)
        if executer:
            return executer
        else:
            return self.default_executer

    def _create_bls_bft(self):
        bls_factory = create_default_bls_bft_factory(self)
        bls_bft = bls_factory.create_bls_bft()
        if bls_bft.can_sign_bls():
            logger.display("{}BLS Signatures will be used for Node {}".format(BLS_PREFIX, self.name))
        else:
            # TODO: for now we allow that BLS is optional, so that we don't require it
            logger.warning(
                '{}Transactions will not be BLS signed by this Node, since BLS keys were not found. '
                'Please make sure that a script to init BLS keys was called (init_bls_keys),'
                ' and NODE txn was sent with BLS public keys.'.format(BLS_PREFIX))
        return bls_bft

    def update_bls_key(self, new_bls_key):
        bls_keys_dir = os.path.join(self.keys_dir, self.name)
        bls_crypto_factory = create_default_bls_crypto_factory(bls_keys_dir)
        self.bls_bft.bls_crypto_signer = None

        try:
            bls_crypto_signer = bls_crypto_factory.create_bls_crypto_signer_from_saved_keys()
        except LoadBLSKeyError:
            logger.warning("{}Can not enable BLS signer on the Node. BLS keys are not initialized, "
                           "although NODE txn with blskey={} is sent. Please make sure that a script to init BLS keys (init_bls_keys) "
                           "was called ".format(BLS_PREFIX, new_bls_key))
            return

        if bls_crypto_signer.pk != new_bls_key:
            logger.warning("{}Can not enable BLS signer on the Node. BLS key initialized for the Node ({}), "
                           "differs from the one sent to the Ledger via NODE txn ({}). "
                           "Please make sure that a script to init BLS keys (init_bls_keys) is called, "
                           "and the same key is saved via NODE txn."
                           .format(BLS_PREFIX, bls_crypto_signer.pk, new_bls_key))
            return

        self.bls_bft.bls_crypto_signer = bls_crypto_signer
        logger.display("{}BLS key is rotated/set for Node {}. "
                       "BLS Signatures will be used for Node.".format(BLS_PREFIX, self.name))

    def ledger_id_for_request(self, request: Request):
        if request.operation.get(TXN_TYPE) is None:
            raise ValueError(
                "{} TXN_TYPE is not defined for request {}".format(self, request)
            )

        typ = request.operation[TXN_TYPE]
        return self.txn_type_to_ledger_id[typ]

    def start(self, loop):
        # Avoid calling stop and then start on the same node object as start
        # does not re-initialise states
        oldstatus = self.status
        if oldstatus in Status.going():
            logger.debug("{} is already {}, so start has no effect".
                         format(self, self.status.name))
        else:
            super().start(loop)

            # Start the ledgers
            for ledger in self.ledgers:
                ledger.start(loop)

            if self.nodeStatusDB and self.nodeStatusDB.closed:
                self.nodeStatusDB.open()

            self.nodestack.start()
            self.clientstack.start()

            self.view_changer = self.newViewChanger()
            self.elector = self.newPrimaryDecider()

            self.schedule_initial_propose_view_change()

            self.schedule_node_status_dump()
            self.dump_additional_info()

            # if first time running this node
            if not self.nodestack.remotes:
                logger.info("{} first time running..." "".format(self), extra={
                    "cli": "LOW_STATUS", "tags": ["node-key-sharing"]})
            else:
                self.nodestack.maintainConnections(force=True)

            self.start_catchup(just_started=True)

        self.logNodeInfo()

    def schedule_initial_propose_view_change(self):
        # It is supposed that master's primary is lost until it is connected
        self.primaries_disconnection_times[self.master_replica.instId] = time.perf_counter()
        self._schedule(action=self.propose_view_change,
                       seconds=self.config.INITIAL_PROPOSE_VIEW_CHANGE_TIMEOUT)

    def schedule_node_status_dump(self):
        # one-shot dump right after start
        self._schedule(action=self._info_tool.dump_general_info,
                       seconds=self.config.DUMP_VALIDATOR_INFO_INIT_SEC)
        self.startRepeating(
            self._info_tool.dump_general_info,
            seconds=self.config.DUMP_VALIDATOR_INFO_PERIOD_SEC,
        )

    def dump_additional_info(self):
        self._info_tool.dump_additional_info()

    @property
    def rank(self) -> Optional[int]:
        return self.poolManager.rank

    def get_name_by_rank(self, rank, node_reg, node_ids):
        return self.poolManager.get_name_by_rank(rank, node_reg, node_ids)

    def get_rank_by_name(self, name, node_reg, node_ids):
        return self.poolManager.get_rank_by_name(name, node_reg, node_ids)

    def newViewChanger(self):
        if self.view_changer:
            return self.view_changer
        else:
            return create_view_changer(self)

    def newPrimaryDecider(self):
        if self.primaryDecider:
            return self.primaryDecider
        else:
            return PrimarySelector(self)

    @property
    def connectedNodeCount(self) -> int:
        """
        The plus one is for this node, for example, if this node has three
        connections, then there would be four total nodes
        :return: number of connected nodes this one
        """
        return len(self.nodestack.conns) + 1

    @property
    def ledgers(self):
        return [self.ledgerManager.ledgerRegistry[lid].ledger
                for lid in self.ledger_ids if lid in self.ledgerManager.ledgerRegistry]

    def onStopping(self):
        """
        Actions to be performed on stopping the node.

        - Close the UDP socket of the nodestack
        """
        # Log stats should happen before any kind of reset or clearing
        if self.config.STACK_COMPANION == 1:
            add_stop_time(self.ledger_dir, self.utc_epoch())

        self.logstats()
        self.reset()

        # Stop the ledgers
        for ledger in self.ledgers:
            try:
                ledger.stop()
            except Exception as ex:
                logger.exception('{} got exception while stopping ledger: {}'.format(self, ex))

        self.nodestack.stop()
        self.clientstack.stop()

        self.closeAllKVStores()

        self._info_tool.stop()

        self.mode = None

    def closeAllKVStores(self):
        # Clear leveldb lock files
        logger.info("{} closing key-value storages".format(self), extra={"cli": False})
        for ledgerId in self.ledgerManager.ledgerRegistry:
            state = self.getState(ledgerId)
            if state:
                state.close()
        if self.seqNoDB:
            self.seqNoDB.close()
        if self.nodeStatusDB:
            self.nodeStatusDB.close()
        if self.bls_bft.bls_store:
            self.bls_bft.bls_store.close()
        if self.stateTsDbStorage:
            self.stateTsDbStorage.close()

    def reset(self):
        logger.info("{} reseting...".format(self), extra={"cli": False})
        self.nodestack.nextCheck = 0
        logger.debug(
            "{} clearing aqStash of size {}".format(
                self, len(
                    self.aqStash)))
        self.nodestack.conns.clear()
        # TODO: Should `self.clientstack.conns` be cleared too
        # self.clientstack.conns.clear()
        self.aqStash.clear()
        self.actionQueue.clear()
        self.elector = None
        self.view_changer = None

    @async_measure_time(MetricsName.NODE_PROD_TIME)
    async def prod(self, limit: int = None) -> int:
        """.opened
        This function is executed by the node each time it gets its share of
        CPU time from the event loop.

        :param limit: the number of items to be serviced in this attempt
        :return: total number of messages serviced by this node
        """
        c = 0

        if self.last_prod_started:
            self.metrics.add_event(MetricsName.LOOPER_RUN_TIME_SPENT, time.perf_counter() - self.last_prod_started)
        self.last_prod_started = time.perf_counter()

        self.quota_control.update_state({
            'request_queue_size': len(self.monitor.requestTracker.unordered())}
        )

        if self.status is not Status.stopped:
            c += await self.serviceReplicas(limit)
            c += await self.serviceNodeMsgs(limit)
            c += await self.serviceClientMsgs(limit)
            with self.metrics.measure_time(MetricsName.SERVICE_NODE_ACTIONS_TIME):
                c += self._serviceActions()
            with self.metrics.measure_time(MetricsName.SERVICE_TIMERS_TIME):
                self.timer.service()
            with self.metrics.measure_time(MetricsName.SERVICE_MONITOR_ACTIONS_TIME):
                c += self.monitor._serviceActions()
            c += await self.serviceViewChanger(limit)
            c += await self.service_observable(limit)
            c += await self.service_observer(limit)
            with self.metrics.measure_time(MetricsName.FLUSH_OUTBOXES_TIME):
                self.nodestack.flushOutBoxes()

        if self.isGoing():
            with self.metrics.measure_time(MetricsName.SERVICE_NODE_LIFECYCLE_TIME):
                self.nodestack.serviceLifecycle()
            with self.metrics.measure_time(MetricsName.SERVICE_CLIENT_STACK_TIME):
                self.clientstack.serviceClientStack()

        return c

    @async_measure_time(MetricsName.SERVICE_REPLICAS_TIME)
    async def serviceReplicas(self, limit) -> int:
        """
        Processes messages from replicas outbox and gives it time
        for processing inbox

        :param limit: the maximum number of messages to process
        :return: the sum of messages successfully processed
        """
        return self._process_replica_messages(limit)

    def _process_replica_messages(self, limit=None):
        inbox_processed = self.replicas.service_inboxes(limit)
        outbox_processed = self.service_replicas_outbox(limit)
        return outbox_processed + inbox_processed

    @async_measure_time(MetricsName.SERVICE_NODE_MSGS_TIME)
    async def serviceNodeMsgs(self, limit: int) -> int:
        """
        Process `limit` number of messages from the nodeInBox.

        :param limit: the maximum number of messages to process
        :return: the number of messages successfully processed
        """
        with self.metrics.measure_time(MetricsName.SERVICE_NODE_STACK_TIME):
            n = await self.nodestack.service(limit, self.quota_control.node_quota)

        self.metrics.add_event(MetricsName.NODE_STACK_MESSAGES_PROCESSED, n)

        await self.processNodeInBox()
        return n

    @async_measure_time(MetricsName.SERVICE_CLIENT_MSGS_TIME)
    async def serviceClientMsgs(self, limit: int) -> int:
        """
        Process `limit` number of messages from the clientInBox.

        :param limit: the maximum number of messages to process
        :return: the number of messages successfully processed
        """
        c = await self.clientstack.service(limit, self.quota_control.client_quota)
        self.metrics.add_event(MetricsName.CLIENT_STACK_MESSAGES_PROCESSED, c)

        await self.processClientInBox()
        return c

    @async_measure_time(MetricsName.SERVICE_VIEW_CHANGER_TIME)
    async def serviceViewChanger(self, limit) -> int:
        """
        Service the view_changer's inBox, outBox and action queues.

        :return: the number of messages successfully serviced
        """
        if not self.isReady():
            return 0
        o = self.serviceViewChangerOutBox(limit)
        i = await self.serviceViewChangerInbox(limit)
        return o + i

    @async_measure_time(MetricsName.SERVICE_OBSERVABLE_TIME)
    async def service_observable(self, limit) -> int:
        """
        Service the observable's inBox and outBox

        :return: the number of messages successfully serviced
        """
        if not self.isReady():
            return 0
        o = self._service_observable_out_box(limit)
        i = await self._observable.serviceQueues(limit)
        return o + i

    def _service_observable_out_box(self, limit: int = None) -> int:
        """
        Service at most `limit` number of messages from the observable's outBox.

        :return: the number of messages successfully serviced.
        """
        msg_count = 0
        while True:
            if limit and msg_count >= limit:
                break

            msg = self._observable.get_output()
            if not msg:
                break

            msg_count += 1
            msg, observer_ids = msg
            # TODO: it's assumed that all Observers are connected the same way as Validators
            self.sendToNodes(msg, observer_ids)
        return msg_count

    @async_measure_time(MetricsName.SERVICE_OBSERVER_TIME)
    async def service_observer(self, limit) -> int:
        """
        Service the observer's inBox and outBox

        :return: the number of messages successfully serviced
        """
        if not self.isReady():
            return 0
        return await self._observer.serviceQueues(limit)

    def onConnsChanged(self, joined: Set[str], left: Set[str]):
        """
        A series of operations to perform once a connection count has changed.

        - Set f to max number of failures this system can handle.
        - Set status to one of started, started_hungry or starting depending on
            the number of protocol instances.
        - Check protocol instances. See `checkInstances()`

        """
        _prev_status = self.status
        if self.isGoing():
            if self.connectedNodeCount == self.totalNodes:
                self.status = Status.started
            elif self.connectedNodeCount >= self.minimumNodes:
                self.status = Status.started_hungry
            else:
                self.status = Status.starting
        self.elector.nodeCount = self.connectedNodeCount

        if self.master_primary_name in joined:
            self.primaries_disconnection_times[self.master_replica.instId] = None
        if self.master_primary_name in left:
            logger.display('{} lost connection to primary of master'.format(self))
            self.lost_master_primary()
        elif _prev_status == Status.starting and self.status == Status.started_hungry \
                and self.primaries_disconnection_times[self.master_replica.instId] is not None \
                and self.master_primary_name is not None:
            """
            Such situation may occur if the pool has come back to reachable consensus but
            primary is still disconnected, so view change proposal makes sense now.
            """
            self._schedule_view_change()

        for inst_id, replica in self.replicas.items():
            if not replica.isMaster and replica.primaryName is not None:
                primary_node_name = replica.primaryName.split(':')[0]
                if primary_node_name in joined:
                    self.primaries_disconnection_times[inst_id] = None
                elif primary_node_name in left:
                    self.primaries_disconnection_times[inst_id] = time.perf_counter()
                    self._schedule_replica_removal(inst_id)

        if self.isReady():
            self.checkInstances()
        else:
            logger.info("{} joined nodes {} but status is {}".format(self, joined, self.status))
        # Send ledger status whether ready (connected to enough nodes) or not
        for node in joined:
            self.send_ledger_status_to_newly_connected_node(node)

        for node in left:
            self.network_i3pc_watcher.disconnect(node)

        for node in joined:
            self.network_i3pc_watcher.connect(node)

    def request_ledger_status_from_nodes(self, ledger_id, nodes=None):
        for node_name in nodes if nodes else self.nodeReg:
            if node_name == self.name:
                continue
            try:
                self._ask_for_ledger_status(node_name, ledger_id)
            except RemoteNotFound:
                logger.debug(
                    '{} did not find any remote for {} to send '
                    'request for ledger status'.format(
                        self, node_name))
                continue

    def _ask_for_ledger_status(self, node_name: str, ledger_id):
        """
        Ask other node for LedgerStatus
        """
        self.request_msg(LEDGER_STATUS, {f.LEDGER_ID.nm: ledger_id},
                         [node_name, ])
        logger.info("{} asking {} for ledger status of ledger {}".format(self, node_name, ledger_id))

    def send_ledger_status_to_newly_connected_node(self, node_name):
        self.sendLedgerStatus(node_name, POOL_LEDGER_ID)

    def nodeJoined(self, txn_data):
        logger.display("{} new node joined by txn {}".format(self, txn_data))
        old_required_number_of_instances = self.requiredNumberOfInstances
        self.setPoolParams()
        self.adjustReplicas(old_required_number_of_instances,
                            self.requiredNumberOfInstances)
        self.select_primaries_if_needed(old_required_number_of_instances)

    def nodeLeft(self, txn_data):
        logger.display("{} node left by txn {}".format(self, txn_data))
        old_required_number_of_instances = self.requiredNumberOfInstances
        self.setPoolParams()
        self.adjustReplicas(old_required_number_of_instances,
                            self.requiredNumberOfInstances)
        self.select_primaries_if_needed(old_required_number_of_instances)

    def select_primaries_if_needed(self, old_required_number_of_instances):
        # This function mainly used in nodeJoined and nodeLeft functions
        leecher = self.ledgerManager._node_leecher._leechers[POOL_LEDGER_ID]

        # If required number of instances changed, we need to recalculate it.
        if self.requiredNumberOfInstances != old_required_number_of_instances \
                and not self.view_changer.view_change_in_progress \
                and leecher.state == LedgerState.synced:
            # We can call nodeJoined function during usual ordering or during catchup
            # We need to reselect primaries only during usual ordering. Because:
            # - If this is catchup, called by view change, then, we will select
            # primaries after it finish.
            # - If this is usual catchup, then, we will apply primaries from audit,
            # after catchup finish.
            self.view_changer.on_replicas_count_changed()

    @property
    def clientStackName(self):
        return self.getClientStackNameOfNode(self.name)

    @staticmethod
    def getClientStackNameOfNode(nodeName: str):
        return nodeName + CLIENT_STACK_SUFFIX

    def getClientStackHaOfNode(self, nodeName: str) -> HA:
        return self.cliNodeReg.get(self.getClientStackNameOfNode(nodeName))

    def _statusChanged(self, old: Status, new: Status) -> None:
        """
        Perform some actions based on whether this node is ready or not.

        :param old: the previous status
        :param new: the current status
        """

    def checkInstances(self) -> None:
        # TODO: Is this method really needed?
        """
        Check if this node has the minimum required number of protocol
        instances, i.e. f+1. If not, add a replica. If no election is in
        progress, this node will try to nominate one of its replicas as primary.
        This method is called whenever a connection with a  new node is
        established.
        """
        logger.debug("{} choosing to start election on the basis of count {} and nodes {}".
                     format(self, self.connectedNodeCount, self.nodestack.conns))

    def adjustReplicas(self,
                       old_required_number_of_instances: int,
                       new_required_number_of_instances: int):
        """
        Add or remove replicas depending on `f`
        """
        # TODO: refactor this
        replica_num = old_required_number_of_instances
        while replica_num < new_required_number_of_instances:
            self.replicas.add_replica(replica_num)
            self.processStashedMsgsForReplica(replica_num)
            replica_num += 1

        while replica_num > new_required_number_of_instances:
            replica_num -= 1
            self.replicas.remove_replica(replica_num)

        pop_keys(self.msgsForFutureReplicas, lambda inst_id: inst_id < new_required_number_of_instances)

        if len(self.primaries_disconnection_times) < new_required_number_of_instances:
            self.primaries_disconnection_times.extend(
                [None] * (new_required_number_of_instances - len(self.primaries_disconnection_times)))
        elif len(self.primaries_disconnection_times) > new_required_number_of_instances:
            self.primaries_disconnection_times = self.primaries_disconnection_times[:new_required_number_of_instances]

    def _dispatch_stashed_msg(self, msg, frm):
        # TODO DRY, in normal (non-stashed) case it's managed
        # implicitly by routes
        if isinstance(msg, (InstanceChange, ViewChangeDone)):
            self.sendToViewChanger(msg, frm)
            return True
        elif isinstance(msg, ThreePhaseType):
            self.sendToReplica(msg, frm)
            return True
        else:
            return False

    def processStashedMsgsForReplica(self, instId: int):
        if instId not in self.msgsForFutureReplicas:
            return
        i = 0
        while self.msgsForFutureReplicas[instId]:
            msg, frm = self.msgsForFutureReplicas[instId].popleft()
            if not self._dispatch_stashed_msg(msg, frm):
                self.discard(msg, reason="Unknown message type for replica id "
                                         "{}".format(instId),
                             logMethod=logger.warning)
            i += 1
        logger.info("{} processed {} stashed msgs for replica {}".format(self, i, instId))

    def processStashedMsgsForView(self, view_no: int):
        if view_no not in self.msgsForFutureViews:
            return
        i = 0
        while self.msgsForFutureViews[view_no]:
            msg, frm = self.msgsForFutureViews[view_no].popleft()
            if not self._dispatch_stashed_msg(msg, frm):
                self.discard(msg,
                             reason="{}Unknown message type for view no {}"
                             .format(VIEW_CHANGE_PREFIX, view_no),
                             logMethod=logger.warning)
            i += 1
        logger.info("{} processed {} stashed msgs for view no {}".format(self, i, view_no))

    def _check_view_change_completed(self):
        """
        This thing checks whether new primary was elected.
        If it was not - starts view change again
        """
        logger.info('{} running the scheduled check for view change completion'.format(self))
        if not self.view_changer.view_change_in_progress:
            logger.info('{} already completion view change'.format(self))
            return False

        self.view_changer.on_view_change_not_completed_in_time()
        return True

    @measure_time(MetricsName.SERVICE_REPLICAS_OUTBOX_TIME)
    def service_replicas_outbox(self, limit: int = None) -> int:
        """
        Process `limit` number of replica messages
        """
        # TODO: rewrite this using Router

        num_processed = 0
        for message in self.replicas.get_output(limit):
            num_processed += 1
            if isinstance(message, (PrePrepare, Prepare, Commit, Checkpoint)):
                self.send(message)
            elif isinstance(message, Ordered):
                self.try_processing_ordered(message)
            elif isinstance(message, tuple) and isinstance(message[1], Reject):
                with self.metrics.measure_time(MetricsName.NODE_SEND_REJECT_TIME):
                    digest, reject = message
                    result_reject = Reject(
                        reject.identifier,
                        reject.reqId,
                        self.reasonForClientFromException(
                            reject.reason))
                    # TODO: What the case when reqKey will be not in requestSender dict
                    if digest in self.requestSender:
                        self.transmitToClient(result_reject, self.requestSender[digest])
                        self.doneProcessingReq(digest)
            elif isinstance(message, Exception):
                self.processEscalatedException(message)
            else:
                # TODO: should not this raise exception?
                logger.error("Received msg {} and don't "
                             "know how to handle it".format(message))
        return num_processed

    def serviceViewChangerOutBox(self, limit: int = None) -> int:
        """
        Service at most `limit` number of messages from the view_changer's outBox.

        :return: the number of messages successfully serviced.
        """
        msgCount = 0
        while self.view_changer.outBox and (not limit or msgCount < limit):
            msgCount += 1
            msg = self.view_changer.outBox.popleft()
            if isinstance(msg, (InstanceChange, ViewChangeDone)):
                self.send(msg)
            else:
                logger.error("Received msg {} and don't know how to handle it".
                             format(msg))
        return msgCount

    async def serviceViewChangerInbox(self, limit: int = None) -> int:
        """
        Service at most `limit` number of messages from the view_changer's outBox.

        :return: the number of messages successfully serviced.
        """
        msgCount = 0
        while self.msgsToViewChanger and (not limit or msgCount < limit):
            msgCount += 1
            msg = self.msgsToViewChanger.popleft()
            self.view_changer.inBox.append(msg)
        await self.view_changer.serviceQueues(limit)
        return msgCount

    @property
    def hasPrimary(self) -> bool:
        """
        Whether this node has primary of any protocol instance
        """
        # TODO: remove this property?
        return self.replicas.some_replica_is_primary

    @property
    def has_master_primary(self) -> bool:
        """
        Whether this node has primary of master protocol instance
        """
        # TODO: remove this property?
        return self.replicas.master_replica_is_primary

    @property
    def master_primary_name(self) -> Optional[str]:
        """
        Return the name of the primary node of the master instance
        """

        master_primary_name = self.master_replica.primaryName
        if master_primary_name:
            return self.master_replica.getNodeName(master_primary_name)
        return None

    @property
    def master_last_ordered_3PC(self) -> Tuple[int, int]:
        return self.master_replica.last_ordered_3pc

    @property
    def master_replica(self):
        # TODO: this must be refactored.
        # Accessing Replica directly should be prohibited
        return self.replicas._master_replica

    def msgHasAcceptableInstId(self, msg, frm) -> bool:
        """
        Return true if the instance id of message corresponds to a correct
        replica.

        :param msg: the node message to validate
        :return:
        """
        # TODO: refactor this! this should not do anything except checking!
        instId = getattr(msg, f.INST_ID.nm, None)
        if not (isinstance(instId, int) and instId >= 0):
            return False
        if instId >= self.requiredNumberOfInstances:
            if instId not in self.msgsForFutureReplicas:
                self.msgsForFutureReplicas[instId] = deque()
            self.msgsForFutureReplicas[instId].append((msg, frm))
            logger.debug("{} queueing message {} for future protocol instance {}".format(self, msg, instId))
            return False
        return True

    def _is_initial_view_change_now(self):
        return (self.viewNo == 0) and (self.master_primary_name is None)

    def msgHasAcceptableViewNo(self, msg, frm) -> bool:
        """
        Return true if the view no of message corresponds to the current view
        no or a view no in the future
        :param msg: the node message to validate
        :return:
        """
        # TODO: refactor this! this should not do anything except checking!
        view_no = getattr(msg, f.VIEW_NO.nm, None)
        if not (isinstance(view_no, int) and view_no >= 0):
            return False
        if self.viewNo - view_no > 1:
            self.discard(msg, "un-acceptable viewNo {}"
                         .format(view_no), logMethod=logger.warning)
        if isinstance(msg, ViewChangeDone) and view_no < self.viewNo:
            self.discard(msg, "Proposed viewNo {} less, then current {}"
                         .format(view_no, self.viewNo), logMethod=logger.warning)
        elif (view_no > self.viewNo) or self._is_initial_view_change_now():
            if view_no not in self.msgsForFutureViews:
                self.msgsForFutureViews[view_no] = deque()
            logger.debug('{} stashing a message for a future view: {}'.format(self, msg))
            self.msgsForFutureViews[view_no].append((msg, frm))
            if isinstance(msg, ViewChangeDone):
                future_vcd_msg = FutureViewChangeDone(vcd_msg=msg)
                self.msgsToViewChanger.append((future_vcd_msg, frm))
        else:
            return True
        return False

    @measure_time(MetricsName.SEND_TO_REPLICA_TIME)
    def sendToReplica(self, msg, frm):
        """
        Send the message to the intended replica.

        :param msg: the message to send
        :param frm: the name of the node which sent this `msg`
        """
        # TODO: discard or stash messages here instead of doing
        # this in msgHas* methods!!!
        if self.msgHasAcceptableInstId(msg, frm):
            self.replicas.pass_message((msg, frm), msg.instId)

    def sendToViewChanger(self, msg, frm):
        """
        Send the message to the intended view changer.

        :param msg: the message to send
        :param frm: the name of the node which sent this `msg`
        """
        if (isinstance(msg, InstanceChange) or
                self.msgHasAcceptableViewNo(msg, frm)):
            logger.debug("{} sending message to view changer: {}".
                         format(self, (msg, frm)))
            self.msgsToViewChanger.append((msg, frm))

    def send_to_observer(self, msg, frm):
        """
        Send the message to the observer.

        :param msg: the message to send
        :param frm: the name of the node which sent this `msg`
        """
        logger.debug("{} sending message to observer: {}".
                     format(self, (msg, frm)))
        self._observer.append_input(msg, frm)

    def handleOneNodeMsg(self, wrappedMsg):
        """
        Validate and process one message from a node.

        :param wrappedMsg: Tuple of message and the name of the node that sent
        the message
        """
        try:
            vmsg = self.validateNodeMsg(wrappedMsg)
            if vmsg:
                logger.trace("{} msg validated {}".format(self, wrappedMsg),
                             extra={"tags": ["node-msg-validation"]})
                self.unpackNodeMsg(*vmsg)
            else:
                logger.debug("{} invalidated msg {}".format(self, wrappedMsg),
                             extra={"tags": ["node-msg-validation"]})
        except SuspiciousNode as ex:
            self.reportSuspiciousNodeEx(ex)
        except Exception as ex:
            msg, frm = wrappedMsg
            self.discard(msg, ex, logger.info)

    @measure_time(MetricsName.VALIDATE_NODE_MSG_TIME)
    def validateNodeMsg(self, wrappedMsg):
        """
        Validate another node's message sent to this node.

        :param wrappedMsg: Tuple of message and the name of the node that sent
        the message
        :return: Tuple of message from node and name of the node
        """
        msg, frm = wrappedMsg
        if self.isNodeBlacklisted(frm):
            self.discard(str(msg)[:256], "received from blacklisted node {}".format(frm), logger.display)
            return None

        with self.metrics.measure_time(MetricsName.INT_VALIDATE_NODE_MSG_TIME):
            try:
                message = node_message_factory.get_instance(**msg)
            except (MissingNodeOp, InvalidNodeOp) as ex:
                raise ex
            except Exception as ex:
                raise InvalidNodeMsg(str(ex))

        try:
            self.verifySignature(message)
        except BaseExc as ex:
            raise SuspiciousNode(frm, ex, message) from ex
        logger.debug("{} received node message from {}: {}".format(self, frm, message), extra={"cli": False})
        return message, frm

    def unpackNodeMsg(self, msg, frm) -> None:
        """
        If the message is a batch message validate each message in the batch,
        otherwise add the message to the node's inbox.

        :param msg: a node message
        :param frm: the name of the node that sent this `msg`
        """
        # TODO: why do we unpack batches here? Batching is a feature of
        # a transport, it should be encapsulated.

        if isinstance(msg, Batch):
            logger.trace("{} processing a batch {}".format(self, msg))
            with self.metrics.measure_time(MetricsName.UNPACK_BATCH_TIME):
                for m in msg.messages:
                    try:
                        m = self.nodestack.deserializeMsg(m)
                    except Exception as ex:
                        logger.warning("Got error {} while processing {} message".format(ex, m))
                        continue
                    self.handleOneNodeMsg((m, frm))
        else:
            self.postToNodeInBox(msg, frm)

    def postToNodeInBox(self, msg, frm):
        """
        Append the message to the node inbox

        :param msg: a node message
        :param frm: the name of the node that sent this `msg`
        """
        logger.trace("{} appending to nodeInbox {}".format(self, msg))
        self.nodeInBox.append((msg, frm))

    @async_measure_time(MetricsName.PROCESS_NODE_INBOX_TIME)
    async def processNodeInBox(self):
        """
        Process the messages in the node inbox asynchronously.
        """
        while self.nodeInBox:
            m = self.nodeInBox.popleft()
            await self.process_one_node_message(m)

    async def process_one_node_message(self, m):
        try:
            await self.nodeMsgRouter.handle(m)
        except SuspiciousNode as ex:
            self.reportSuspiciousNodeEx(ex)
            self.discard(m, ex, logger.debug)

    def handleOneClientMsg(self, wrappedMsg):
        """
        Validate and process a client message

        :param wrappedMsg: a message from a client
        """
        try:
            vmsg = self.validateClientMsg(wrappedMsg)
            if vmsg:
                self.unpackClientMsg(*vmsg)
        except BlowUp:
            raise
        except Exception as ex:
            msg, frm = wrappedMsg
            friendly = friendlyEx(ex)
            if isinstance(ex, SuspiciousClient):
                self.reportSuspiciousClient(frm, friendly)

            self.handleInvalidClientMsg(ex, wrappedMsg)

    def handleInvalidClientMsg(self, ex, wrappedMsg):
        msg, frm = wrappedMsg
        exc = ex.__cause__ if ex.__cause__ else ex
        friendly = friendlyEx(ex)
        reason = self.reasonForClientFromException(ex)
        if isinstance(msg, Request):
            msg = msg.as_dict
        identifier = idr_from_req_data(msg)
        # we send reqId == 1 when we need to reply on invalid LEDGER_STATUS
        reqId = msg.get(f.REQ_ID.nm) or 1
        if not reqId:
            reqId = getattr(exc, f.REQ_ID.nm, None)
            if not reqId:
                reqId = getattr(ex, f.REQ_ID.nm, None)
        self.send_nack_to_client((identifier, reqId), reason, frm)
        self.discard(wrappedMsg, friendly, logger.info, cliOutput=True)
        self._specific_invalid_client_msg_handling(ex, msg, frm)

    def _specific_invalid_client_msg_handling(self, ex, msg, frm):
        op = msg.get('op')
        if (op == LEDGER_STATUS):
            self._invalid_client_ledger_status_handling(ex, msg, frm)

    def _invalid_client_ledger_status_handling(self, ex, msg, frm):
        # This specific validation handles incorrect client LEDGER_STATUS message
        logger.info("{} received bad LEDGER_STATUS message from client {}. "
                    "Reason: {}. ".format(self, frm, ex.args[0]))
        # Since client can't yet handle denial of LEDGER_STATUS,
        # node send his LEDGER_STATUS back
        self.send_ledger_status_to_client(msg.get(f.LEDGER_ID.nm),
                                          msg.get(f.TXN_SEQ_NO.nm),
                                          msg.get(f.VIEW_NO.nm),
                                          msg.get(f.PP_SEQ_NO.nm),
                                          msg.get(f.MERKLE_ROOT.nm),
                                          CURRENT_PROTOCOL_VERSION,
                                          frm)

    def validateClientMsg(self, wrappedMsg):
        """
        Validate a message sent by a client.
        :param wrappedMsg: a message from a client
        :return: Tuple of clientMessage and client address
        """
        msg, frm = wrappedMsg
        if self.isClientBlacklisted(frm):
            self.discard(str(msg)[:256], "received from blacklisted client {}".format(frm), logger.display)
            return None

        needStaticValidation = False
        if all([msg.get(OPERATION), msg.get(f.REQ_ID.nm),
                idr_from_req_data(msg)]):
            cls = self.client_request_class
            needStaticValidation = True
        elif OP_FIELD_NAME in msg:
            op = msg[OP_FIELD_NAME]
            cls = node_message_factory.get_type(op)
            if cls not in (Batch, LedgerStatus, CatchupReq):
                raise InvalidClientMsgType(cls, msg.get(f.REQ_ID.nm))
        else:
            raise InvalidClientRequest(msg.get(f.IDENTIFIER.nm),
                                       msg.get(f.REQ_ID.nm))
        try:
            cMsg = cls(**msg)
        except TypeError as ex:
            raise InvalidClientRequest(msg.get(f.IDENTIFIER.nm),
                                       msg.get(f.REQ_ID.nm),
                                       str(ex))
        except Exception as ex:
            raise InvalidClientRequest(msg.get(f.IDENTIFIER.nm),
                                       msg.get(f.REQ_ID.nm)) from ex

        if needStaticValidation:
            self.doStaticValidation(cMsg)

        self.execute_hook(NodeHooks.PRE_SIG_VERIFICATION, cMsg)
        self.verifySignature(cMsg)
        self.execute_hook(NodeHooks.POST_SIG_VERIFICATION, cMsg)
        # Suspicions should only be raised when lot of sig failures are
        # observed
        # try:
        #     self.verifySignature(cMsg)
        # except UnknownIdentifier as ex:
        #     raise
        # except Exception as ex:
        #     raise SuspiciousClient from ex
        logger.trace("{} received CLIENT message: {}".
                     format(self.clientstack.name, cMsg))
        return cMsg, frm

    def unpackClientMsg(self, msg, frm):
        """
        If the message is a batch message validate each message in the batch,
        otherwise add the message to the node's clientInBox.
        But node return a Nack message if View Change in progress
        :param msg: a client message
        :param frm: the name of the client that sent this `msg`
        """

        if isinstance(msg, Batch):
            for m in msg.messages:
                # This check is done since Client uses NodeStack (which can
                # send and receive BATCH) to talk to nodes but Node uses
                # ClientStack (which cannot send or receive BATCH).
                # TODO: The solution is to have both kind of stacks be able to
                # parse BATCH messages
                if m in (ZStack.pingMessage, ZStack.pongMessage):
                    continue
                m = self.clientstack.deserializeMsg(m)
                self.handleOneClientMsg((m, frm))
        else:
            msg_dict = msg.as_dict if isinstance(msg, Request) else msg
            if isinstance(msg_dict, dict):
                if self.view_changer.view_change_in_progress and self.is_request_need_quorum(msg_dict):
                    self.discard(msg_dict,
                                 reason="view change in progress",
                                 logMethod=logger.debug)
                    self.send_nack_to_client((idr_from_req_data(msg_dict),
                                              msg_dict.get(f.REQ_ID.nm, None)),
                                             "Client request is discarded since view "
                                             "change is in progress", frm)
                    return
            self.postToClientInBox(msg, frm)

    def postToClientInBox(self, msg, frm):
        """
        Append the message to the node's clientInBox

        :param msg: a client message
        :param frm: the name of the node that sent this `msg`
        """
        self.clientInBox.append((msg, frm))

    async def processClientInBox(self):
        """
        Process the messages in the node's clientInBox asynchronously.
        All messages in the inBox have already been validated, including
        signature check.
        """
        while self.clientInBox:
            m = self.clientInBox.popleft()
            req, frm = m
            logger.debug("{} processing {} request {}".
                         format(self.clientstack.name, frm, req),
                         extra={"cli": True,
                                "tags": ["node-msg-processing"]})

            try:
                await self.clientMsgRouter.handle(m)
            except InvalidClientMessageException as ex:
                self.handleInvalidClientMsg(ex, m)

    # TODO: change sending format from Reject to (digest, Reject)
    # if you will use this method
    def _reject_msg(self, msg, frm, reason):
        reqKey = (msg.identifier, msg.reqId)
        reject = Reject(*reqKey,
                        reason)
        self.transmitToClient(reject, frm)

    def postPoolLedgerCaughtUp(self, **kwargs):
        self.mode = Mode.discovered
        # The node might have discovered more nodes, so see if schedule
        # election if needed.
        if isinstance(self.poolManager, TxnPoolManager):
            self.checkInstances()

        # TODO: why we do it this way?
        # Initialising node id in case where node's information was not present
        # in pool ledger at the time of starting, happens when a non-genesis
        # node starts
        self.id

    def postDomainLedgerCaughtUp(self, **kwargs):
        pass

    def postAuditLedgerCaughtUp(self, **kwargs):
        self.audit_handler.on_catchup_finished()

    def preLedgerCatchUp(self, ledger_id):
        # Process any Ordered requests. This causes less transactions to be
        # requested during catchup. Also commits any uncommitted state that
        # can be committed
        logger.info('{} going to process any ordered requests before starting catchup.'.format(self))
        self.force_process_ordered()
        self.processStashedOrderedReqs()

        # revert uncommitted txns and state for unordered requests
        r = self.master_replica.revert_unordered_batches()
        logger.info('{} reverted {} batches before starting catch up for ledger {}'.format(self, r, ledger_id))

<<<<<<< HEAD
    def postLedgerCatchUp(self, ledger_id):
        pass
=======
        if len(self.auditLedger.uncommittedTxns) > 0:
            raise LogicError('{} audit ledger has uncommitted txns before catching up ledger {}'.format(self, ledger_id))

    def postLedgerCatchUp(self, ledger_id, last_caughtup_3pc):
        if len(self.auditLedger.uncommittedTxns) > 0:
            raise LogicError('{} audit ledger has uncommitted txns after catching up ledger {}'.format(self, ledger_id))

        # update 3PC key interval tree to return last ordered to other nodes in Ledger Status
        self._update_txn_seq_range_to_3phase_after_catchup(ledger_id, last_caughtup_3pc)
>>>>>>> 5c61d31d

    def postTxnFromCatchupAddedToLedger(self, ledger_id: int, txn: Any):
        rh = self.postRecvTxnFromCatchup(ledger_id, txn)
        if rh:
            rh.updateState([txn], isCommitted=True)
            state = self.getState(ledger_id)
            state.commit(rootHash=state.headHash)
            if ledger_id == DOMAIN_LEDGER_ID and rh.ts_store:
                rh.ts_store.set(get_txn_time(txn),
                                state.headHash)
            logger.trace("{} added transaction with seqNo {} to ledger {} during catchup, state root {}"
                         .format(self, get_seq_no(txn), ledger_id,
                                 state_roots_serializer.serialize(bytes(state.committedHeadHash))))
        self.updateSeqNoMap([txn], ledger_id)
        self._clear_request_for_txn(ledger_id, txn)

    def _clear_request_for_txn(self, ledger_id, txn):
        req_key = get_digest(txn)
        if req_key is not None:
            self.master_replica.discard_req_key(ledger_id, req_key)
            reqState = self.requests.get(req_key, None)
            if reqState:
                if reqState.forwarded and not reqState.executed:
                    self.mark_request_as_executed(reqState.request)
                    self.requests.ordered_by_replica(reqState.request.key)
                    self.requests.free(reqState.request.key)
                    self.doneProcessingReq(req_key)
                if not reqState.forwarded:
                    self.requests.pop(req_key, None)
                    self._clean_req_from_verified(reqState.request)
                    self.doneProcessingReq(req_key)

    def postRecvTxnFromCatchup(self, ledgerId: int, txn: Any):
        if ledgerId == POOL_LEDGER_ID:
            self.poolManager.onPoolMembershipChange(txn)
        if ledgerId == DOMAIN_LEDGER_ID:
            self.post_txn_from_catchup_added_to_domain_ledger(txn)
        typ = get_type(txn)
        # Since a ledger can contain txns which can be processed by an arbitrary number of request handlers;
        # ledger-to-request_handler is a one-to-many relationship
        rh = self.get_req_handler(txn_type=typ)
        return rh

    # TODO: should be renamed to `post_all_ledgers_caughtup`
    def allLedgersCaughtUp(self):
        if self.num_txns_caught_up_in_last_catchup() == 0:
            self.catchup_rounds_without_txns += 1
        last_txn = self.getLedger(AUDIT_LEDGER_ID).get_last_committed_txn()
        if last_txn:
            data = get_payload_data(last_txn)
            self.ledgerManager.last_caught_up_3PC = (data[AUDIT_TXN_VIEW_NO], data[AUDIT_TXN_PP_SEQ_NO])
        else:
            self.ledgerManager.last_caught_up_3PC = (0, 0)
        last_caught_up_3PC = self.ledgerManager.last_caught_up_3PC
        master_last_ordered_3PC = self.master_last_ordered_3PC
        self.mode = Mode.synced
        for replica in self.replicas.values():
            replica.on_catch_up_finished(last_caught_up_3PC,
                                         master_last_ordered_3PC)
        logger.info('{}{} caught up till {}'
                    .format(CATCH_UP_PREFIX, self, last_caught_up_3PC),
                    extra={'cli': True})
        # Replica's messages should be processed right after unstashing because the node
        # may not need a new one catchup. But in case with processing 3pc messages in
        # next looper iteration, new catchup will have already begun and unstashed 3pc
        # messages will stash again.
        # TODO: Divide different catchup iterations for different looper iterations. And remove this call after.
        if self.view_change_in_progress:
            self._process_replica_messages()

        # TODO: Maybe a slight optimisation is to check result of
        # `self.num_txns_caught_up_in_last_catchup()`
        self.processStashedOrderedReqs()

        # More than one catchup may be needed during the current ViewChange protocol
        # TODO: separate view change and catchup logic
        if self.is_catchup_needed():
            logger.info('{} needs to catchup again'.format(self))
            self.start_catchup()
        else:
            logger.info('{}{} does not need any more catchups'
                        .format(CATCH_UP_PREFIX, self),
                        extra={'cli': True})

            self.no_more_catchups_needed()

            if self.view_change_in_progress:
                self.view_changer.on_catchup_complete()
            else:
                self.elector.on_catchup_complete()

    def is_catchup_needed(self) -> bool:
        """
        Check if received a quorum of view change done messages and if yes
        check if caught up till the
        Check if all requests ordered till last prepared certificate
        Check if last catchup resulted in no txns
        """
        # More than one catchup may be needed during the current ViewChange protocol
        # No more catchup is needed if this is a common catchup (not part of View Change)
        if not self.view_change_in_progress:
            return False

        if self.caught_up_for_current_view():
            logger.info('{} is caught up for the current view {}'.format(self, self.viewNo))
            return False
        logger.info('{} is not caught up for the current view {}'.format(self, self.viewNo))

        if self.num_txns_caught_up_in_last_catchup() == 0:
            if self.has_ordered_till_last_prepared_certificate():
                logger.info('{} ordered till last prepared certificate'.format(self))
                return False

        if self.is_catch_up_limit():
            return False

        return True

    def caught_up_for_current_view(self) -> bool:
        if not self.view_changer._hasViewChangeQuorum:
            logger.info('{} does not have view change quorum for view {}'.format(self, self.viewNo))
            return False
        vc = self.view_changer.get_sufficient_same_view_change_done_messages()
        if not vc:
            logger.info('{} does not have acceptable ViewChangeDone for view {}'.format(self, self.viewNo))
            return False
        ledger_info = vc[1]
        for lid, size, root_hash in ledger_info:
            ledger = self.ledgerManager.ledgerRegistry[lid].ledger
            if size == 0:
                continue
            if ledger.size < size:
                return False
            if ledger.hashToStr(
                    ledger.tree.merkle_tree_hash(0, size)) != root_hash:
                return False
        return True

    def has_ordered_till_last_prepared_certificate(self) -> bool:
        lst = self.master_replica.last_prepared_before_view_change
        if lst is None:
            return True
        return compare_3PC_keys(lst, self.master_replica.last_ordered_3pc) >= 0

    def is_catch_up_limit(self):
        ts_since_catch_up_start = time.perf_counter() - self._catch_up_start_ts
        if ts_since_catch_up_start >= self.config.MIN_TIMEOUT_CATCHUPS_DONE_DURING_VIEW_CHANGE:
            logger.info('{} has completed {} catchup rounds for {} seconds'.
                        format(self, self.catchup_rounds_without_txns, ts_since_catch_up_start))
            # No more 3PC messages will be processed since maximum catchup
            # rounds have been done
            self.master_replica.last_prepared_before_view_change = None
            return True
        return False

    def num_txns_caught_up_in_last_catchup(self) -> int:
        count = self.ledgerManager._node_leecher.num_txns_caught_up_in_last_catchup()
        logger.info('{} caught up to {} txns in the last catchup'.format(self, count))
        return count

    def no_more_catchups_needed(self):
        # This method is called when no more catchups needed
        self._catch_up_start_ts = 0

    def getLedger(self, ledgerId) -> Ledger:
        try:
            return self.ledgerManager.ledgerRegistry[ledgerId].ledger
        except KeyError:
            raise KeyError("Invalid ledger type: {}".format(ledgerId))

    def getState(self, ledgerId) -> PruningState:
        return self.states.get(ledgerId)

    def post_txn_from_catchup_added_to_domain_ledger(self, txn):
        if get_type(txn) == NYM:
            self.addNewRole(txn)

    def getLedgerStatus(self, ledgerId: int):
        if ledgerId == POOL_LEDGER_ID and not self.poolLedger:
            # Since old style nodes don't know have pool ledger
            return None
        return self.build_ledger_status(ledgerId)

    def sendLedgerStatus(self, nodeName: str, ledgerId: int):
        ledgerStatus = self.getLedgerStatus(ledgerId)
        if ledgerStatus:
            self.sendToNodes(ledgerStatus, [nodeName])
        else:
            logger.info("{} not sending ledger {} status to {} as it is null".format(self, ledgerId, nodeName))

    def send_ledger_status_to_client(self, lid, txn_s_n, v, p, merkle, protocol, client):
        ls = LedgerStatus(lid, txn_s_n, v, p, merkle, protocol)
        self.transmitToClient(ls, client)

    def doStaticValidation(self, request: Request):
        identifier, req_id, operation = request.identifier, request.reqId, request.operation
        if TXN_TYPE not in operation:
            raise InvalidClientRequest(identifier, req_id)

        self.execute_hook(NodeHooks.PRE_STATIC_VALIDATION, request=request)
        if operation[TXN_TYPE] != GET_TXN:
            # GET_TXN is generic, needs no request handler

            req_handler = self.get_req_handler(txn_type=operation[TXN_TYPE])
            if not req_handler:
                # TODO: This code should probably be removed.
                if self.opVerifiers:
                    try:
                        for v in self.opVerifiers:
                            v.verify(operation)
                    except Exception as ex:
                        raise InvalidClientRequest(identifier, req_id) from ex
                else:
                    raise InvalidClientRequest(identifier, req_id, 'invalid {}: {}'.
                                               format(TXN_TYPE, operation[TXN_TYPE]))
            else:
                req_handler.doStaticValidation(request)

        self.execute_hook(NodeHooks.POST_STATIC_VALIDATION, request=request)

    def doDynamicValidation(self, request: Request):
        """
        State based validation
        """
        self.execute_hook(NodeHooks.PRE_DYNAMIC_VALIDATION, request=request)
        operation = request.operation
        req_handler = self.get_req_handler(txn_type=operation[TXN_TYPE])
        req_handler.validate(request)
        self.execute_hook(NodeHooks.POST_DYNAMIC_VALIDATION, request=request)

    def applyReq(self, request: Request, cons_time: int):
        """
        Apply request to appropriate ledger and state. `cons_time` is the
        UTC epoch at which consensus was reached.
        """
        self.execute_hook(NodeHooks.PRE_REQUEST_APPLICATION, request=request,
                          cons_time=cons_time)
        req_handler = self.get_req_handler(txn_type=request.operation[TXN_TYPE])
        seq_no, txn = req_handler.apply(request, cons_time)
        ledger_id = self.ledger_id_for_request(request)
        self.execute_hook(NodeHooks.POST_REQUEST_APPLICATION, request=request,
                          cons_time=cons_time, ledger_id=ledger_id,
                          seq_no=seq_no, txn=txn)

    def apply_stashed_reqs(self, ordered):
        request_ids = ordered.valid_reqIdr
        requests = []
        for req_key in request_ids:
            if req_key in self.requests:
                req = self.requests[req_key].finalised
            else:
                logger.warning("Could not apply stashed requests due to non-existent requests")
                return
            _, seq_no = self.seqNoDB.get(req.digest)
            if seq_no is None:
                requests.append(req)
        three_pc_batch = ThreePcBatch.from_ordered(ordered)
        self.apply_reqs(requests, three_pc_batch)

    def apply_reqs(self, requests, three_pc_batch: ThreePcBatch):
        for req in requests:
            self.applyReq(req, three_pc_batch.pp_time)
        self.onBatchCreated(three_pc_batch)

    def handle_request_if_forced(self, request: Request):
        if request.isForced():
            req_handler = self.get_req_handler(
                txn_type=request.operation[TXN_TYPE])
            req_handler.validate(request)
            req_handler.applyForced(request)

    @measure_time(MetricsName.PROCESS_REQUEST_TIME)
    def processRequest(self, request: Request, frm: str):
        """
        Handle a REQUEST from the client.
        If the request has already been executed, the node re-sends the reply to
        the client. Otherwise, the node acknowledges the client request, adds it
        to its list of client requests, and sends a PROPAGATE to the
        remaining nodes.

        :param request: the REQUEST from the client
        :param frm: the name of the client that sent this REQUEST
        """
        logger.debug("{} received client request: {} from {}".
                     format(self.name, request, frm))
        self.nodeRequestSpikeMonitorData['accum'] += 1

        # TODO: What if client sends requests with same request id quickly so
        # before reply for one is generated, the other comes. In that
        # case we need to keep track of what requests ids node has seen
        # in-memory and once request with a particular request id is processed,
        # it should be removed from that in-memory DS.

        # If request is already processed(there is a reply for the
        # request in
        # the node's transaction store then return the reply from the
        # transaction store)
        # TODO: What if the reply was a REQNACK? Its not gonna be found in the
        # replies.

        txn_type = request.operation[TXN_TYPE]

        if self.is_action(txn_type):
            self.process_action(request, frm)

        elif txn_type == GET_TXN:
            self.handle_get_txn_req(request, frm)
            self.total_read_request_number += 1

        elif self.is_query(txn_type):
            self.process_query(request, frm)
            self.total_read_request_number += 1

        elif self.can_write_txn(txn_type):
            reply = self.getReplyFromLedgerForRequest(request)
            if reply:
                logger.debug("{} returning REPLY from already processed "
                             "REQUEST: {}".format(self, request))
                self.transmitToClient(reply, frm)
                return

            # If the node is not already processing the request
            if not self.isProcessingReq(request.key):
                self.startedProcessingReq(request.key, frm)
                # forced request should be processed before consensus
                self.handle_request_if_forced(request)

            # If not already got the propagate request(PROPAGATE) for the
            # corresponding client request(REQUEST)
            self.recordAndPropagate(request, frm)
            self.send_ack_to_client((request.identifier, request.reqId), frm)

        else:
            raise InvalidClientRequest(
                request.identifier,
                request.reqId,
                'Pool is in readonly mode, try again in 60 seconds')

    def is_query(self, txn_type) -> bool:
        # Does the transaction type correspond to a read?
        handler = self.get_req_handler(txn_type=txn_type)
        return handler and isinstance(handler,
                                      LedgerRequestHandler
                                      ) and handler.is_query(txn_type)

    def is_action(self, txn_type) -> bool:
        return txn_type in self.actionReqHandler.operation_types

    def can_write_txn(self, txn_type):
        return True

    def process_query(self, request: Request, frm: str):
        # Process a read request from client
        handler = self.get_req_handler(txn_type=request.operation[TXN_TYPE])
        try:
            handler.doStaticValidation(request)
            self.send_ack_to_client((request.identifier, request.reqId), frm)
        except Exception as ex:
            self.send_nack_to_client((request.identifier, request.reqId),
                                     str(ex), frm)
        result = handler.get_query_response(request)
        self.transmitToClient(Reply(result), frm)

    def process_action(self, request, frm):
        # Process an execute action request
        self.send_ack_to_client((request.identifier, request.reqId), frm)
        try:
            self.actionReqHandler.validate(request)
            result = self.actionReqHandler.apply(request)
            self.transmitToClient(Reply(result), frm)
        except Exception as ex:
            self.transmitToClient(Reject(request.identifier,
                                         request.reqId,
                                         str(ex)), frm)

    # noinspection PyUnusedLocal
    @measure_time(MetricsName.PROCESS_PROPAGATE_TIME)
    def processPropagate(self, msg: Propagate, frm):
        """
        Process one propagateRequest sent to this node asynchronously

        - If this propagateRequest hasn't been seen by this node, then broadcast
        it to all nodes after verifying the the signature.
        - Add the client to blacklist if its signature is invalid

        :param msg: the propagateRequest
        :param frm: the name of the node which sent this `msg`
        """
        logger.debug("{} received propagated request: {}".
                     format(self.name, msg))

        request = TxnUtilConfig.client_request_class(**msg.request)

        clientName = msg.senderClient

        if not self.isProcessingReq(request.key):
            ledger_id, seq_no = self.seqNoDB.get(request.key)
            if ledger_id is not None and seq_no is not None:
                self._clean_req_from_verified(request)
                logger.debug("{} ignoring propagated request {} "
                             "since it has been already ordered"
                             .format(self.name, msg))
                return

            self.startedProcessingReq(request.key, clientName)
            # forced request should be processed before consensus
            self.handle_request_if_forced(request)

        else:
            if clientName is not None and \
                    not self.is_sender_known_for_req(request.key):
                # Since some propagates might not include the client name
                self.set_sender_for_req(request.key,
                                        clientName)

        self.requests.add_propagate(request, frm)

        self.propagate(request, clientName)
        self.tryForwarding(request)

    def startedProcessingReq(self, key, frm):
        self.requestSender[key] = frm

    def isProcessingReq(self, key) -> bool:
        return key in self.requestSender

    def doneProcessingReq(self, key):
        if key in self.requestSender:
            self.requestSender.pop(key)

    def is_sender_known_for_req(self, key):
        return self.requestSender.get(key) is not None

    def set_sender_for_req(self, key, frm):
        self.requestSender[key] = frm

    def send_ack_to_client(self, req_key, to_client):
        self.transmitToClient(RequestAck(*req_key), to_client)

    def send_nack_to_client(self, req_key, reason, to_client):
        self.transmitToClient(RequestNack(*req_key, reason), to_client)

    def handle_get_txn_req(self, request: Request, frm: str):
        """
        Handle GET_TXN request
        """
        ledger_id = request.operation.get(f.LEDGER_ID.nm, DOMAIN_LEDGER_ID)
        if ledger_id not in self.ledger_to_req_handler:
            self.send_nack_to_client((request.identifier, request.reqId),
                                     'Invalid ledger id {}'.format(ledger_id),
                                     frm)
            return

        seq_no = request.operation.get(DATA)
        self.send_ack_to_client((request.identifier, request.reqId), frm)
        ledger = self.getLedger(ledger_id)

        try:
            txn = self.getReplyFromLedger(ledger, seq_no)
        except KeyError:
            txn = None

        if txn is None:
            logger.debug(
                "{} can not handle GET_TXN request: ledger doesn't "
                "have txn with seqNo={}".format(self, str(seq_no)))

        result = {
            f.IDENTIFIER.nm: request.identifier,
            f.REQ_ID.nm: request.reqId,
            TXN_TYPE: request.operation[TXN_TYPE],
            DATA: None
        }

        if txn:
            result[DATA] = txn.result
            result[f.SEQ_NO.nm] = get_seq_no(txn.result)

        self.transmitToClient(Reply(result), frm)

    @measure_time(MetricsName.PROCESS_ORDERED_TIME)
    def processOrdered(self, ordered: Ordered):
        """
        Execute ordered request

        :param ordered: an ordered request
        :return: whether executed
        """

        if ordered.instId not in self.instances.ids:
            logger.warning('{} got ordered request for instance {} which '
                           'does not exist'.format(self, ordered.instId))
            return False

        if ordered.instId != self.instances.masterId:
            # Requests from backup replicas are not executed
            logger.trace("{} got ordered requests from backup replica {}"
                         .format(self, ordered.instId))
            with self.metrics.measure_time(MetricsName.MONITOR_REQUEST_ORDERED_TIME):
                self.monitor.requestOrdered(ordered.valid_reqIdr + ordered.invalid_reqIdr,
                                            ordered.instId,
                                            self.requests,
                                            byMaster=False)
            return False

        logger.trace("{} got ordered requests from master replica"
                     .format(self))

        logger.debug("{} executing Ordered batch {} {} of {} requests"
                     .format(self.name,
                             ordered.viewNo,
                             ordered.ppSeqNo,
                             len(ordered.valid_reqIdr)))

        self.executeBatch(ThreePcBatch.from_ordered(ordered),
                          ordered.valid_reqIdr,
                          ordered.invalid_reqIdr,
                          ordered.auditTxnRootHash)

        with self.metrics.measure_time(MetricsName.MONITOR_REQUEST_ORDERED_TIME):
            self.monitor.requestOrdered(ordered.valid_reqIdr + ordered.invalid_reqIdr,
                                        ordered.instId,
                                        self.requests,
                                        byMaster=True)

        return True

    def force_process_ordered(self):
        """
        Take any messages from replica that have been ordered and process
        them, this should be done rarely, like before catchup starts
        so a more current LedgerStatus can be sent.
        can be called either
        1. when node is participating, this happens just before catchup starts
        so the node can have the latest ledger status or
        2. when node is not participating but a round of catchup is about to be
        started, here is forces all the replica ordered messages to be appended
        to the stashed ordered requests and the stashed ordered requests are
        processed with appropriate checks
        """

        for instance_id, messages in self.replicas.take_ordereds_out_of_turn():
            num_processed = 0
            for message in messages:
                self.try_processing_ordered(message)
                num_processed += 1
            logger.info('{} processed {} Ordered batches for instance {} '
                        'before starting catch up'
                        .format(self, num_processed, instance_id))

    def try_processing_ordered(self, msg):
        if self.isParticipating:
            self.processOrdered(msg)
        else:
            logger.info("{} stashing {} since mode is {}".format(self, msg, self.mode))
            self.stashedOrderedReqs.append(msg)

    def processEscalatedException(self, ex):
        """
        Process an exception escalated from a Replica
        """
        if isinstance(ex, SuspiciousNode):
            self.reportSuspiciousNodeEx(ex)
        else:
            raise RuntimeError("unhandled replica-escalated exception") from ex

    def _update_new_ordered_reqs_count(self):
        """
        Checks if any requests have been ordered since last performance check
        and updates the performance check data store if needed.
        :return: True if new ordered requests, False otherwise
        """
        last_num_ordered = self._last_performance_check_data.get('num_ordered')
        num_ordered = sum(num for num, _ in self.monitor.numOrderedRequests.values())
        if num_ordered != last_num_ordered:
            self._last_performance_check_data['num_ordered'] = num_ordered
            return True
        else:
            return False

    def report_gc_stats(self):
        obj_tree = GcObjectTree()
        obj_tree.report_top_obj_types()
        obj_tree.report_top_collections()
        obj_tree.cleanup()

    def flush_metrics(self):
        # Flush accumulated should always be done to avoid numeric overflow in accumulators
        self.metrics.flush_accumulated()
        if self.config.METRICS_COLLECTOR_TYPE is None:
            return

        ram_by_process = psutil.Process().memory_info()
        self.metrics.add_event(MetricsName.AVAILABLE_RAM_SIZE, psutil.virtual_memory().available)
        self.metrics.add_event(MetricsName.NODE_RSS_SIZE, ram_by_process.rss)
        self.metrics.add_event(MetricsName.NODE_VMS_SIZE, ram_by_process.vms)
        self.metrics.add_event(MetricsName.CONNECTED_CLIENTS_NUM, self.clientstack.connected_clients_num)
        self.metrics.add_event(MetricsName.GC_TRACKED_OBJECTS, len(gc.get_objects()))

        self.metrics.add_event(MetricsName.REQUEST_QUEUE_SIZE, len(self.requests))
        self.metrics.add_event(MetricsName.FINALISED_REQUEST_QUEUE_SIZE, self.requests.finalised_count)
        self.metrics.add_event(MetricsName.MONITOR_REQUEST_QUEUE_SIZE, len(self.monitor.requestTracker))
        self.metrics.add_event(MetricsName.MONITOR_UNORDERED_REQUEST_QUEUE_SIZE,
                               len(self.monitor.requestTracker.unordered()))
        self.metrics.add_event(MetricsName.PROPAGATES_PHASE_REQ_TIMEOUTS, self.propagates_phase_req_timeouts)
        self.metrics.add_event(MetricsName.ORDERING_PHASE_REQ_TIMEOUTS, self.ordering_phase_req_timeouts)

        if self.view_changer is not None:
            self.metrics.add_event(MetricsName.CURRENT_VIEW, self.viewNo)
            self.metrics.add_event(MetricsName.VIEW_CHANGE_IN_PROGRESS, int(self.view_changer.view_change_in_progress))

        self.metrics.add_event(MetricsName.NODE_STATUS, int(self.mode) if self.mode is not None else 0)
        self.metrics.add_event(MetricsName.CONNECTED_NODES_NUM, self.connectedNodeCount)
        self.metrics.add_event(MetricsName.BLACKLISTED_NODES_NUM, len(self.blacklistedNodes))
        self.metrics.add_event(MetricsName.REPLICA_COUNT, self.replicas.num_replicas)

        self.metrics.add_event(MetricsName.POOL_LEDGER_SIZE, self.poolLedger.size)
        self.metrics.add_event(MetricsName.DOMAIN_LEDGER_SIZE, self.domainLedger.size)
        self.metrics.add_event(MetricsName.CONFIG_LEDGER_SIZE, self.configLedger.size)

        self.metrics.add_event(MetricsName.POOL_LEDGER_UNCOMMITTED_SIZE, len(self.poolLedger.uncommittedTxns))
        self.metrics.add_event(MetricsName.DOMAIN_LEDGER_UNCOMMITTED_SIZE, len(self.domainLedger.uncommittedTxns))
        self.metrics.add_event(MetricsName.CONFIG_LEDGER_UNCOMMITTED_SIZE, len(self.configLedger.uncommittedTxns))

        # Collections metrics
        def sum_for_values(obj):
            # We don't want to get 0 if we have huge dictionary of empty queues, hence +1
            return sum(len(v) + 1 for v in obj.values())

        self.metrics.add_event(MetricsName.NODE_STACK_RX_MSGS, len(self.nodestack.rxMsgs))
        self.metrics.add_event(MetricsName.CLIENT_STACK_RX_MSGS, len(self.clientstack.rxMsgs))

        self.metrics.add_event(MetricsName.NODE_ACTION_QUEUE, len(self.actionQueue))
        self.metrics.add_event(MetricsName.NODE_AQ_STASH, len(self.aqStash))
        self.metrics.add_event(MetricsName.NODE_REPEATING_ACTIONS, len(self.repeatingActions))
        self.metrics.add_event(MetricsName.NODE_SCHEDULED, len(self.scheduled))

        self.metrics.add_event(MetricsName.NODE_REQUESTED_PROPAGATES_FOR, len(self.requested_propagates_for))

        self.metrics.add_event(MetricsName.TIMER_QUEUE_SIZE, self.timer.queue_size())

        self.metrics.add_event(MetricsName.VIEW_CHANGER_INBOX, len(self.view_changer.inBox))
        self.metrics.add_event(MetricsName.VIEW_CHANGER_OUTBOX, len(self.view_changer.outBox))
        self.metrics.add_event(MetricsName.VIEW_CHANGER_NEXT_VIEW_INDICATIONS,
                               len(self.view_changer._next_view_indications))
        self.metrics.add_event(MetricsName.VIEW_CHANGER_VIEW_CHANGE_DONE, len(self.view_changer._view_change_done))

        if self.primaryDecider:
            self.metrics.add_event(MetricsName.PRIMARY_DECIDER_ACTION_QUEUE, len(self.primaryDecider.actionQueue))
            self.metrics.add_event(MetricsName.PRIMARY_DECIDER_AQ_STASH, len(self.primaryDecider.aqStash))
            self.metrics.add_event(MetricsName.PRIMARY_DECIDER_REPEATING_ACTIONS,
                                   len(self.primaryDecider.repeatingActions))
            self.metrics.add_event(MetricsName.PRIMARY_DECIDER_SCHEDULED, len(self.primaryDecider.scheduled))
            self.metrics.add_event(MetricsName.PRIMARY_DECIDER_INBOX, len(self.primaryDecider.inBox))
            self.metrics.add_event(MetricsName.PRIMARY_DECIDER_OUTBOX, len(self.primaryDecider.outBox))

        self.metrics.add_event(MetricsName.MSGS_FOR_FUTURE_REPLICAS, len(self.msgsForFutureReplicas))
        self.metrics.add_event(MetricsName.MSGS_TO_VIEW_CHANGER, len(self.msgsToViewChanger))
        self.metrics.add_event(MetricsName.REQUEST_SENDER, len(self.requestSender))
        self.metrics.add_event(MetricsName.STASHED_ORDERED_REQS, len(self.stashedOrderedReqs))

        self.metrics.add_event(MetricsName.MSGS_FOR_FUTURE_VIEWS, len(self.msgsForFutureViews))

        self.metrics.add_event(MetricsName.LEDGERMANAGER_POOL_UNCOMMITEDS, len(self.getLedger(0).uncommittedTxns))
        self.metrics.add_event(MetricsName.LEDGERMANAGER_DOMAIN_UNCOMMITEDS, len(self.getLedger(1).uncommittedTxns))
        self.metrics.add_event(MetricsName.LEDGERMANAGER_CONFIG_UNCOMMITEDS, len(self.getLedger(2).uncommittedTxns))

        # REPLICAS
        self.metrics.add_event(MetricsName.REPLICA_OUTBOX_MASTER, len(self.master_replica.outBox))
        self.metrics.add_event(MetricsName.REPLICA_INBOX_MASTER, len(self.master_replica.inBox))
        self.metrics.add_event(MetricsName.REPLICA_INBOX_STASH_MASTER, len(self.master_replica.inBoxStash))
        self.metrics.add_event(MetricsName.REPLICA_PREPREPARES_PENDING_FIN_REQS_MASTER,
                               len(self.master_replica.prePreparesPendingFinReqs))
        self.metrics.add_event(MetricsName.REPLICA_PREPREPARES_PENDING_PREVPP_MASTER,
                               len(self.master_replica.prePreparesPendingPrevPP))
        self.metrics.add_event(MetricsName.REPLICA_PREPARES_WAITING_FOR_PREPREPARE_MASTER,
                               sum_for_values(self.master_replica.preparesWaitingForPrePrepare))
        self.metrics.add_event(MetricsName.REPLICA_COMMITS_WAITING_FOR_PREPARE_MASTER,
                               sum_for_values(self.master_replica.commitsWaitingForPrepare))
        self.metrics.add_event(MetricsName.REPLICA_SENT_PREPREPARES_MASTER, len(self.master_replica.sentPrePrepares))
        self.metrics.add_event(MetricsName.REPLICA_PREPREPARES_MASTER, len(self.master_replica.prePrepares))
        self.metrics.add_event(MetricsName.REPLICA_PREPARES_MASTER, len(self.master_replica.prepares))
        self.metrics.add_event(MetricsName.REPLICA_COMMITS_MASTER, len(self.master_replica.commits))
        self.metrics.add_event(MetricsName.REPLICA_PRIMARYNAMES_MASTER, len(self.master_replica.primaryNames))
        self.metrics.add_event(MetricsName.REPLICA_STASHED_OUT_OF_ORDER_COMMITS_MASTER,
                               sum_for_values(self.master_replica.stashed_out_of_order_commits))
        self.metrics.add_event(MetricsName.REPLICA_CHECKPOINTS_MASTER, len(self.master_replica.checkpoints))
        self.metrics.add_event(MetricsName.REPLICA_STASHED_RECVD_CHECKPOINTS_MASTER,
                               sum_for_values(self.master_replica.stashedRecvdCheckpoints))
        self.metrics.add_event(MetricsName.REPLICA_STASHING_WHILE_OUTSIDE_WATERMARKS_MASTER,
                               self.master_replica.stasher.num_stashed_watermarks)
        self.metrics.add_event(MetricsName.REPLICA_REQUEST_QUEUES_MASTER,
                               sum_for_values(self.master_replica.requestQueues))
        self.metrics.add_event(MetricsName.REPLICA_BATCHES_MASTER, len(self.master_replica.batches))
        self.metrics.add_event(MetricsName.REPLICA_REQUESTED_PRE_PREPARES_MASTER,
                               len(self.master_replica.requested_pre_prepares))
        self.metrics.add_event(MetricsName.REPLICA_REQUESTED_PREPARES_MASTER,
                               len(self.master_replica.requested_prepares))
        self.metrics.add_event(MetricsName.REPLICA_REQUESTED_COMMITS_MASTER, len(self.master_replica.requested_commits))
        self.metrics.add_event(MetricsName.REPLICA_PRE_PREPARES_STASHED_FOR_INCORRECT_TIME_MASTER,
                               len(self.master_replica.pre_prepares_stashed_for_incorrect_time))

        self.metrics.add_event(MetricsName.REPLICA_ACTION_QUEUE_MASTER, len(self.master_replica.actionQueue))
        self.metrics.add_event(MetricsName.REPLICA_AQ_STASH_MASTER, len(self.master_replica.aqStash))
        self.metrics.add_event(MetricsName.REPLICA_REPEATING_ACTIONS_MASTER, len(self.master_replica.repeatingActions))
        self.metrics.add_event(MetricsName.REPLICA_SCHEDULED_MASTER, len(self.master_replica.scheduled))
        self.metrics.add_event(MetricsName.REPLICA_STASHED_CATCHUP_MASTER,
                               self.master_replica.stasher.num_stashed_catchup)
        self.metrics.add_event(MetricsName.REPLICA_STASHED_FUTURE_VIEW_MASTER,
                               self.master_replica.stasher.num_stashed_future_view)
        self.metrics.add_event(MetricsName.REPLICA_STASHED_WATERMARKS_MASTER,
                               self.master_replica.stasher.num_stashed_watermarks)

        def sum_for_backups(field):
            return sum(len(getattr(r, field)) for r in self.replicas._replicas.values() if r is not self.master_replica)

        def sum_for_values_for_backups(field):
            return sum(sum_for_values(getattr(r, field))
                       for r in self.replicas._replicas.values() if r is not self.master_replica)

        self.metrics.add_event(MetricsName.REPLICA_OUTBOX_BACKUP, sum_for_backups('outBox'))
        self.metrics.add_event(MetricsName.REPLICA_INBOX_BACKUP, sum_for_backups('inBox'))
        self.metrics.add_event(MetricsName.REPLICA_INBOX_STASH_BACKUP, sum_for_backups('inBoxStash'))
        self.metrics.add_event(MetricsName.REPLICA_PREPREPARES_PENDING_FIN_REQS_BACKUP,
                               sum_for_backups('prePreparesPendingFinReqs'))
        self.metrics.add_event(MetricsName.REPLICA_PREPREPARES_PENDING_PREVPP_BACKUP,
                               sum_for_backups('prePreparesPendingPrevPP'))
        self.metrics.add_event(MetricsName.REPLICA_PREPARES_WAITING_FOR_PREPREPARE_BACKUP,
                               sum_for_values_for_backups('preparesWaitingForPrePrepare'))
        self.metrics.add_event(MetricsName.REPLICA_COMMITS_WAITING_FOR_PREPARE_BACKUP,
                               sum_for_values_for_backups('commitsWaitingForPrepare'))
        self.metrics.add_event(MetricsName.REPLICA_SENT_PREPREPARES_BACKUP, sum_for_backups('sentPrePrepares'))
        self.metrics.add_event(MetricsName.REPLICA_PREPREPARES_BACKUP, sum_for_backups('prePrepares'))
        self.metrics.add_event(MetricsName.REPLICA_PREPARES_BACKUP, sum_for_backups('prepares'))
        self.metrics.add_event(MetricsName.REPLICA_COMMITS_BACKUP, sum_for_backups('commits'))
        self.metrics.add_event(MetricsName.REPLICA_PRIMARYNAMES_BACKUP, sum_for_backups('primaryNames'))
        self.metrics.add_event(MetricsName.REPLICA_STASHED_OUT_OF_ORDER_COMMITS_BACKUP,
                               sum_for_values_for_backups('stashed_out_of_order_commits'))
        self.metrics.add_event(MetricsName.REPLICA_CHECKPOINTS_BACKUP, sum_for_backups('checkpoints'))
        self.metrics.add_event(MetricsName.REPLICA_STASHED_RECVD_CHECKPOINTS_BACKUP,
                               sum_for_values_for_backups('stashedRecvdCheckpoints'))
        self.metrics.add_event(MetricsName.REPLICA_STASHING_WHILE_OUTSIDE_WATERMARKS_BACKUP,
                               sum(r.stasher.num_stashed_watermarks for r in self.replicas.values()))
        self.metrics.add_event(MetricsName.REPLICA_REQUEST_QUEUES_BACKUP,
                               sum_for_values_for_backups('requestQueues'))
        self.metrics.add_event(MetricsName.REPLICA_BATCHES_BACKUP, sum_for_backups('batches'))
        self.metrics.add_event(MetricsName.REPLICA_REQUESTED_PRE_PREPARES_BACKUP,
                               sum_for_backups('requested_pre_prepares'))
        self.metrics.add_event(MetricsName.REPLICA_REQUESTED_PREPARES_BACKUP, sum_for_backups('requested_prepares'))
        self.metrics.add_event(MetricsName.REPLICA_REQUESTED_COMMITS_BACKUP, sum_for_backups('requested_commits'))
        self.metrics.add_event(MetricsName.REPLICA_PRE_PREPARES_STASHED_FOR_INCORRECT_TIME_BACKUP,
                               sum_for_backups('pre_prepares_stashed_for_incorrect_time'))
        self.metrics.add_event(MetricsName.REPLICA_ACTION_QUEUE_BACKUP, sum_for_backups('actionQueue'))
        self.metrics.add_event(MetricsName.REPLICA_AQ_STASH_BACKUP, sum_for_backups('aqStash'))
        self.metrics.add_event(MetricsName.REPLICA_REPEATING_ACTIONS_BACKUP, sum_for_backups('repeatingActions'))
        self.metrics.add_event(MetricsName.REPLICA_SCHEDULED_BACKUP, sum_for_backups('scheduled'))

        # Stashed msgs
        def sum_stashed_for_backups(field):
            return sum(getattr(r.stasher, field)
                       for r in self.replicas._replicas.values() if r is not self.master_replica)

        self.metrics.add_event(MetricsName.REPLICA_STASHED_CATCHUP_BACKUP,
                               sum_stashed_for_backups('num_stashed_catchup'))
        self.metrics.add_event(MetricsName.REPLICA_STASHED_FUTURE_VIEW_BACKUP,
                               sum_stashed_for_backups('num_stashed_future_view'))
        self.metrics.add_event(MetricsName.REPLICA_STASHED_WATERMARKS_BACKUP,
                               sum_stashed_for_backups('num_stashed_watermarks'))

        def store_rocksdb_metrics(name, storage):
            if not hasattr(storage, '_db'):
                return
            if not hasattr(storage._db, 'get_property'):
                return
            self.metrics.add_event(name, int(storage._db.get_property(b"rocksdb.estimate-table-readers-mem")))
            self.metrics.add_event(name + 1, int(storage._db.get_property(b"rocksdb.num-immutable-mem-table")))
            self.metrics.add_event(name + 2, int(storage._db.get_property(b"rocksdb.cur-size-all-mem-tables")))

        if hasattr(self, 'idrCache'):
            store_rocksdb_metrics(MetricsName.STORAGE_IDR_CACHE_READERS, self.idrCache._keyValueStorage)

        if hasattr(self, 'attributeStore'):
            store_rocksdb_metrics(MetricsName.STORAGE_ATTRIBUTE_STORE_READERS, self.attributeStore._keyValueStorage)

        store_rocksdb_metrics(MetricsName.STORAGE_POOL_STATE_READERS, self.states.get(0)._kv)
        store_rocksdb_metrics(MetricsName.STORAGE_DOMAIN_STATE_READERS, self.states.get(1)._kv)
        store_rocksdb_metrics(MetricsName.STORAGE_CONFIG_STATE_READERS, self.states.get(2)._kv)
        store_rocksdb_metrics(MetricsName.STORAGE_BLS_BFT_READERS, self.bls_bft.bls_store._kvs)
        store_rocksdb_metrics(MetricsName.STORAGE_SEQ_NO_READERS, self.seqNoDB._keyValueStorage)
        if self.config.METRICS_COLLECTOR_TYPE == 'kv':
            store_rocksdb_metrics(MetricsName.STORAGE_METRICS_READERS, self.metrics._storage)

    @measure_time(MetricsName.NODE_CHECK_PERFORMANCE_TIME)
    def checkPerformance(self) -> Optional[bool]:
        """
        Check if master instance is slow and send an instance change request.
        :returns True if master performance is OK, False if performance
        degraded, None if the check was needed
        """
        logger.trace("{} checking its performance".format(self))

        # Move ahead only if the node has synchronized its state with other
        # nodes
        if not self.isParticipating:
            return

        if self.view_change_in_progress:
            return

        if not self._update_new_ordered_reqs_count():
            logger.trace("{} ordered no new requests".format(self))
            return

        if self.instances.masterId is not None:
            self.sendNodeRequestSpike()

            master_throughput, backup_throughput = self.monitor.getThroughputs(0)
            if master_throughput is not None:
                self.metrics.add_event(MetricsName.MONITOR_AVG_THROUGHPUT, master_throughput)
            if backup_throughput is not None:
                self.metrics.add_event(MetricsName.BACKUP_MONITOR_AVG_THROUGHPUT, backup_throughput)

            avg_lat_master, avg_lat_backup = self.monitor.getLatencies()
            if avg_lat_master:
                self.metrics.add_event(MetricsName.MONITOR_AVG_LATENCY, avg_lat_master)

            if avg_lat_backup:
                self.metrics.add_event(MetricsName.BACKUP_MONITOR_AVG_LATENCY, avg_lat_backup)

            degraded_backups = self.monitor.areBackupsDegraded()
            if degraded_backups:
                logger.display('{} backup instances performance degraded'.format(degraded_backups))
                self.backup_instance_faulty_processor.on_backup_degradation(degraded_backups)

            if self.monitor.isMasterDegraded():
                logger.display('{} master instance performance degraded'.format(self))
                self.view_changer.on_master_degradation()
                return False
            else:
                logger.trace("{}'s master has higher performance than backups".
                             format(self))
        return True

    @measure_time(MetricsName.NODE_CHECK_NODE_REQUEST_SPIKE)
    def checkNodeRequestSpike(self):
        logger.trace("{} checking its request amount".format(self))

        if not self.isParticipating:
            return

        if self.instances.masterId is not None:
            self.sendNodeRequestSpike()

    def sendNodeRequestSpike(self):
        requests = self.nodeRequestSpikeMonitorData['accum']
        self.nodeRequestSpikeMonitorData['accum'] = 0
        return pluginManager.sendMessageUponSuspiciousSpike(
            notifierPluginTriggerEvents['nodeRequestSpike'],
            self.nodeRequestSpikeMonitorData,
            requests,
            self.config.notifierEventTriggeringConfig['nodeRequestSpike'],
            self.name,
            self.config.SpikeEventsEnabled
        )

    def primary_selected(self, instance_id):
        # If the node has primary replica of master instance
        if instance_id == self.master_replica.instId:
            # TODO: 0 should be replaced with configurable constant
            self.monitor.hasMasterPrimary = self.has_master_primary
            if not self.primaries_disconnection_times[self.master_replica.instId]:
                return
            if self.nodestack.isConnectedTo(self.master_primary_name) \
                    or self.master_primary_name == self.name:
                self.primaries_disconnection_times[self.master_replica.instId] = None
        else:
            primary_node_name = self.replicas[instance_id].primaryName.split(':')[0]
            if self.nodestack.isConnectedTo(primary_node_name) \
                    or primary_node_name == self.name:
                self.primaries_disconnection_times[instance_id] = None
            else:
                self.primaries_disconnection_times[instance_id] = time.perf_counter()
                self._schedule_replica_removal(instance_id)

    def propose_view_change(self):
        # Sends instance change message when primary has been
        # disconnected for long enough
        self._cancel(self.propose_view_change)
        if not self.primaries_disconnection_times[self.master_replica.instId]:
            logger.info('{} The primary is already connected '
                        'so view change will not be proposed'.format(self))
            return

        logger.display("{} primary has been disconnected for too long".format(self))

        if not self.isReady():
            logger.info('{} The node is not ready yet '
                        'so view change will not be proposed now, but re-scheduled.'.format(self))
            # self._schedule_view_change()
            return

        self.view_changer.on_primary_loss()

    def _schedule_replica_removal(self, inst_id):
        disconnection_strategy = self.config.REPLICAS_REMOVING_WITH_PRIMARY_DISCONNECTED
        if not (self.backup_instance_faulty_processor.is_local_remove_strategy(disconnection_strategy) or
                self.backup_instance_faulty_processor.is_quorum_strategy(disconnection_strategy)):
            return
        logger.info('{} scheduling replica removal for instance {} in {} sec'
                    .format(self, inst_id, self.config.TolerateBackupPrimaryDisconnection))
        self._schedule(partial(self._remove_replica_if_primary_lost, inst_id),
                       self.config.TolerateBackupPrimaryDisconnection)

    def _remove_replica_if_primary_lost(self, inst_id):
        if inst_id < len(self.primaries_disconnection_times) \
                and self.primaries_disconnection_times[inst_id] is not None \
                and time.perf_counter() - self.primaries_disconnection_times[inst_id] >= \
                self.config.TolerateBackupPrimaryDisconnection:
            self.backup_instance_faulty_processor.on_backup_primary_disconnected([inst_id])

    def _schedule_view_change(self):
        logger.info('{} scheduling a view change in {} sec'.format(self, self.config.ToleratePrimaryDisconnection))
        self._schedule(self.propose_view_change,
                       self.config.ToleratePrimaryDisconnection)

    # TODO: consider moving this to pool manager
    def lost_master_primary(self):
        """
        Schedule an primary connection check which in turn can send a view
        change message
        """
        self.primaries_disconnection_times[self.master_replica.instId] = time.perf_counter()
        self._schedule_view_change()

    def select_primaries(self):
        # If you want to refactor primaries selection,
        # please take a look at https://jira.hyperledger.org/browse/INDY-1946

        self.ensure_primaries_dropped()
        self.primaries = self.elector.process_selection(
            self.requiredNumberOfInstances,
            self.nodeReg, self.poolManager._ordered_node_ids)

        for i, primary_name in enumerate(self.primaries):
            if i == 0:
                # The node needs to be set in participating mode since when
                # the replica is made aware of the primary, it will start
                # processing stashed requests and hence the node needs to be
                # participating.
                self.start_participating()

            replica = self.replicas[i]
            instance_name = Replica.generateName(nodeName=primary_name, instId=i)
            replica.primaryChanged(instance_name)
            self.primary_selected(i)

            logger.display("{}{} declares primaries selection {} as completed for "
                           "instance {}, "
                           "new primary is {}, "
                           "ledger info is {}"
                           .format(VIEW_CHANGE_PREFIX,
                                   replica,
                                   self.viewNo,
                                   i,
                                   instance_name,
                                   self.ledger_summary),
                           extra={"cli": "ANNOUNCE",
                                  "tags": ["node-election"]})

        # Notify replica, that we need to send batch with new primaries
        if self.viewNo != 0:
            self.primaries_batch_needed = True

    def _do_start_catchup(self, just_started: bool):
        # Process any already Ordered requests by the replica
        self.force_process_ordered()

        # # revert uncommitted txns and state for unordered requests
        r = self.master_replica.revert_unordered_batches()
        logger.info('{} reverted {} batches before starting catch up'.format(self, r))

        self.mode = Mode.starting
        self.ledgerManager.start_catchup(is_initial=just_started)

    def start_catchup(self, just_started=False):
        if not self.is_synced and not just_started:
            logger.info('{} does not start the catchup procedure '
                        'because another catchup is in progress'.format(self))
            return
        self._do_start_catchup(just_started)

    def ordered_prev_view_msgs(self, inst_id, pp_seqno):
        logger.debug('{} ordered previous view batch {} by instance {}'.
                     format(self, pp_seqno, inst_id))

    def verifySignature(self, msg):
        """
        Validate the signature of the request
        Note: Batch is whitelisted because the inner messages are checked

        :param msg: a message requiring signature verification
        :return: None; raises an exception if the signature is not valid
        """
        if isinstance(msg, self.authnWhitelist):
            return
        if isinstance(msg, Propagate):
            typ = 'propagate'
            req = TxnUtilConfig.client_request_class(**msg.request)
        else:
            typ = ''
            req = msg

        key = None

        if isinstance(req, Request):
            key = req.key

        if not isinstance(req, Mapping):
            req = req.as_dict

        with self.metrics.measure_time(MetricsName.VERIFY_SIGNATURE_TIME):
            identifiers = self.authNr(req).authenticate(req, key=key)

        logger.debug("{} authenticated {} signature on {} request {}".
                     format(self, identifiers, typ, req['reqId']),
                     extra={"cli": True,
                            "tags": ["node-msg-processing"]})

    def authNr(self, req):
        return self.clientAuthNr

<<<<<<< HEAD
=======
    def three_phase_key_for_txn_seq_no(self, ledger_id, seq_no):
        # TODO: This is a temporary workaround until INDY-1946 is implemented
        if ledger_id == AUDIT_LEDGER_ID:
            return self._three_phase_key_for_audit_txn_seq_no(seq_no)

        if ledger_id in self.txn_seq_range_to_3phase_key:
            # point query in interval tree
            pair_3pc = self.txn_seq_range_to_3phase_key[ledger_id]
            # pair_3pc[1] stands for last freshness batch
            if pair_3pc[1] is not None:
                return pair_3pc[1]
            else:
                s = pair_3pc[0][seq_no]

            if s:
                # There should not be more than one interval for any seq no in
                # the tree
                assert len(s) == 1  # TODO add test for that and remove assert
                return s.pop().data
        return None

    def _three_phase_key_for_audit_txn_seq_no(self, audit_seq_no):
        try:
            txn = self._auditLedger.getBySeqNo(audit_seq_no)
        except KeyError:
            return None

        if txn is None:
            return None
        txn = get_payload_data(txn)
        updated_ledgers = [ledger_id for ledger_id, root_hash in txn[AUDIT_TXN_LEDGER_ROOT].items()
                           if isinstance(root_hash, str)]
        if not updated_ledgers:
            return None

        result = None
        ledgers_size = txn[AUDIT_TXN_LEDGERS_SIZE]
        for ledger_id in updated_ledgers:
            seq_no = ledgers_size.get(ledger_id)
            if seq_no is None:
                continue
            three_pc_key = self.three_phase_key_for_txn_seq_no(ledger_id, seq_no)
            if three_pc_key is None:
                continue
            if result is None or compare_3PC_keys(result, three_pc_key) > 0:
                result = three_pc_key
        return result

>>>>>>> 5c61d31d
    @measure_time(MetricsName.EXECUTE_BATCH_TIME)
    def executeBatch(self, three_pc_batch: ThreePcBatch,
                     valid_reqs_keys: List, invalid_reqs_keys: List,
                     audit_txn_root) -> None:
        """
        Execute the REQUEST sent to this Node

        :param view_no: the view number (See glossary)
        :param pp_time: the time at which PRE-PREPARE was sent
        :param valid_reqs: list of valid client requests keys
        :param valid_reqs: list of invalid client requests keys
        """

        # We need hashes in apply and str in commit
        three_pc_batch.txn_root = Ledger.hashToStr(three_pc_batch.txn_root)
        three_pc_batch.state_root = Ledger.hashToStr(three_pc_batch.state_root)

        for req_key in valid_reqs_keys:
            self.execute_hook(NodeHooks.PRE_REQUEST_COMMIT, req_key=req_key,
                              pp_time=three_pc_batch.pp_time,
                              state_root=three_pc_batch.state_root,
                              txn_root=three_pc_batch.txn_root)

        self.execute_hook(NodeHooks.PRE_BATCH_COMMITTED,
                          ledger_id=three_pc_batch.ledger_id,
                          pp_time=three_pc_batch.pp_time,
                          reqs_keys=valid_reqs_keys,
                          state_root=three_pc_batch.state_root,
                          txn_root=three_pc_batch.txn_root)

        try:
            committedTxns = self.get_executer(three_pc_batch.ledger_id)(three_pc_batch)
        except Exception as exc:
            logger.error(
                "{} commit failed for batch request, error {}, view no {}, "
                "ppSeqNo {}, ledger {}, state root {}, txn root {}, "
                "requests: {}".format(
                    self, repr(exc), three_pc_batch.view_no, three_pc_batch.pp_seq_no,
                    three_pc_batch.ledger_id, three_pc_batch.state_root,
                    three_pc_batch.txn_root, [req_idr for req_idr in valid_reqs_keys]
                )
            )
            raise

        for req_key in valid_reqs_keys + invalid_reqs_keys:
            if req_key in self.requests:
                self.mark_request_as_executed(self.requests[req_key].request)
            else:
                # Means that this request is dropped from the main requests queue due to timeout,
                # but anyway it is ordered and executed normally
                logger.debug('{} normally executed request {} which object has been dropped '
                             'from the requests queue'.format(self, req_key))
                pass

        # TODO is it possible to get len(committedTxns) != len(valid_reqs)
        # someday
        if not committedTxns:
            self._update_txn_seq_range_to_3phase(None, None,
                                                 ledger_id,
                                                 view_no, pp_seq_no)
            return
        else:
            first_txn_seq_no = get_seq_no(committedTxns[0])
            last_txn_seq_no = get_seq_no(committedTxns[-1])
            self._update_txn_seq_range_to_3phase(first_txn_seq_no, last_txn_seq_no,
                                                 ledger_id,
                                                 view_no, pp_seq_no)

        logger.debug("{} committed batch request, view no {}, ppSeqNo {}, "
                     "ledger {}, state root {}, txn root {}, requests: {}".
                     format(self, three_pc_batch.view_no, three_pc_batch.pp_seq_no,
                            three_pc_batch.ledger_id, three_pc_batch.state_root,
                            three_pc_batch.txn_root, [key for key in valid_reqs_keys]))

        for txn in committedTxns:
            self.execute_hook(NodeHooks.POST_REQUEST_COMMIT, txn=txn,
                              pp_time=three_pc_batch.pp_time, state_root=three_pc_batch.state_root,
                              txn_root=three_pc_batch.txn_root)

<<<<<<< HEAD
        first_txn_seq_no = get_seq_no(committedTxns[0])
        last_txn_seq_no = get_seq_no(committedTxns[-1])

=======
>>>>>>> 5c61d31d
        reqs = []
        reqs_list_built = True
        for req_key in valid_reqs_keys:
            if req_key in self.requests:
                reqs.append(self.requests[req_key].request.as_dict)
            else:
                logger.warning("Could not build requests list for observers due to non-existent requests")
                reqs_list_built = False
                break

        if reqs_list_built:
            batch_committed_msg = BatchCommitted(reqs,
                                                 three_pc_batch.ledger_id,
                                                 0,
                                                 three_pc_batch.view_no,
                                                 three_pc_batch.pp_seq_no,
                                                 three_pc_batch.pp_time,
                                                 three_pc_batch.state_root,
                                                 three_pc_batch.txn_root,
                                                 first_txn_seq_no,
                                                 last_txn_seq_no,
                                                 audit_txn_root,
                                                 three_pc_batch.primaries)
            self._observable.append_input(batch_committed_msg, self.name)

<<<<<<< HEAD
=======
    def _update_txn_seq_range_to_3phase(self, first_txn_seq_no, last_txn_seq_no,
                                        ledger_id, view_no, pp_seq_no):
        is_freshness = first_txn_seq_no is None and last_txn_seq_no is None
        if ledger_id not in self.txn_seq_range_to_3phase_key:
            self.txn_seq_range_to_3phase_key[ledger_id] = [IntervalTree(), None]
        # adding one to end of range since its exclusive
        intrv_tree = self.txn_seq_range_to_3phase_key[ledger_id][0]

        if is_freshness:
            self.txn_seq_range_to_3phase_key[ledger_id][1] = (view_no, pp_seq_no)
        else:
            intrv_tree[first_txn_seq_no:last_txn_seq_no + 1] = (view_no, pp_seq_no)
            self.txn_seq_range_to_3phase_key[ledger_id][1] = None
        logger.debug('{} storing 3PC key {} for ledger {} range {}'.
                     format(self, (view_no, pp_seq_no), ledger_id,
                            (first_txn_seq_no, last_txn_seq_no)))
        if len(intrv_tree) > self.config.ProcessedBatchMapsToKeep:
            # Remove the first element from the interval tree
            old = intrv_tree[intrv_tree.begin()].pop()
            intrv_tree.remove(old)
            logger.debug('{} popped {} from txn to batch seqNo map for ledger_id {}'.
                         format(self, old, str(ledger_id)))

>>>>>>> 5c61d31d
    def updateSeqNoMap(self, committedTxns, ledger_id):
        if all([get_req_id(txn) for txn in committedTxns]):
            self.seqNoDB.addBatch((get_digest(txn), ledger_id, get_seq_no(txn))
                                  for txn in committedTxns)

    def commitAndSendReplies(self, three_pc_batch: ThreePcBatch) -> List:
        logger.trace('{} going to commit and send replies to client'.format(self))
        reqHandler = self.get_req_handler(three_pc_batch.ledger_id)
        committedTxns = reqHandler.commit(len(three_pc_batch.valid_digests),
                                          three_pc_batch.state_root, three_pc_batch.txn_root,
                                          three_pc_batch.pp_time)
        if three_pc_batch.ledger_id == POOL_LEDGER_ID:
            self.future_primaries_handler.commit_batch(three_pc_batch)
        self.audit_handler.commit_batch(three_pc_batch)
        self.execute_hook(NodeHooks.POST_BATCH_COMMITTED, ledger_id=three_pc_batch.ledger_id,
                          pp_time=three_pc_batch.pp_time, committed_txns=committedTxns,
                          state_root=three_pc_batch.state_root, txn_root=three_pc_batch.txn_root)
        self.updateSeqNoMap(committedTxns, three_pc_batch.ledger_id)
        updated_committed_txns = list(map(self.update_txn_with_extra_data, committedTxns))
        self.hook_pre_send_reply(updated_committed_txns, three_pc_batch.pp_time)
        self.sendRepliesToClients(updated_committed_txns, three_pc_batch.pp_time)
        self.hook_post_send_reply(updated_committed_txns, three_pc_batch.pp_time)
        return committedTxns

    def hook_pre_send_reply(self, txns, pp_time):
        self.execute_hook(NodeHooks.PRE_SEND_REPLY, committed_txns=txns, pp_time=pp_time)

    def hook_post_send_reply(self, txns, pp_time):
        self.execute_hook(NodeHooks.POST_SEND_REPLY, committed_txns=txns, pp_time=pp_time)

    def onBatchCreated(self, three_pc_batch: ThreePcBatch):
        """
        A batch of requests has been created and has been applied but
        committed to ledger and state.
        :param ledger_id:
        :param state_root: state root after the batch creation
        :return:
        """
        ledger_id = three_pc_batch.ledger_id
        if ledger_id == POOL_LEDGER_ID:
            if isinstance(self.poolManager, TxnPoolManager):
                self.get_req_handler(POOL_LEDGER_ID).onBatchCreated(three_pc_batch.state_root, three_pc_batch.pp_time)
        elif self.get_req_handler(ledger_id):
            self.get_req_handler(ledger_id).onBatchCreated(three_pc_batch.state_root, three_pc_batch.pp_time)
        else:
            logger.debug('{} did not know how to handle for ledger {}'.format(self, ledger_id))

        if ledger_id == POOL_LEDGER_ID:
            three_pc_batch.primaries = self.future_primaries_handler.post_batch_applied(three_pc_batch)
        elif not three_pc_batch.primaries:
            three_pc_batch.primaries = self.future_primaries_handler.get_last_primaries() or self.primaries
        self.audit_handler.post_batch_applied(three_pc_batch)

        self.execute_hook(NodeHooks.POST_BATCH_CREATED, ledger_id, three_pc_batch.state_root)

    def onBatchRejected(self, ledger_id):
        """
        A batch of requests has been rejected, if stateRoot is None, reject
        the current batch.
        :param ledger_id:
        :param stateRoot: state root after the batch was created
        :return:
        """
        if ledger_id == POOL_LEDGER_ID:
            if isinstance(self.poolManager, TxnPoolManager):
                self.get_req_handler(POOL_LEDGER_ID).onBatchRejected()
        elif self.get_req_handler(ledger_id):
            self.get_req_handler(ledger_id).onBatchRejected()
        else:
            logger.debug('{} did not know how to handle for ledger {}'.format(self, ledger_id))

        self.audit_handler.post_batch_rejected(ledger_id)

        self.execute_hook(NodeHooks.POST_BATCH_REJECTED, ledger_id)

    def sendRepliesToClients(self, committedTxns, ppTime):
        for txn in committedTxns:
            self.sendReplyToClient(Reply(txn),
                                   get_digest(txn))

    def sendReplyToClient(self, reply, reqKey):
        if self.isProcessingReq(reqKey):
            sender = self.requestSender[reqKey]
            if sender:
                logger.trace(
                    '{} sending reply for {} to client'.format(
                        self, reqKey))
                self.transmitToClient(reply, sender)
            else:
                logger.info('{} not sending reply for {}, since do not '
                            'know client'.format(self, reqKey))
            self.doneProcessingReq(reqKey)

    def addNewRole(self, txn):
        """
        Adds a new client or steward to this node based on transaction type.
        """
        # If the client authenticator is a simple authenticator then add verkey.
        #  For a custom authenticator, handle appropriately.
        # NOTE: The following code should not be used in production
        if isinstance(self.clientAuthNr.core_authenticator, SimpleAuthNr):
            txn_data = get_payload_data(txn)
            identifier = txn_data[TARGET_NYM]
            verkey = txn_data.get(VERKEY)
            v = DidVerifier(verkey, identifier=identifier)
            if identifier not in self.clientAuthNr.core_authenticator.clients:
                role = txn_data.get(ROLE)
                if role not in (STEWARD, TRUSTEE, None):
                    logger.debug("Role if present must be {} and not {}".
                                 format(Roles.STEWARD.name, role))
                    return
                self.clientAuthNr.core_authenticator.addIdr(identifier,
                                                            verkey=v.verkey,
                                                            role=role)

    def addGenesisNyms(self):
        # THIS SHOULD NOT BE DONE FOR PRODUCTION
        for _, txn in self.domainLedger.getAllTxn():
            if get_type(txn) == NYM:
                self.addNewRole(txn)

    def init_core_authenticator(self):
        state = self.getState(DOMAIN_LEDGER_ID)
        return CoreAuthNr(state=state)

    def defaultAuthNr(self) -> ReqAuthenticator:
        req_authnr = ReqAuthenticator()
        req_authnr.register_authenticator(self.init_core_authenticator())
        return req_authnr

    def processStashedOrderedReqs(self):
        i = 0
        while self.stashedOrderedReqs:
            msg = self.stashedOrderedReqs.popleft()
            if msg.instId == 0:
                if compare_3PC_keys(
                        (msg.viewNo,
                         msg.ppSeqNo),
                        self.ledgerManager.last_caught_up_3PC) >= 0:
                    logger.info(
                        '{} ignoring stashed ordered msg {} since ledger '
                        'manager has last_caught_up_3PC as {}'.format(
                            self, msg, self.ledgerManager.last_caught_up_3PC))
                    continue
                logger.info(
                    '{} applying stashed Ordered msg {}'.format(self, msg))
                # Since the PRE-PREPAREs ans PREPAREs corresponding to these
                # stashed ordered requests was not processed.
                self.apply_stashed_reqs(msg)

            self.processOrdered(msg)
            i += 1

        logger.info(
            "{} processed {} stashed ordered requests".format(
                self, i))
        # Resetting monitor after executing all stashed requests so no view
        # change can be proposed
        self.monitor.reset()
        return i

    def ensureKeysAreSetup(self):
        """
        Check whether the keys are setup in the local STP keep.
        Raises KeysNotFoundException if not found.
        """
        if not areKeysSetup(self.name, self.keys_dir):
            raise REx(REx.reason.format(self.name) + self.keygenScript)

    @staticmethod
    def reasonForClientFromException(ex: Exception):
        friendly = friendlyEx(ex)
        reason = "client request invalid: {}".format(friendly)
        return reason

    def reportSuspiciousNodeEx(self, ex: SuspiciousNode):
        """
        Report suspicion on a node on the basis of an exception
        """
        self.reportSuspiciousNode(ex.node, ex.reason, ex.code, ex.offendingMsg)

    def reportSuspiciousNode(self,
                             nodeName: str,
                             reason=None,
                             code: int = None,
                             offendingMsg=None):
        """
        Report suspicion on a node and add it to this node's blacklist.

        :param nodeName: name of the node to report suspicion on
        :param reason: the reason for suspicion
        """
        logger.warning("{} raised suspicion on node {} for {}; suspicion code "
                       "is {}".format(self, nodeName, reason, code))
        # TODO need a more general solution here

        # TODO: Should not blacklist client on a single InvalidSignature.
        # Should track if a lot of requests with incorrect signatures have been
        # made in a short amount of time, only then blacklist client.
        # if code == InvalidSignature.code:
        #     self.blacklistNode(nodeName,
        #                        reason=InvalidSignature.reason,
        #                        code=InvalidSignature.code)

        # TODO: Consider blacklisting nodes again.
        # if code in self.suspicions:
        #     self.blacklistNode(nodeName,
        #                        reason=self.suspicions[code],
        #                        code=code)

        if code in (s.code for s in (Suspicions.PPR_DIGEST_WRONG,
                                     Suspicions.PPR_REJECT_WRONG,
                                     Suspicions.PPR_TXN_WRONG,
                                     Suspicions.PPR_STATE_WRONG,
                                     Suspicions.PPR_PLUGIN_EXCEPTION,
                                     Suspicions.PPR_SUB_SEQ_NO_WRONG,
                                     Suspicions.PPR_NOT_FINAL)):
            logger.display('{}{} got one of primary suspicions codes {}'.format(VIEW_CHANGE_PREFIX, self, code))
            self.view_changer.on_suspicious_primary(Suspicions.get_by_code(code))

        if offendingMsg:
            self.discard(offendingMsg, reason, logger.debug)

    def reportSuspiciousClient(self, clientName: str, reason):
        """
        Report suspicion on a client and add it to this node's blacklist.

        :param clientName: name of the client to report suspicion on
        :param reason: the reason for suspicion
        """
        logger.warning("{} raised suspicion on client {} for {}"
                       .format(self, clientName, reason))
        self.blacklistClient(clientName)

    def isClientBlacklisted(self, clientName: str):
        """
        Check whether the given client is in this node's blacklist.

        :param clientName: the client to check for blacklisting
        :return: whether the client was blacklisted
        """
        return self.clientBlacklister.isBlacklisted(clientName)

    def blacklistClient(self, clientName: str,
                        reason: str = None, code: int = None):
        """
        Add the client specified by `clientName` to this node's blacklist
        """
        msg = "{} blacklisting client {}".format(self, clientName)
        if reason:
            msg += " for reason {}".format(reason)
        logger.display(msg)
        self.clientBlacklister.blacklist(clientName)

    def isNodeBlacklisted(self, nodeName: str) -> bool:
        """
        Check whether the given node is in this node's blacklist.

        :param nodeName: the node to check for blacklisting
        :return: whether the node was blacklisted
        """
        return self.nodeBlacklister.isBlacklisted(nodeName)

    def blacklistNode(self, nodeName: str, reason: str = None, code: int = None):
        """
        Add the node specified by `nodeName` to this node's blacklist
        """
        msg = "{} blacklisting node {}".format(self, nodeName)
        if reason:
            msg += " for reason {}".format(reason)
        if code:
            msg += " for code {}".format(code)
        logger.display(msg)
        self.nodeBlacklister.blacklist(nodeName)

    @property
    def blacklistedNodes(self):
        return {nm for nm in self.nodeReg.keys() if
                self.nodeBlacklister.isBlacklisted(nm)}

    def transmitToClient(self, msg: Any, remoteName: str):
        self.clientstack.transmitToClient(msg, remoteName)

    @measure_time(MetricsName.NODE_SEND_TIME)
    def send(self,
             msg: Any,
             *rids: Iterable[int],
             signer: Signer = None,
             message_splitter=None):

        if rids:
            remoteNames = [self.nodestack.remotes[rid].name for rid in rids]
            recipientsNum = len(remoteNames)
        else:
            # so it is broadcast
            remoteNames = [remote.name for remote in
                           self.nodestack.remotes.values()]
            recipientsNum = 'all'

        logger.debug("{} sending message {} to {} recipients: {}".
                     format(self, msg, recipientsNum, remoteNames))
        self.nodestack.send(msg, *rids, signer=signer, message_splitter=message_splitter)

    def sendToNodes(self, msg: Any, names: Iterable[str] = None, message_splitter=None):
        # TODO: This method exists in `Client` too, refactor to avoid
        # duplication
        rids = [rid for rid, r in self.nodestack.remotes.items(
        ) if r.name in names] if names else []
        self.send(msg, *rids, message_splitter=message_splitter)

    def getReplyFromLedgerForRequest(self, request):
        ledger_id, seq_no = self.seqNoDB.get(request.digest)
        if ledger_id is not None and seq_no is not None:
            ledger = self.getLedger(ledger_id)
            return self.getReplyFromLedger(ledger, seq_no)
        else:
            return None

    def getReplyFromLedger(self, ledger, seq_no):
        # DoS attack vector, client requesting already processed request id
        # results in iterating over ledger (or its subset)
        txn = ledger.getBySeqNo(int(seq_no))
        if txn:
            txn.update(ledger.merkleInfo(seq_no))
            self.hook_pre_send_reply([txn], None)
            txn = self.update_txn_with_extra_data(txn)
            return Reply(txn)
        else:
            return None

    def update_txn_with_extra_data(self, txn):
        """
        All the data of the transaction might not be stored in ledger so the
        extra data that is omitted from ledger needs to be fetched from the
        appropriate data store
        :param txn:
        :return:
        """
        # All the data of any transaction is stored in the ledger
        return txn

    def transform_txn_for_ledger(self, txn):
        txn_type = get_type(txn)
        req_handler = self.get_req_handler(txn_type=txn_type)
        if req_handler:
            return req_handler.transform_txn_for_ledger(txn)

        # TODO: fix once pluggable request handlers are integrated
        if get_type(txn) == PlenumTransactions.AUDIT.value:
            # Makes sure that we have integer as keys after possible deserialization from json
            return self.audit_handler.transform_txn_for_ledger(txn)

    def __enter__(self):
        return self

    # noinspection PyUnusedLocal
    def __exit__(self, exc_type, exc_val, exc_tb):
        self.stop()

    def logstats(self):
        """
        Print the node's current statistics to log.
        """
        lines = [
            "node {} current stats".format(self),
            "--------------------------------------------------------",
            "node inbox size         : {}".format(len(self.nodeInBox)),
            "client inbox size       : {}".format(len(self.clientInBox)),
            "age (seconds)           : {}".format(time.time() - self.created),
            "next check for reconnect: {}".format(time.perf_counter() -
                                                  self.nodestack.nextCheck),
            "node connections        : {}".format(self.nodestack.conns),
            "f                       : {}".format(self.f),
            "master instance         : {}".format(self.instances.masterId),
            "replicas                : {}".format(len(self.replicas)),
            "view no                 : {}".format(self.viewNo),
            "rank                    : {}".format(self.rank),
            "msgs to replicas        : {}".format(self.replicas.sum_inbox_len),
            "msgs to view changer    : {}".format(len(self.msgsToViewChanger)),
            "action queue            : {} {}".format(len(self.actionQueue),
                                                     id(self.actionQueue)),
            "action queue stash      : {} {}".format(len(self.aqStash),
                                                     id(self.aqStash)),
        ]

        logger.info("\n".join(lines), extra={"cli": False})

    def collectNodeInfo(self):
        nodeAddress = None
        if self.poolLedger:
            for _, txn in self.poolLedger.getAllTxn():
                data = get_payload_data(txn)[DATA]
                if data[ALIAS] == self.name:
                    nodeAddress = data[NODE_IP]
                    break

        info = {
            'name': self.name,
            'rank': self.rank,
            'view': self.viewNo,
            'creationDate': self.created,
            'ledger_dir': self.ledger_dir,
            'keys_dir': self.keys_dir,
            'genesis_dir': self.genesis_dir,
            'plugins_dir': self.plugins_dir,
            'node_info_dir': self.node_info_dir,
            'portN': self.nodestack.ha[1],
            'portC': self.clientstack.ha[1],
            'address': nodeAddress
        }
        return info

    def logNodeInfo(self):
        """
        Print the node's info to log for the REST backend to read.
        """
        self.nodeInfo['data'] = self.collectNodeInfo()

        with closing(open(os.path.join(self.ledger_dir, 'node_info'), 'w')) \
                as logNodeInfoFile:
            logNodeInfoFile.write(json.dumps(self.nodeInfo['data']))

    def add_observer(self, observer_remote_id: str,
                     observer_policy_type: ObserverSyncPolicyType):
        self._observable.add_observer(
            observer_remote_id, observer_policy_type)

    def remove_observer(self, observer_remote_id):
        self._observable.remove_observer(observer_remote_id)

    def get_observers(self, observer_policy_type: ObserverSyncPolicyType):
        return self._observable.get_observers(observer_policy_type)

    def _clean_req_from_verified(self, request: Request):
        authenticator = self.authNr(request.as_dict)
        if isinstance(authenticator, ReqAuthenticator):
            authenticator.clean_from_verified(request.key)

    def mark_request_as_executed(self, request: Request):
        self.requests.mark_as_executed(request)
        self._clean_req_from_verified(request)

    def check_outdated_reqs(self):
        cur_ts = time.perf_counter()
        req_keys_to_drop = []
        for req_key in self.requests:
            outdated = False
            req_state = self.requests[req_key]

            if req_state.executed and req_state.unordered_by_replicas_num <= 0:
                # Means that the request has been processed by all replicas and
                # it just waits for stable checkpoint to be deleted.
                continue

            if req_state.added_ts is not None and \
                    cur_ts - req_state.added_ts > self.propagates_phase_req_timeout:
                outdated = True
                self.propagates_phase_req_timeouts += 1
            if req_state.finalised_ts is not None and \
                    cur_ts - req_state.finalised_ts > self.ordering_phase_req_timeout:
                outdated = True
                self.ordering_phase_req_timeouts += 1
            if outdated:
                req_keys_to_drop.append(req_key)
                self._clean_req_from_verified(req_state.request)
                self.doneProcessingReq(req_key)
                self.monitor.requestTracker.force_req_drop(req_key)
        for req_key in req_keys_to_drop:
            self.requests.force_free(req_key)

    def is_request_need_quorum(self, msg_dict: dict):
        txn_type = msg_dict.get(OPERATION).get(TXN_TYPE, None) \
            if OPERATION in msg_dict \
            else None

        return txn_type and not (txn_type == GET_TXN or
                                 self.is_action(txn_type) or
                                 self.is_query(txn_type))

    def _init_write_request_validator(self):
        pass<|MERGE_RESOLUTION|>--- conflicted
+++ resolved
@@ -379,22 +379,6 @@
 
         self.last_sent_pp_store_helper = LastSentPpStoreHelper(self)
 
-<<<<<<< HEAD
-=======
-        # Stores the 3 phase keys for last `ProcessedBatchMapsToKeep` batches,
-        # the key is the ledger id and value is an interval tree with each
-        # interval being the range of txns and value being the 3 phase key of
-        # the batch in which those transactions were included. The txn range is
-        # exclusive of last seq no so to store txns from 1 to 100 add a range
-        # of `1:101`
-        # Second element of list stands for freshness 3pc.
-        # It is set to None by default and when txn batch ordered.
-        # When it is None LedgerStatus takes last from IntervalTree
-        # It is set to 3pc number when freshness or empty batch ordered
-        # When it is set to some number, LedgerStatus takes it
-        self.txn_seq_range_to_3phase_key = {}  # type: Dict[int, List[IntervalTree, Tuple[int, int]]]
-
->>>>>>> 5c61d31d
         # Number of rounds of catchup done during a view change.
         self.catchup_rounds_without_txns = 0
         # The start time of the catch-up during view change
@@ -1328,28 +1312,30 @@
         self.quota_control.update_state({
             'request_queue_size': len(self.monitor.requestTracker.unordered())}
         )
-
-        if self.status is not Status.stopped:
-            c += await self.serviceReplicas(limit)
-            c += await self.serviceNodeMsgs(limit)
-            c += await self.serviceClientMsgs(limit)
-            with self.metrics.measure_time(MetricsName.SERVICE_NODE_ACTIONS_TIME):
-                c += self._serviceActions()
-            with self.metrics.measure_time(MetricsName.SERVICE_TIMERS_TIME):
-                self.timer.service()
-            with self.metrics.measure_time(MetricsName.SERVICE_MONITOR_ACTIONS_TIME):
-                c += self.monitor._serviceActions()
-            c += await self.serviceViewChanger(limit)
-            c += await self.service_observable(limit)
-            c += await self.service_observer(limit)
-            with self.metrics.measure_time(MetricsName.FLUSH_OUTBOXES_TIME):
-                self.nodestack.flushOutBoxes()
-
-        if self.isGoing():
-            with self.metrics.measure_time(MetricsName.SERVICE_NODE_LIFECYCLE_TIME):
-                self.nodestack.serviceLifecycle()
-            with self.metrics.measure_time(MetricsName.SERVICE_CLIENT_STACK_TIME):
-                self.clientstack.serviceClientStack()
+        try:
+            if self.status is not Status.stopped:
+                c += await self.serviceReplicas(limit)
+                c += await self.serviceNodeMsgs(limit)
+                c += await self.serviceClientMsgs(limit)
+                with self.metrics.measure_time(MetricsName.SERVICE_NODE_ACTIONS_TIME):
+                    c += self._serviceActions()
+                with self.metrics.measure_time(MetricsName.SERVICE_TIMERS_TIME):
+                    self.timer.service()
+                with self.metrics.measure_time(MetricsName.SERVICE_MONITOR_ACTIONS_TIME):
+                    c += self.monitor._serviceActions()
+                c += await self.serviceViewChanger(limit)
+                c += await self.service_observable(limit)
+                c += await self.service_observer(limit)
+                with self.metrics.measure_time(MetricsName.FLUSH_OUTBOXES_TIME):
+                    self.nodestack.flushOutBoxes()
+
+            if self.isGoing():
+                with self.metrics.measure_time(MetricsName.SERVICE_NODE_LIFECYCLE_TIME):
+                    self.nodestack.serviceLifecycle()
+                with self.metrics.measure_time(MetricsName.SERVICE_CLIENT_STACK_TIME):
+                    self.clientstack.serviceClientStack()
+        except Exception as e:
+            a = 10
 
         return c
 
@@ -2180,20 +2166,13 @@
         r = self.master_replica.revert_unordered_batches()
         logger.info('{} reverted {} batches before starting catch up for ledger {}'.format(self, r, ledger_id))
 
-<<<<<<< HEAD
+        if len(self.auditLedger.uncommittedTxns) > 0:
+            raise LogicError(
+                '{} audit ledger has uncommitted txns before catching up ledger {}'.format(self, ledger_id))
+
     def postLedgerCatchUp(self, ledger_id):
-        pass
-=======
-        if len(self.auditLedger.uncommittedTxns) > 0:
-            raise LogicError('{} audit ledger has uncommitted txns before catching up ledger {}'.format(self, ledger_id))
-
-    def postLedgerCatchUp(self, ledger_id, last_caughtup_3pc):
         if len(self.auditLedger.uncommittedTxns) > 0:
             raise LogicError('{} audit ledger has uncommitted txns after catching up ledger {}'.format(self, ledger_id))
-
-        # update 3PC key interval tree to return last ordered to other nodes in Ledger Status
-        self._update_txn_seq_range_to_3phase_after_catchup(ledger_id, last_caughtup_3pc)
->>>>>>> 5c61d31d
 
     def postTxnFromCatchupAddedToLedger(self, ledger_id: int, txn: Any):
         rh = self.postRecvTxnFromCatchup(ledger_id, txn)
@@ -3225,57 +3204,6 @@
     def authNr(self, req):
         return self.clientAuthNr
 
-<<<<<<< HEAD
-=======
-    def three_phase_key_for_txn_seq_no(self, ledger_id, seq_no):
-        # TODO: This is a temporary workaround until INDY-1946 is implemented
-        if ledger_id == AUDIT_LEDGER_ID:
-            return self._three_phase_key_for_audit_txn_seq_no(seq_no)
-
-        if ledger_id in self.txn_seq_range_to_3phase_key:
-            # point query in interval tree
-            pair_3pc = self.txn_seq_range_to_3phase_key[ledger_id]
-            # pair_3pc[1] stands for last freshness batch
-            if pair_3pc[1] is not None:
-                return pair_3pc[1]
-            else:
-                s = pair_3pc[0][seq_no]
-
-            if s:
-                # There should not be more than one interval for any seq no in
-                # the tree
-                assert len(s) == 1  # TODO add test for that and remove assert
-                return s.pop().data
-        return None
-
-    def _three_phase_key_for_audit_txn_seq_no(self, audit_seq_no):
-        try:
-            txn = self._auditLedger.getBySeqNo(audit_seq_no)
-        except KeyError:
-            return None
-
-        if txn is None:
-            return None
-        txn = get_payload_data(txn)
-        updated_ledgers = [ledger_id for ledger_id, root_hash in txn[AUDIT_TXN_LEDGER_ROOT].items()
-                           if isinstance(root_hash, str)]
-        if not updated_ledgers:
-            return None
-
-        result = None
-        ledgers_size = txn[AUDIT_TXN_LEDGERS_SIZE]
-        for ledger_id in updated_ledgers:
-            seq_no = ledgers_size.get(ledger_id)
-            if seq_no is None:
-                continue
-            three_pc_key = self.three_phase_key_for_txn_seq_no(ledger_id, seq_no)
-            if three_pc_key is None:
-                continue
-            if result is None or compare_3PC_keys(result, three_pc_key) > 0:
-                result = three_pc_key
-        return result
-
->>>>>>> 5c61d31d
     @measure_time(MetricsName.EXECUTE_BATCH_TIME)
     def executeBatch(self, three_pc_batch: ThreePcBatch,
                      valid_reqs_keys: List, invalid_reqs_keys: List,
@@ -3333,16 +3261,7 @@
         # TODO is it possible to get len(committedTxns) != len(valid_reqs)
         # someday
         if not committedTxns:
-            self._update_txn_seq_range_to_3phase(None, None,
-                                                 ledger_id,
-                                                 view_no, pp_seq_no)
             return
-        else:
-            first_txn_seq_no = get_seq_no(committedTxns[0])
-            last_txn_seq_no = get_seq_no(committedTxns[-1])
-            self._update_txn_seq_range_to_3phase(first_txn_seq_no, last_txn_seq_no,
-                                                 ledger_id,
-                                                 view_no, pp_seq_no)
 
         logger.debug("{} committed batch request, view no {}, ppSeqNo {}, "
                      "ledger {}, state root {}, txn root {}, requests: {}".
@@ -3355,12 +3274,9 @@
                               pp_time=three_pc_batch.pp_time, state_root=three_pc_batch.state_root,
                               txn_root=three_pc_batch.txn_root)
 
-<<<<<<< HEAD
         first_txn_seq_no = get_seq_no(committedTxns[0])
         last_txn_seq_no = get_seq_no(committedTxns[-1])
 
-=======
->>>>>>> 5c61d31d
         reqs = []
         reqs_list_built = True
         for req_key in valid_reqs_keys:
@@ -3386,32 +3302,6 @@
                                                  three_pc_batch.primaries)
             self._observable.append_input(batch_committed_msg, self.name)
 
-<<<<<<< HEAD
-=======
-    def _update_txn_seq_range_to_3phase(self, first_txn_seq_no, last_txn_seq_no,
-                                        ledger_id, view_no, pp_seq_no):
-        is_freshness = first_txn_seq_no is None and last_txn_seq_no is None
-        if ledger_id not in self.txn_seq_range_to_3phase_key:
-            self.txn_seq_range_to_3phase_key[ledger_id] = [IntervalTree(), None]
-        # adding one to end of range since its exclusive
-        intrv_tree = self.txn_seq_range_to_3phase_key[ledger_id][0]
-
-        if is_freshness:
-            self.txn_seq_range_to_3phase_key[ledger_id][1] = (view_no, pp_seq_no)
-        else:
-            intrv_tree[first_txn_seq_no:last_txn_seq_no + 1] = (view_no, pp_seq_no)
-            self.txn_seq_range_to_3phase_key[ledger_id][1] = None
-        logger.debug('{} storing 3PC key {} for ledger {} range {}'.
-                     format(self, (view_no, pp_seq_no), ledger_id,
-                            (first_txn_seq_no, last_txn_seq_no)))
-        if len(intrv_tree) > self.config.ProcessedBatchMapsToKeep:
-            # Remove the first element from the interval tree
-            old = intrv_tree[intrv_tree.begin()].pop()
-            intrv_tree.remove(old)
-            logger.debug('{} popped {} from txn to batch seqNo map for ledger_id {}'.
-                         format(self, old, str(ledger_id)))
-
->>>>>>> 5c61d31d
     def updateSeqNoMap(self, committedTxns, ledger_id):
         if all([get_req_id(txn) for txn in committedTxns]):
             self.seqNoDB.addBatch((get_digest(txn), ledger_id, get_seq_no(txn))
