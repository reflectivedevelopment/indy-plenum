import json
import os
import time
from binascii import unhexlify
from collections import deque
from contextlib import closing
from datetime import datetime
from functools import partial
from typing import Dict, Any, Mapping, Iterable, List, Optional, Set, Tuple, Callable

import gc
import psutil
from plenum.server.database_manager import DatabaseManager
from plenum.server.node_bootstrap import NodeBootstrap
from plenum.server.replica import Replica

from common.exceptions import LogicError
from common.serializers.serialization import state_roots_serializer
from crypto.bls.bls_key_manager import LoadBLSKeyError
from plenum.common.gc_trackers import GcTimeTracker, GcObjectTree
from plenum.common.metrics_collector import KvStoreMetricsCollector, NullMetricsCollector, MetricsName, \
    async_measure_time, measure_time
from plenum.common.timer import QueueTimer
from plenum.server.backup_instance_faulty_processor import BackupInstanceFaultyProcessor
from plenum.server.batch_handlers.three_pc_batch import ThreePcBatch
from plenum.server.inconsistency_watchers import NetworkInconsistencyWatcher
from plenum.server.last_sent_pp_store_helper import LastSentPpStoreHelper
from plenum.server.quota_control import StaticQuotaControl, RequestQueueQuotaControl
from plenum.server.request_handlers.utils import VALUE
from plenum.server.request_managers.action_request_manager import ActionRequestManager
from plenum.server.request_managers.read_request_manager import ReadRequestManager
from plenum.server.request_managers.write_request_manager import WriteRequestManager
from plenum.server.view_change.node_view_changer import create_view_changer
from state.pruning_state import PruningState
from storage.helper import initKeyValueStorage, initHashStore, initKeyValueStorageIntKeys
from storage.state_ts_store import StateTsDbStorage
from stp_core.common.log import getlogger
from stp_core.crypto.signer import Signer
from stp_core.network.exceptions import RemoteNotFound
from stp_core.network.network_interface import NetworkInterface
from stp_core.types import HA
from stp_zmq.zstack import ZStack, Quota
from ledger.hash_stores.hash_store import HashStore

from plenum.common.config_util import getConfig
from plenum.common.constants import POOL_LEDGER_ID, DOMAIN_LEDGER_ID, \
    CLIENT_BLACKLISTER_SUFFIX, CONFIG_LEDGER_ID, \
    NODE_BLACKLISTER_SUFFIX, NODE_PRIMARY_STORAGE_SUFFIX, \
    TXN_TYPE, LEDGER_STATUS, \
    CLIENT_STACK_SUFFIX, PRIMARY_SELECTION_PREFIX, VIEW_CHANGE_PREFIX, \
    OP_FIELD_NAME, CATCH_UP_PREFIX, NYM, \
    GET_TXN, DATA, VERKEY, \
    TARGET_NYM, ROLE, STEWARD, TRUSTEE, ALIAS, \
    NODE_IP, BLS_PREFIX, NodeHooks, LedgerState, CURRENT_PROTOCOL_VERSION, AUDIT_LEDGER_ID, \
    AUDIT_TXN_VIEW_NO, AUDIT_TXN_PP_SEQ_NO, \
    TXN_AUTHOR_AGREEMENT_VERSION, AML, TXN_AUTHOR_AGREEMENT_TEXT, TS_LABEL, SEQ_NO_DB_LABEL, NODE_STATUS_DB_LABEL
from plenum.common.exceptions import SuspiciousNode, SuspiciousClient, \
    MissingNodeOp, InvalidNodeOp, InvalidNodeMsg, InvalidClientMsgType, \
    InvalidClientRequest, BaseExc, \
    InvalidClientMessageException, KeysNotFoundException as REx, BlowUp, SuspiciousPrePrepare, \
    TaaAmlNotSetError, InvalidClientTaaAcceptanceError, UnauthorizedClientRequest
from plenum.common.has_file_storage import HasFileStorage
from plenum.common.hook_manager import HookManager
from plenum.common.keygen_utils import areKeysSetup
from plenum.common.ledger import Ledger
from plenum.common.message_processor import MessageProcessor
from plenum.common.messages.node_message_factory import node_message_factory
from plenum.common.messages.node_messages import Nomination, Batch, Reelection, \
    Primary, RequestAck, RequestNack, Reject, Ordered, \
    Propagate, PrePrepare, Prepare, Commit, Checkpoint, Reply, InstanceChange, LedgerStatus, \
    ConsistencyProof, CatchupReq, CatchupRep, ViewChangeDone, \
    MessageReq, MessageRep, ThreePhaseType, BatchCommitted, \
    ObservedData, FutureViewChangeDone, BackupInstanceFaulty
from plenum.common.motor import Motor
from plenum.common.plugin_helper import loadPlugins
from plenum.common.request import Request, SafeRequest
from plenum.common.roles import Roles
from plenum.common.signer_simple import SimpleSigner
from plenum.common.stacks import nodeStackClass, clientStackClass
from plenum.common.startable import Status, Mode
from plenum.common.txn_util import idr_from_req_data, get_req_id, \
    get_seq_no, get_type, get_payload_data, \
    get_txn_time, get_digest, TxnUtilConfig, get_payload_digest
from plenum.common.types import PLUGIN_TYPE_VERIFICATION, \
    OPERATION, f
from plenum.common.util import friendlyEx, getMaxFailures, pop_keys, \
    compare_3PC_keys, get_utc_epoch
from plenum.common.verifier import DidVerifier
from plenum.common.config_helper import PNodeConfigHelper

from plenum.persistence.req_id_to_txn import ReqIdrToTxn
from plenum.persistence.storage import Storage, initStorage
from plenum.bls.bls_crypto_factory import create_default_bls_crypto_factory
from plenum.recorder.recorder import add_start_time, add_stop_time

from plenum.client.wallet import Wallet

from plenum.server.blacklister import Blacklister
from plenum.server.blacklister import SimpleBlacklister
from plenum.server.client_authn import ClientAuthNr, SimpleAuthNr, CoreAuthNr
from plenum.server.has_action_queue import HasActionQueue
from plenum.server.instances import Instances
from plenum.server.message_req_processor import MessageReqProcessor
from plenum.server.monitor import Monitor
from plenum.server.notifier_plugin_manager import notifierPluginTriggerEvents, \
    PluginManager
from plenum.server.observer.observable import Observable
from plenum.server.observer.observer_node import NodeObserver
from plenum.server.observer.observer_sync_policy import ObserverSyncPolicyType
from plenum.server.plugin.has_plugin_loader_helper import PluginLoaderHelper
from plenum.server.pool_manager import TxnPoolManager
from plenum.server.primary_decider import PrimaryDecider
from plenum.server.primary_selector import PrimarySelector
from plenum.server.propagator import Propagator
from plenum.server.quorums import Quorums
from plenum.server.replicas import Replicas
from plenum.server.req_authenticator import ReqAuthenticator
from plenum.server.router import Router
from plenum.server.suspicion_codes import Suspicions
from plenum.server.validator_info_tool import ValidatorNodeInfoTool
from plenum.server.view_change.view_changer import ViewChanger

pluginManager = PluginManager()
logger = getlogger()


class Node(HasActionQueue, Motor, Propagator, MessageProcessor, HasFileStorage,
           PluginLoaderHelper, MessageReqProcessor, HookManager):
    """
    A node in a plenum system.
    """

    suspicions = {s.code: s.reason for s in Suspicions.get_list()}
    keygenScript = "init_plenum_keys"
    client_request_class = SafeRequest
    _info_tool_class = ValidatorNodeInfoTool
    # The order of ledger id in the following list determines the order in
    # which those ledgers will be synced. Think carefully before changing the
    # order.
    ledger_ids = [AUDIT_LEDGER_ID, POOL_LEDGER_ID, CONFIG_LEDGER_ID, DOMAIN_LEDGER_ID]
    _wallet_class = Wallet

    def __init__(self,
                 name: str,
                 clientAuthNr: ClientAuthNr = None,
                 ha: HA = None,
                 cliname: str = None,
                 cliha: HA = None,
                 config_helper=None,
                 ledger_dir: str = None,
                 keys_dir: str = None,
                 genesis_dir: str = None,
                 plugins_dir: str = None,
                 node_info_dir: str = None,
                 view_changer: ViewChanger = None,
                 primaryDecider: PrimaryDecider = None,
                 pluginPaths: Iterable[str] = None,
                 storage: Storage = None,
                 config=None,
                 seed=None,
                 bootstrap_cls=NodeBootstrap):
        """
        Create a new node.

        :param clientAuthNr: client authenticator implementation to be used
        :param primaryDecider: the mechanism to be used to decide the primary
        of a protocol instance
        """
        self.ha = ha
        self.cliname = cliname
        self.cliha = cliha
        self.timer = QueueTimer()
        self.poolManager = None
        self.ledgerManager = None
        self.bls_bft = None
        self.write_req_validator = None

        self.config_and_dirs_init(name, config, config_helper, ledger_dir, keys_dir,
                                  genesis_dir, plugins_dir, node_info_dir, pluginPaths)
        self.requestExecuter = {}  # type: Dict[int, Callable]

        self.metrics = self._createMetricsCollector()
        if self.config.METRICS_COLLECTOR_TYPE is not None:
            self._gc_time_tracker = GcTimeTracker(self.metrics)

        self._info_tool = self._info_tool_class(self)

        # init database and request managers
        self.db_manager = DatabaseManager()
        self.init_req_managers()
        # init storages and request handlers
        self._bootstrap_node(bootstrap_cls, storage)

        # ToDo: refactor this on pluggable req handler integration phase
        self.register_executer(POOL_LEDGER_ID, self.execute_pool_txns)

        Motor.__init__(self)

        self.nodeReg = self.poolManager.nodeReg
        self.nodeIds = self.poolManager._ordered_node_ids
        self.cliNodeReg = self.poolManager.cliNodeReg

        self.register_executer(DOMAIN_LEDGER_ID, self.execute_domain_txns)

        # Number of read requests the node has processed
        self.total_read_request_number = 0

        self.clientAuthNr = clientAuthNr or self.defaultAuthNr()

        self.addGenesisNyms()

        self.mode = None  # type: Optional[Mode]

        self.network_stacks_init(seed)

        HasActionQueue.__init__(self)

        Propagator.__init__(self, metrics=self.metrics)

        MessageReqProcessor.__init__(self, metrics=self.metrics)

        self.view_changer = view_changer
        self.primaryDecider = primaryDecider

        self.nodeInBox = deque()
        self.clientInBox = deque()

        # 3PC state consistency watchdog based on network events
        self.network_i3pc_watcher = NetworkInconsistencyWatcher(self.on_inconsistent_3pc_state_from_network)

        self.setPoolParams()

        self.network_i3pc_watcher.connect(self.name)

        self.clientBlacklister = SimpleBlacklister(
            self.name + CLIENT_BLACKLISTER_SUFFIX)  # type: Blacklister

        self.nodeBlacklister = SimpleBlacklister(
            self.name + NODE_BLACKLISTER_SUFFIX)  # type: Blacklister

        self.nodeInfo = {
            'data': {}
        }

        self._view_changer = None  # type: ViewChanger
        self._elector = None  # type: PrimaryDecider

        self.instances = Instances()

        self.monitor_init(pluginPaths)

        self.replicas = self.create_replicas()

        # Need to keep track of the time when lost connection with primary,
        # help in voting for/against a view change on the master and removing
        # replica on a backup instance
        self.primaries_disconnection_times = []

        # Any messages that are intended for protocol instances not created.
        # Helps in cases where a new protocol instance have been added by a
        # majority of nodes due to joining of a new node, but some slow nodes
        # are not aware of it. Key is instance id and value is a deque
        # TODO is it possible for messages with current view number?
        self.msgsForFutureReplicas = {}

        # Requests that are to be given to the view_changer by the node
        self.msgsToViewChanger = deque()

        # do it after all states and BLS stores are created
        self.adjustReplicas(0, self.requiredNumberOfInstances)

        self.perfCheckFreq = self.config.PerfCheckFreq
        self.nodeRequestSpikeMonitorData = {
            'value': 0,
            'cnt': 0,
            'accum': 0
        }

        self.propagates_phase_req_timeout = self.config.PROPAGATES_PHASE_REQ_TIMEOUT
        self.propagates_phase_req_timeouts = 0
        self.ordering_phase_req_timeout = self.config.ORDERING_PHASE_REQ_TIMEOUT
        self.ordering_phase_req_timeouts = 0

        if self.config.OUTDATED_REQS_CHECK_ENABLED:
            self.startRepeating(self.check_outdated_reqs, self.config.OUTDATED_REQS_CHECK_INTERVAL)

        self.startRepeating(self.checkPerformance, self.perfCheckFreq)

        self.startRepeating(self.checkNodeRequestSpike,
                            self.config
                            .notifierEventTriggeringConfig[
                                'nodeRequestSpike']['freq'])

        self.startRepeating(self.flush_metrics, self.config.METRICS_FLUSH_INTERVAL)

        if config.GC_STATS_REPORT_INTERVAL > 0:
            self.startRepeating(self.report_gc_stats, config.GC_STATS_REPORT_INTERVAL)

        self.white_list_init()

        # Map of request identifier, request id to client name. Used for
        # dispatching the processed requests to the correct client remote
        self.requestSender = {}  # Dict[str, str]
        self.backup_instance_faulty_processor = BackupInstanceFaultyProcessor(self)

        self.routers_init()

        # Quotas control
        node_quota = Quota(count=config.NODE_TO_NODE_STACK_QUOTA,
                           size=config.NODE_TO_NODE_STACK_SIZE)
        client_quota = Quota(count=config.CLIENT_TO_NODE_STACK_QUOTA,
                             size=config.CLIENT_TO_NODE_STACK_SIZE)

        if config.ENABLE_DYNAMIC_QUOTAS:
            self.quota_control = RequestQueueQuotaControl(max_request_queue_size=config.MAX_REQUEST_QUEUE_SIZE,
                                                          max_node_quota=node_quota,
                                                          max_client_quota=client_quota)
        else:
            self.quota_control = StaticQuotaControl(node_quota=node_quota, client_quota=client_quota)

        # Any messages that are intended for view numbers higher than the
        # current view.
        self.msgsForFutureViews = {}

        plugins_to_load = self.config.PluginsToLoad if hasattr(self.config, "PluginsToLoad") else None
        tp = loadPlugins(self.plugins_dir, plugins_to_load)
        logger.info("total plugins loaded in node: {}".format(tp))
        # TODO: this is already happening in `start`, why here then?
        self.logNodeInfo()
        self._wallet = None

        self.last_sent_pp_store_helper = LastSentPpStoreHelper(self)

        # Number of rounds of catchup done during a view change.
        self.catchup_rounds_without_txns = 0
        # The start time of the catch-up during view change
        self._catch_up_start_ts = 0

        self._last_performance_check_data = {}

        self.init_ledger_manager()

        HookManager.__init__(self, NodeHooks.get_all_vals())

        self._observable = Observable()
        self._observer = NodeObserver(self)

        # List of current replica's primaries, used for persisting in audit ledger
        # and restoration current primaries from audit ledger
        self.primaries = []

        # Flag which node set, when it have set new primaries and need to send batch
        self.primaries_batch_needed = False

    def config_and_dirs_init(self, name, config, config_helper, ledger_dir, keys_dir,
                             genesis_dir, plugins_dir, node_info_dir, pluginPaths):
        self.created = time.time()
        self.name = name
        self.last_prod_started = None
        self.config = config or getConfig()

        self.config_helper = config_helper or PNodeConfigHelper(self.name, self.config)

        self.ledger_dir = ledger_dir or self.config_helper.ledger_dir
        self.keys_dir = keys_dir or self.config_helper.keys_dir
        self.genesis_dir = genesis_dir or self.config_helper.genesis_dir
        self.plugins_dir = plugins_dir or self.config_helper.plugins_dir
        self.node_info_dir = node_info_dir or self.config_helper.node_info_dir

        if self.config.STACK_COMPANION == 1:
            add_start_time(self.ledger_dir, self.utc_epoch())

        self._view_change_timeout = self.config.VIEW_CHANGE_TIMEOUT

        HasFileStorage.__init__(self, self.ledger_dir)
        self.ensureKeysAreSetup()

    def network_stacks_init(self, seed):
        kwargs = dict(stackParams=self.poolManager.nstack,
                      msgHandler=self.handleOneNodeMsg,
                      registry=self.nodeReg,
                      metrics=self.metrics)
        cls = self.nodeStackClass
        kwargs.update(seed=seed)
        # noinspection PyCallingNonCallable
        self.nodestack = cls(**kwargs)
        self.nodestack.onConnsChanged = self.onConnsChanged

        kwargs = dict(
            stackParams=self.poolManager.cstack,
            msgHandler=self.handleOneClientMsg,
            # TODO, Reject is used when dynamic validation fails, use Reqnack
            msgRejectHandler=self.reject_client_msg_handler,
            metrics=self.metrics)
        cls = self.clientStackClass
        kwargs.update(seed=seed)

        # noinspection PyCallingNonCallable
        self.clientstack = cls(**kwargs)

    def monitor_init(self, pluginPaths):
        # QUESTION: Why does the monitor need blacklister?
        self.monitor = Monitor(self.name,
                               Delta=self.config.DELTA,
                               Lambda=self.config.LAMBDA,
                               Omega=self.config.OMEGA,
                               instances=self.instances,
                               nodestack=self.nodestack,
                               blacklister=self.nodeBlacklister,
                               nodeInfo=self.nodeInfo,
                               notifierEventTriggeringConfig=self.config.notifierEventTriggeringConfig,
                               pluginPaths=pluginPaths,
                               notifierEventsEnabled=self.config.SpikeEventsEnabled)

    def white_list_init(self):
        # BE CAREFUL HERE
        # This controls which message types are excluded from signature
        # verification. Expressly prohibited from being in this is
        # ClientRequest and Propagation, which both require client
        # signature verification
        self.authnWhitelist = (
            Nomination,
            Primary,
            Reelection,
            Batch,
            ViewChangeDone,
            PrePrepare,
            Prepare,
            Checkpoint,
            Commit,
            InstanceChange,
            LedgerStatus,
            ConsistencyProof,
            CatchupReq,
            CatchupRep,
            MessageReq,
            MessageRep,
            ObservedData,
            BackupInstanceFaulty
        )

    def routers_init(self):
        # CurrentState
        self.nodeMsgRouter = Router(
            (Propagate, self.processPropagate),
            (InstanceChange, self.sendToViewChanger),
            (ViewChangeDone, self.sendToViewChanger),
            (MessageReq, self.process_message_req),
            (MessageRep, self.process_message_rep),
            (PrePrepare, self.sendToReplica),
            (Prepare, self.sendToReplica),
            (Commit, self.sendToReplica),
            (Checkpoint, self.sendToReplica),
            (LedgerStatus, self.ledgerManager.processLedgerStatus),
            (ConsistencyProof, self.ledgerManager.processConsistencyProof),
            (CatchupReq, self.ledgerManager.processCatchupReq),
            (CatchupRep, self.ledgerManager.processCatchupRep),
            (ObservedData, self.send_to_observer),
            (BackupInstanceFaulty, self.backup_instance_faulty_processor.process_backup_instance_faulty_msg)
        )

        self.clientMsgRouter = Router(
            (Request, self.processRequest),
            (LedgerStatus, self.ledgerManager.processLedgerStatus),
            (CatchupReq, self.ledgerManager.processCatchupReq),
        )

    # LEDGERS
    @property
    def poolLedger(self):
        return self.db_manager.get_ledger(POOL_LEDGER_ID)

    @property
    def domainLedger(self):
        return self.db_manager.get_ledger(DOMAIN_LEDGER_ID)

    @property
    def configLedger(self):
        return self.db_manager.get_ledger(CONFIG_LEDGER_ID)

    @property
    def auditLedger(self):
        return self.db_manager.get_ledger(AUDIT_LEDGER_ID)

    @property
    def states(self):
        return self.db_manager.states

    # This is storage for storing map: timestamp/state.headHash
    # Now it used in domainLedger
    @property
    def stateTsDbStorage(self):
        return self.db_manager.get_store(TS_LABEL)

    @property
    def seqNoDB(self):
        return self.db_manager.get_store(SEQ_NO_DB_LABEL)

    @property
    def nodeStatusDB(self):
        return self.db_manager.get_store(NODE_STATUS_DB_LABEL)

    @property
    def txn_type_to_ledger_id(self):
        all_types = {}
        all_types.update(self.action_manager.type_to_ledger_id)
        all_types.update(self.write_manager.type_to_ledger_id)
        all_types.update(self.read_manager.type_to_ledger_id)
        return all_types

    # EXECUTERS
    def default_executer(self, three_pc_batch: ThreePcBatch):
        return self.commitAndSendReplies(three_pc_batch)

    def execute_pool_txns(self, three_pc_batch) -> List:
        """
        Execute a transaction that involves consensus pool management, like
        adding a node, client or a steward.

        :param ppTime: PrePrepare request time
        :param reqs_keys: requests keys to be committed
        """
        committed_txns = self.default_executer(three_pc_batch)
        for txn in committed_txns:
            self.poolManager.onPoolMembershipChange(txn)
        return committed_txns

    def execute_domain_txns(self, three_pc_batch) -> List:
        committed_txns = self.default_executer(three_pc_batch)

        # Refactor: This is only needed for plenum as some old style tests
        # require authentication based on an in-memory map. This would be
        # removed later when we migrate old-style tests
        for txn in committed_txns:
            if get_type(txn) == NYM:
                self.addNewRole(txn)

        return committed_txns

    @property
    def viewNo(self):
        return None if self.view_changer is None else self.view_changer.view_no

    # TODO not sure that this should be allowed
    @viewNo.setter
    def viewNo(self, value):
        self.view_changer.view_no = value

    @property
    def view_change_in_progress(self):
        if self.view_changer is None:
            return False
        return self.view_changer.view_change_in_progress

    @property
    def pre_view_change_in_progress(self):
        if self.view_changer is None:
            return False
        return self.view_changer.pre_view_change_in_progress

    def _add_config_ledger(self):
        self.ledgerManager.addLedger(
            CONFIG_LEDGER_ID,
            self.configLedger,
            preCatchupStartClbk=self.preConfigLedgerCatchup,
            postCatchupCompleteClbk=self.postConfigLedgerCaughtUp,
            postTxnAddedToLedgerClbk=self.postTxnFromCatchupAddedToLedger)
        self.on_new_ledger_added(CONFIG_LEDGER_ID)

    def prePoolLedgerCatchup(self, **kwargs):
        self.mode = Mode.discovering

    def preConfigLedgerCatchup(self, **kwargs):
        self.mode = Mode.syncing

    def preDomainLedgerCatchup(self, **kwargs):
        self.mode = Mode.syncing

    def preAuditLedgerCatchup(self, **kwargs):
        self.mode = Mode.discovering

    def postConfigLedgerCaughtUp(self, **kwargs):
        pass

    @property
    def configLedgerStatus(self):
        return self.build_ledger_status(CONFIG_LEDGER_ID)

    def reject_client_msg_handler(self, reason, frm):
        self.transmitToClient(Reject("", "", reason), frm)

    @property
    def id(self):
        if isinstance(self.poolManager, TxnPoolManager):
            return self.poolManager.id
        return None

    @property
    def wallet(self):
        if not self._wallet:
            wallet = self._wallet_class(self.name)
            # TODO: Should use DidSigner to move away from cryptonyms
            signer = SimpleSigner(seed=unhexlify(self.nodestack.keyhex))
            wallet.addIdentifier(signer=signer)
            self._wallet = wallet
        return self._wallet

    @property
    def ledger_summary(self):
        return [li.ledger_summary for li in
                self.ledgerManager.ledgerRegistry.values()]

    @property
    def view_changer(self) -> ViewChanger:
        return self._view_changer

    @view_changer.setter
    def view_changer(self, value):
        self._view_changer = value

    @property
    def elector(self) -> PrimaryDecider:
        return self._elector

    @elector.setter
    def elector(self, value):
        self._elector = value

    # EXTERNAL EVENTS

    def on_view_change_start(self):
        """
        Notifies node about the fact that view changed to let it
        prepare for election
        """
        self.view_changer.start_view_change_ts = self.utc_epoch()

        for replica in self.replicas.values():
            replica.on_view_change_start()
        logger.info("{} resetting monitor stats at view change start".format(self))
        self.monitor.reset()
        self.processStashedMsgsForView(self.viewNo)

        self.backup_instance_faulty_processor.restore_replicas()
        self.drop_primaries()

        pop_keys(self.msgsForFutureViews, lambda x: x <= self.viewNo)
        self.logNodeInfo()
        # Keep on doing catchup until >(n-f) nodes LedgerStatus same on have a
        # prepared certificate the first PRE-PREPARE of the new view
        logger.info('{}{} changed to view {}, will start catchup now'.
                    format(VIEW_CHANGE_PREFIX, self, self.viewNo))

        self._cancel(self._check_view_change_completed)
        self._schedule(action=self._check_view_change_completed,
                       seconds=self._view_change_timeout)

        # Set to 0 even when set to 0 in `on_view_change_complete` since
        # catchup might be started due to several reasons.
        self.catchup_rounds_without_txns = 0
        self.last_sent_pp_store_helper.erase_last_sent_pp_seq_no()

    def on_view_change_complete(self):
        """
        View change completes for a replica when it has been decided which was
        the last ppSeqNo and state and txn root for previous view
        """

        self.write_manager.future_primary_handler.set_node_state()

        if not self.replicas.all_instances_have_primary:
            raise LogicError(
                "{} Not all replicas have "
                "primaries: {}".format(self, self.replicas.primary_name_by_inst_id)
            )

        self._cancel(self._check_view_change_completed)

        for replica in self.replicas.values():
            replica.on_view_change_done()
        self.view_changer.last_completed_view_no = self.view_changer.view_no
        # Remove already ordered requests from requests list after view change
        # If view change happen when one half of nodes ordered on master
        # instance and backup but other only on master then we need to clear
        # requests list.  We do this to stop transactions ordering  on backup
        # replicas that have already been ordered on master.
        # Test for this case in plenum/test/view_change/
        # test_no_propagate_request_on_different_last_ordered_before_vc.py
        for replica in self.replicas.values():
            replica.clear_requests_and_fix_last_ordered()
        self.monitor.reset()

    def on_view_propagated(self):
        """
        View change completes for a replica when it has been decided which was
        the last ppSeqNo and state and txn root for previous view
        """
        self.write_manager.future_primary_handler.set_node_state()

        if not self.replicas.all_instances_have_primary:
            raise LogicError(
                "{} Not all replicas have "
                "primaries: {}".format(self, self.replicas.primary_name_by_inst_id)
            )
        self._cancel(self._check_view_change_completed)

        for replica in self.replicas.values():
            replica.on_view_change_done()
        self.view_changer.last_completed_view_no = self.view_changer.view_no
        self.monitor.reset()

    def drop_primaries(self):
        for replica in self.replicas.values():
            replica.primaryName = None

    def ensure_primaries_dropped(self):
        if any(replica.primaryName is not None for replica in self.replicas.values()):
            raise LogicError('Primaries must be dropped')

    def ensure_primaries_set(self):
        if any(replica.primaryName is None for replica in self.replicas.values()):
            raise LogicError('Primaries must be set')

    def on_inconsistent_3pc_state_from_network(self):
        if self.config.ENABLE_INCONSISTENCY_WATCHER_NETWORK:
            self.on_inconsistent_3pc_state()

    def on_inconsistent_3pc_state(self):
        logger.warning("There is high probability that current 3PC state is inconsistent,"
                       "immediate restart is recommended")

    def create_replicas(self) -> Replicas:
        return Replicas(self, self.monitor, self.config, self.metrics)

    def utc_epoch(self) -> int:
        """
        Returns the UTC epoch according to it's local clock
        """
        return get_utc_epoch()

    def __repr__(self):
        return self.name

    def _get_state_ts_db_storage(self):

        domainTsStorage = initKeyValueStorageIntKeys(
            self.config.stateTsStorage,
            self.dataLocation,
            self.config.stateTsDbName,
            db_config=self.config.db_state_ts_db_config)

        configTsStorage = initKeyValueStorageIntKeys(
            self.config.stateTsStorage,
            self.dataLocation,
            self.config.configStateTsDbName,
            db_config=self.config.db_state_ts_db_config)

        return StateTsDbStorage(self.name,
                                {
                                    DOMAIN_LEDGER_ID: domainTsStorage,
                                    CONFIG_LEDGER_ID: configTsStorage
                                })

    def loadSeqNoDB(self):
        return ReqIdrToTxn(
            initKeyValueStorage(
                self.config.reqIdToTxnStorage,
                self.dataLocation,
                self.config.seqNoDbName,
                db_config=self.config.db_seq_no_db_config)
        )

    def loadNodeStatusDB(self):
        return initKeyValueStorage(self.config.nodeStatusStorage,
                                   self.dataLocation,
                                   self.config.nodeStatusDbName,
                                   db_config=self.config.db_node_status_db_config)

    def _createMetricsCollector(self):
        if self.config.METRICS_COLLECTOR_TYPE is None:
            return NullMetricsCollector()

        if self.config.METRICS_COLLECTOR_TYPE == 'kv':
            return KvStoreMetricsCollector(
                initKeyValueStorage(
                    self.config.METRICS_KV_STORAGE,
                    self.dataLocation,
                    self.config.METRICS_KV_DB_NAME,
                    db_config=self.config.METRICS_KV_CONFIG
                )
            )

        logger.warning("Unknown metrics collector type: {}".format(self.config.METRICS_COLLECTOR_TYPE))
        return NullMetricsCollector()

    # noinspection PyAttributeOutsideInit
    def setPoolParams(self):
        # TODO should be always called when nodeReg is changed - automate
        self.allNodeNames = set(self.nodeReg.keys())
        self.network_i3pc_watcher.set_nodes(self.allNodeNames)
        self.totalNodes = len(self.allNodeNames)
        self.f = getMaxFailures(self.totalNodes)
        self.requiredNumberOfInstances = self.f + 1  # per RBFT
        self.minimumNodes = (2 * self.f) + 1  # minimum for a functional pool
        self.quorums = Quorums(self.totalNodes)
        logger.info(
            "{} updated its pool parameters: f {}, totalNodes {}, "
            "allNodeNames {}, requiredNumberOfInstances {}, minimumNodes {}, "
            "quorums {}".format(
                self, self.f, self.totalNodes,
                self.allNodeNames, self.requiredNumberOfInstances,
                self.minimumNodes, self.quorums))

    def build_ledger_status(self, ledger_id):
        ledger = self.getLedger(ledger_id)
        ledger_size = ledger.size
        v, p = (None, None)
        return LedgerStatus(ledger_id, ledger_size, v, p, ledger.root_hash, CURRENT_PROTOCOL_VERSION)

    @property
    def poolLedgerStatus(self):
        if self.poolLedger:
            return self.build_ledger_status(POOL_LEDGER_ID)

    @property
    def domainLedgerStatus(self):
        return self.build_ledger_status(DOMAIN_LEDGER_ID)

    def stateRootHash(self, ledgerId, isCommitted=True):
        state = self.states.get(ledgerId)
        if not state:
            raise RuntimeError('State with id {} does not exist')
        return state.committedHeadHash if isCommitted else state.headHash

    @property
    def is_synced(self):
        return Mode.is_done_syncing(self.mode)

    @property
    def isParticipating(self) -> bool:
        return self.mode == Mode.participating

    def start_participating(self):
        logger.info('{} started participating'.format(self))
        self.mode = Mode.participating

    @property
    def nodeStackClass(self) -> NetworkInterface:
        return nodeStackClass

    @property
    def clientStackClass(self) -> NetworkInterface:
        return clientStackClass

    def _add_pool_ledger(self):
        if isinstance(self.poolManager, TxnPoolManager):
            self.ledgerManager.addLedger(
                POOL_LEDGER_ID,
                self.poolLedger,
                preCatchupStartClbk=self.prePoolLedgerCatchup,
                postCatchupCompleteClbk=self.postPoolLedgerCaughtUp,
                postTxnAddedToLedgerClbk=self.postTxnFromCatchupAddedToLedger)
            self.on_new_ledger_added(POOL_LEDGER_ID)

    def _add_domain_ledger(self):
        self.ledgerManager.addLedger(
            DOMAIN_LEDGER_ID,
            self.domainLedger,
            preCatchupStartClbk=self.preDomainLedgerCatchup,
            postCatchupCompleteClbk=self.postDomainLedgerCaughtUp,
            postTxnAddedToLedgerClbk=self.postTxnFromCatchupAddedToLedger)
        self.on_new_ledger_added(DOMAIN_LEDGER_ID)

    def _add_audit_ledger(self):
        self.ledgerManager.addLedger(
            AUDIT_LEDGER_ID,
            self.auditLedger,
            preCatchupStartClbk=self.preAuditLedgerCatchup,
            postCatchupCompleteClbk=self.postAuditLedgerCaughtUp,
            postTxnAddedToLedgerClbk=self.postTxnFromCatchupAddedToLedger)
        self.on_new_ledger_added(AUDIT_LEDGER_ID)

    def getHashStore(self, name) -> HashStore:
        """
        Create and return a hashStore implementation based on configuration
        """
        return initHashStore(self.dataLocation, name, self.config)

    def init_ledger_manager(self):
        self._add_audit_ledger()
        self._add_pool_ledger()
        self._add_config_ledger()
        self._add_domain_ledger()

    def on_new_ledger_added(self, ledger_id):
        # If a ledger was added after a replicas were created
        self.replicas.register_new_ledger(ledger_id)

    def register_state(self, ledger_id, state):
        self.states[ledger_id] = state

    def register_executer(self, ledger_id: int, executer: Callable):
        self.requestExecuter[ledger_id] = executer

    def get_executer(self, ledger_id):
        executer = self.requestExecuter.get(ledger_id)
        if executer:
            return executer
        else:
            return self.default_executer

    def update_bls_key(self, new_bls_key):
        bls_keys_dir = os.path.join(self.keys_dir, self.name)
        bls_crypto_factory = create_default_bls_crypto_factory(bls_keys_dir)
        self.bls_bft.bls_crypto_signer = None

        try:
            bls_crypto_signer = bls_crypto_factory.create_bls_crypto_signer_from_saved_keys()
        except LoadBLSKeyError:
            logger.warning("{}Can not enable BLS signer on the Node. BLS keys are not initialized, "
                           "although NODE txn with blskey={} is sent. Please make sure that a script to init BLS keys (init_bls_keys) "
                           "was called ".format(BLS_PREFIX, new_bls_key))
            return

        if bls_crypto_signer.pk != new_bls_key:
            logger.warning("{}Can not enable BLS signer on the Node. BLS key initialized for the Node ({}), "
                           "differs from the one sent to the Ledger via NODE txn ({}). "
                           "Please make sure that a script to init BLS keys (init_bls_keys) is called, "
                           "and the same key is saved via NODE txn."
                           .format(BLS_PREFIX, bls_crypto_signer.pk, new_bls_key))
            return

        self.bls_bft.bls_crypto_signer = bls_crypto_signer
        logger.display("{}BLS key is rotated/set for Node {}. "
                       "BLS Signatures will be used for Node.".format(BLS_PREFIX, self.name))

    def ledger_id_for_request(self, request: Request):
        if request.operation.get(TXN_TYPE) is None:
            raise ValueError(
                "{} TXN_TYPE is not defined for request {}".format(self, request)
            )

        typ = request.operation[TXN_TYPE]
        return self.txn_type_to_ledger_id[typ]

    def start(self, loop):
        # Avoid calling stop and then start on the same node object as start
        # does not re-initialise states
        oldstatus = self.status
        if oldstatus in Status.going():
            logger.debug("{} is already {}, so start has no effect".
                         format(self, self.status.name))
        else:
            super().start(loop)

            # Start the ledgers
            for ledger in self.ledgers:
                ledger.start(loop)

            if self.nodeStatusDB and self.nodeStatusDB.closed:
                self.nodeStatusDB.open()

            self.nodestack.start()
            self.clientstack.start()

            self.view_changer = self.newViewChanger()
            self.elector = self.newPrimaryDecider()

            self.schedule_initial_propose_view_change()

            self.schedule_node_status_dump()
            self.dump_additional_info()

            # if first time running this node
            if not self.nodestack.remotes:
                logger.info("{} first time running..." "".format(self), extra={
                    "cli": "LOW_STATUS", "tags": ["node-key-sharing"]})
            else:
                self.nodestack.maintainConnections(force=True)

            self.start_catchup(just_started=True)

        self.logNodeInfo()

    def schedule_initial_propose_view_change(self):
        # It is supposed that master's primary is lost until it is connected
        self.primaries_disconnection_times[self.master_replica.instId] = time.perf_counter()
        self._schedule(action=self.propose_view_change,
                       seconds=self.config.INITIAL_PROPOSE_VIEW_CHANGE_TIMEOUT)

    def schedule_node_status_dump(self):
        # one-shot dump right after start
        self._schedule(action=self._info_tool.dump_general_info,
                       seconds=self.config.DUMP_VALIDATOR_INFO_INIT_SEC)
        self.startRepeating(
            self._info_tool.dump_general_info,
            seconds=self.config.DUMP_VALIDATOR_INFO_PERIOD_SEC,
        )

    def dump_additional_info(self):
        self._info_tool.dump_additional_info()

    @property
    def rank(self) -> Optional[int]:
        return self.poolManager.rank

    def get_name_by_rank(self, rank, node_reg, node_ids):
        return self.poolManager.get_name_by_rank(rank, node_reg, node_ids)

    def get_rank_by_name(self, name, node_reg, node_ids):
        return self.poolManager.get_rank_by_name(name, node_reg, node_ids)

    def newViewChanger(self):
        if self.view_changer:
            return self.view_changer
        else:
            return create_view_changer(self)

    def newPrimaryDecider(self):
        if self.primaryDecider:
            return self.primaryDecider
        else:
            return PrimarySelector(self)

    @property
    def connectedNodeCount(self) -> int:
        """
        The plus one is for this node, for example, if this node has three
        connections, then there would be four total nodes
        :return: number of connected nodes this one
        """
        return len(self.nodestack.conns) + 1

    @property
    def ledgers(self):
        return [self.ledgerManager.ledgerRegistry[lid].ledger
                for lid in self.ledger_ids if lid in self.ledgerManager.ledgerRegistry]

    def onStopping(self):
        """
        Actions to be performed on stopping the node.

        - Close the UDP socket of the nodestack
        """
        # Log stats should happen before any kind of reset or clearing
        if self.config.STACK_COMPANION == 1:
            add_stop_time(self.ledger_dir, self.utc_epoch())

        self.logstats()
        self.reset()

        # Stop the ledgers
        for ledger in self.ledgers:
            try:
                ledger.stop()
            except Exception as ex:
                logger.exception('{} got exception while stopping ledger: {}'.format(self, ex))

        self.nodestack.stop()
        self.clientstack.stop()

        self.closeAllKVStores()

        self._info_tool.stop()
        self.mode = None

    def closeAllKVStores(self):
        # Clear leveldb lock files
        logger.info("{} closing key-value storages".format(self), extra={"cli": False})
        self.db_manager.close()

    def reset(self):
        logger.info("{} reseting...".format(self), extra={"cli": False})
        self.nodestack.nextCheck = 0
        logger.debug(
            "{} clearing aqStash of size {}".format(
                self, len(
                    self.aqStash)))
        self.nodestack.conns.clear()
        # TODO: Should `self.clientstack.conns` be cleared too
        # self.clientstack.conns.clear()
        self.aqStash.clear()
        self.actionQueue.clear()
        self.elector = None
        self.view_changer = None

    @async_measure_time(MetricsName.NODE_PROD_TIME)
    async def prod(self, limit: int = None) -> int:
        """.opened
        This function is executed by the node each time it gets its share of
        CPU time from the event loop.

        :param limit: the number of items to be serviced in this attempt
        :return: total number of messages serviced by this node
        """
        c = 0

        if self.last_prod_started:
            self.metrics.add_event(MetricsName.LOOPER_RUN_TIME_SPENT, time.perf_counter() - self.last_prod_started)
        self.last_prod_started = time.perf_counter()

        self.quota_control.update_state({
            'request_queue_size': len(self.monitor.requestTracker.unordered())}
        )

        if self.status is not Status.stopped:
            c += await self.serviceReplicas(limit)
            c += await self.serviceNodeMsgs(limit)
            c += await self.serviceClientMsgs(limit)
            with self.metrics.measure_time(MetricsName.SERVICE_NODE_ACTIONS_TIME):
                c += self._serviceActions()
            with self.metrics.measure_time(MetricsName.SERVICE_TIMERS_TIME):
                self.timer.service()
            with self.metrics.measure_time(MetricsName.SERVICE_MONITOR_ACTIONS_TIME):
                c += self.monitor._serviceActions()
            c += await self.serviceViewChanger(limit)
            c += await self.service_observable(limit)
            c += await self.service_observer(limit)
            with self.metrics.measure_time(MetricsName.FLUSH_OUTBOXES_TIME):
                self.nodestack.flushOutBoxes()

        if self.isGoing():
            with self.metrics.measure_time(MetricsName.SERVICE_NODE_LIFECYCLE_TIME):
                self.nodestack.serviceLifecycle()
            with self.metrics.measure_time(MetricsName.SERVICE_CLIENT_STACK_TIME):
                self.clientstack.serviceClientStack()

        return c

    @async_measure_time(MetricsName.SERVICE_REPLICAS_TIME)
    async def serviceReplicas(self, limit) -> int:
        """
        Processes messages from replicas outbox and gives it time
        for processing inbox

        :param limit: the maximum number of messages to process
        :return: the sum of messages successfully processed
        """
        return self._process_replica_messages(limit)

    def _process_replica_messages(self, limit=None):
        inbox_processed = self.replicas.service_inboxes(limit)
        outbox_processed = self.service_replicas_outbox(limit)
        return outbox_processed + inbox_processed

    @async_measure_time(MetricsName.SERVICE_NODE_MSGS_TIME)
    async def serviceNodeMsgs(self, limit: int) -> int:
        """
        Process `limit` number of messages from the nodeInBox.

        :param limit: the maximum number of messages to process
        :return: the number of messages successfully processed
        """
        with self.metrics.measure_time(MetricsName.SERVICE_NODE_STACK_TIME):
            n = await self.nodestack.service(limit, self.quota_control.node_quota)

        self.metrics.add_event(MetricsName.NODE_STACK_MESSAGES_PROCESSED, n)

        await self.processNodeInBox()
        return n

    @async_measure_time(MetricsName.SERVICE_CLIENT_MSGS_TIME)
    async def serviceClientMsgs(self, limit: int) -> int:
        """
        Process `limit` number of messages from the clientInBox.

        :param limit: the maximum number of messages to process
        :return: the number of messages successfully processed
        """
        c = await self.clientstack.service(limit, self.quota_control.client_quota)
        self.metrics.add_event(MetricsName.CLIENT_STACK_MESSAGES_PROCESSED, c)

        await self.processClientInBox()
        return c

    @async_measure_time(MetricsName.SERVICE_VIEW_CHANGER_TIME)
    async def serviceViewChanger(self, limit) -> int:
        """
        Service the view_changer's inBox, outBox and action queues.

        :return: the number of messages successfully serviced
        """
        if not self.isReady():
            return 0
        o = self.serviceViewChangerOutBox(limit)
        i = await self.serviceViewChangerInbox(limit)
        return o + i

    @async_measure_time(MetricsName.SERVICE_OBSERVABLE_TIME)
    async def service_observable(self, limit) -> int:
        """
        Service the observable's inBox and outBox

        :return: the number of messages successfully serviced
        """
        if not self.isReady():
            return 0
        o = self._service_observable_out_box(limit)
        i = await self._observable.serviceQueues(limit)
        return o + i

    def _service_observable_out_box(self, limit: int = None) -> int:
        """
        Service at most `limit` number of messages from the observable's outBox.

        :return: the number of messages successfully serviced.
        """
        msg_count = 0
        while True:
            if limit and msg_count >= limit:
                break

            msg = self._observable.get_output()
            if not msg:
                break

            msg_count += 1
            msg, observer_ids = msg
            # TODO: it's assumed that all Observers are connected the same way as Validators
            self.sendToNodes(msg, observer_ids)
        return msg_count

    @async_measure_time(MetricsName.SERVICE_OBSERVER_TIME)
    async def service_observer(self, limit) -> int:
        """
        Service the observer's inBox and outBox

        :return: the number of messages successfully serviced
        """
        if not self.isReady():
            return 0
        return await self._observer.serviceQueues(limit)

    def onConnsChanged(self, joined: Set[str], left: Set[str]):
        """
        A series of operations to perform once a connection count has changed.

        - Set f to max number of failures this system can handle.
        - Set status to one of started, started_hungry or starting depending on
            the number of protocol instances.
        - Check protocol instances. See `checkInstances()`

        """
        _prev_status = self.status
        if self.isGoing():
            if self.connectedNodeCount == self.totalNodes:
                self.status = Status.started
            elif self.connectedNodeCount >= self.minimumNodes:
                self.status = Status.started_hungry
            else:
                self.status = Status.starting
        self.elector.nodeCount = self.connectedNodeCount

        if self.master_primary_name in joined:
            self.primaries_disconnection_times[self.master_replica.instId] = None
        if self.master_primary_name in left:
            logger.display('{} lost connection to primary of master'.format(self))
            self.lost_master_primary()
        elif _prev_status == Status.starting and self.status == Status.started_hungry \
                and self.primaries_disconnection_times[self.master_replica.instId] is not None \
                and self.master_primary_name is not None:
            """
            Such situation may occur if the pool has come back to reachable consensus but
            primary is still disconnected, so view change proposal makes sense now.
            """
            self._schedule_view_change()

        for inst_id, replica in self.replicas.items():
            if not replica.isMaster and replica.primaryName is not None:
                primary_node_name = replica.primaryName.split(':')[0]
                if primary_node_name in joined:
                    self.primaries_disconnection_times[inst_id] = None
                elif primary_node_name in left:
                    self.primaries_disconnection_times[inst_id] = time.perf_counter()
                    self._schedule_replica_removal(inst_id)

        if self.isReady():
            self.checkInstances()
        else:
            logger.info("{} joined nodes {} but status is {}".format(self, joined, self.status))
        # Send ledger status whether ready (connected to enough nodes) or not
        for node in joined:
            self.send_ledger_status_to_newly_connected_node(node)

        for node in left:
            self.network_i3pc_watcher.disconnect(node)

        for node in joined:
            self.network_i3pc_watcher.connect(node)

    def request_ledger_status_from_nodes(self, ledger_id, nodes=None):
        for node_name in nodes if nodes else self.nodeReg:
            if node_name == self.name:
                continue
            try:
                self._ask_for_ledger_status(node_name, ledger_id)
            except RemoteNotFound:
                logger.debug(
                    '{} did not find any remote for {} to send '
                    'request for ledger status'.format(
                        self, node_name))
                continue

    def _ask_for_ledger_status(self, node_name: str, ledger_id):
        """
        Ask other node for LedgerStatus
        """
        self.request_msg(LEDGER_STATUS, {f.LEDGER_ID.nm: ledger_id},
                         [node_name, ])
        logger.info("{} asking {} for ledger status of ledger {}".format(self, node_name, ledger_id))

    def send_ledger_status_to_newly_connected_node(self, node_name):
        self.sendLedgerStatus(node_name, POOL_LEDGER_ID)

    def nodeJoined(self, txn_data):
        logger.display("{} new node joined by txn {}".format(self, txn_data))
        old_required_number_of_instances = self.requiredNumberOfInstances
        self.setPoolParams()
        self.adjustReplicas(old_required_number_of_instances,
                            self.requiredNumberOfInstances)
        self.select_primaries_if_needed(old_required_number_of_instances)

    def nodeLeft(self, txn_data):
        logger.display("{} node left by txn {}".format(self, txn_data))
        old_required_number_of_instances = self.requiredNumberOfInstances
        self.setPoolParams()
        self.adjustReplicas(old_required_number_of_instances,
                            self.requiredNumberOfInstances)
        self.select_primaries_if_needed(old_required_number_of_instances, txn_data)

    def select_primaries_if_needed(self, old_required_number_of_instances, txn_data=None):
        # This function mainly used in nodeJoined and nodeLeft functions
        leecher = self.ledgerManager._node_leecher._leechers[POOL_LEDGER_ID]
        alias = ""
        if txn_data and DATA in txn_data:
            alias = txn_data[DATA].get(ALIAS, alias)
        # If required number of instances changed, we need to recalculate it.
        if (self.requiredNumberOfInstances != old_required_number_of_instances or alias in self.primaries) \
                and not self.view_changer.view_change_in_progress \
                and leecher.state == LedgerState.synced:
            # We can call nodeJoined function during usual ordering or during catchup
            # We need to reselect primaries only during usual ordering. Because:
            # - If this is catchup, called by view change, then, we will select
            # primaries after it finish.
            # - If this is usual catchup, then, we will apply primaries from audit,
            # after catchup finish.
            self.view_changer.on_replicas_count_changed()

    @property
    def clientStackName(self):
        return self.getClientStackNameOfNode(self.name)

    @staticmethod
    def getClientStackNameOfNode(nodeName: str):
        return nodeName + CLIENT_STACK_SUFFIX

    def getClientStackHaOfNode(self, nodeName: str) -> HA:
        return self.cliNodeReg.get(self.getClientStackNameOfNode(nodeName))

    def _statusChanged(self, old: Status, new: Status) -> None:
        """
        Perform some actions based on whether this node is ready or not.

        :param old: the previous status
        :param new: the current status
        """

    def checkInstances(self) -> None:
        # TODO: Is this method really needed?
        """
        Check if this node has the minimum required number of protocol
        instances, i.e. f+1. If not, add a replica. If no election is in
        progress, this node will try to nominate one of its replicas as primary.
        This method is called whenever a connection with a  new node is
        established.
        """
        logger.debug("{} choosing to start election on the basis of count {} and nodes {}".
                     format(self, self.connectedNodeCount, self.nodestack.conns))

    def adjustReplicas(self,
                       old_required_number_of_instances: int,
                       new_required_number_of_instances: int):
        """
        Add or remove replicas depending on `f`
        """
        # TODO: refactor this
        replica_num = old_required_number_of_instances
        while replica_num < new_required_number_of_instances:
            self.replicas.add_replica(replica_num)
            self.processStashedMsgsForReplica(replica_num)
            replica_num += 1

        while replica_num > new_required_number_of_instances:
            replica_num -= 1
            self.replicas.remove_replica(replica_num)

        pop_keys(self.msgsForFutureReplicas, lambda inst_id: inst_id < new_required_number_of_instances)

        if len(self.primaries_disconnection_times) < new_required_number_of_instances:
            self.primaries_disconnection_times.extend(
                [None] * (new_required_number_of_instances - len(self.primaries_disconnection_times)))
        elif len(self.primaries_disconnection_times) > new_required_number_of_instances:
            self.primaries_disconnection_times = self.primaries_disconnection_times[:new_required_number_of_instances]

    def _dispatch_stashed_msg(self, msg, frm):
        # TODO DRY, in normal (non-stashed) case it's managed
        # implicitly by routes
        if isinstance(msg, (InstanceChange, ViewChangeDone)):
            self.sendToViewChanger(msg, frm)
            return True
        elif isinstance(msg, ThreePhaseType):
            self.sendToReplica(msg, frm)
            return True
        else:
            return False

    def processStashedMsgsForReplica(self, instId: int):
        if instId not in self.msgsForFutureReplicas:
            return
        i = 0
        while self.msgsForFutureReplicas[instId]:
            msg, frm = self.msgsForFutureReplicas[instId].popleft()
            if not self._dispatch_stashed_msg(msg, frm):
                self.discard(msg, reason="Unknown message type for replica id "
                                         "{}".format(instId),
                             logMethod=logger.warning)
            i += 1
        logger.info("{} processed {} stashed msgs for replica {}".format(self, i, instId))

    def processStashedMsgsForView(self, view_no: int):
        if view_no not in self.msgsForFutureViews:
            return
        i = 0
        while self.msgsForFutureViews[view_no]:
            msg, frm = self.msgsForFutureViews[view_no].popleft()
            if not self._dispatch_stashed_msg(msg, frm):
                self.discard(msg,
                             reason="{}Unknown message type for view no {}"
                             .format(VIEW_CHANGE_PREFIX, view_no),
                             logMethod=logger.warning)
            i += 1
        logger.info("{} processed {} stashed msgs for view no {}".format(self, i, view_no))

    def _check_view_change_completed(self):
        """
        This thing checks whether new primary was elected.
        If it was not - starts view change again
        """
        logger.info('{} running the scheduled check for view change completion'.format(self))
        if not self.view_changer.view_change_in_progress:
            logger.info('{} already completion view change'.format(self))
            return False

        self.view_changer.on_view_change_not_completed_in_time()
        return True

    @measure_time(MetricsName.SERVICE_REPLICAS_OUTBOX_TIME)
    def service_replicas_outbox(self, limit: int = None) -> int:
        """
        Process `limit` number of replica messages
        """
        # TODO: rewrite this using Router

        num_processed = 0
        for message in self.replicas.get_output(limit):
            num_processed += 1
            if isinstance(message, (PrePrepare, Prepare, Commit, Checkpoint)):
                self.send(message)
            elif isinstance(message, Ordered):
                self.try_processing_ordered(message)
            elif isinstance(message, tuple) and isinstance(message[1], Reject):
                with self.metrics.measure_time(MetricsName.NODE_SEND_REJECT_TIME):
                    digest, reject = message
                    result_reject = Reject(
                        reject.identifier,
                        reject.reqId,
                        self.reasonForClientFromException(
                            reject.reason))
                    # TODO: What the case when reqKey will be not in requestSender dict
                    if digest in self.requestSender:
                        self.transmitToClient(result_reject, self.requestSender[digest])
                        self.doneProcessingReq(digest)
            elif isinstance(message, Exception):
                self.processEscalatedException(message)
            else:
                # TODO: should not this raise exception?
                logger.error("Received msg {} and don't "
                             "know how to handle it".format(message))
        return num_processed

    def serviceViewChangerOutBox(self, limit: int = None) -> int:
        """
        Service at most `limit` number of messages from the view_changer's outBox.

        :return: the number of messages successfully serviced.
        """
        msgCount = 0
        while self.view_changer.outBox and (not limit or msgCount < limit):
            msgCount += 1
            msg = self.view_changer.outBox.popleft()
            if isinstance(msg, (InstanceChange, ViewChangeDone)):
                self.send(msg)
            else:
                logger.error("Received msg {} and don't know how to handle it".
                             format(msg))
        return msgCount

    async def serviceViewChangerInbox(self, limit: int = None) -> int:
        """
        Service at most `limit` number of messages from the view_changer's outBox.

        :return: the number of messages successfully serviced.
        """
        msgCount = 0
        while self.msgsToViewChanger and (not limit or msgCount < limit):
            msgCount += 1
            msg = self.msgsToViewChanger.popleft()
            self.view_changer.inBox.append(msg)
        await self.view_changer.serviceQueues(limit)
        return msgCount

    @property
    def hasPrimary(self) -> bool:
        """
        Whether this node has primary of any protocol instance
        """
        # TODO: remove this property?
        return self.replicas.some_replica_is_primary

    @property
    def has_master_primary(self) -> bool:
        """
        Whether this node has primary of master protocol instance
        """
        # TODO: remove this property?
        return self.replicas.master_replica_is_primary

    @property
    def master_primary_name(self) -> Optional[str]:
        """
        Return the name of the primary node of the master instance
        """

        master_primary_name = self.master_replica.primaryName
        if master_primary_name:
            return self.master_replica.getNodeName(master_primary_name)
        return None

    @property
    def master_last_ordered_3PC(self) -> Tuple[int, int]:
        return self.master_replica.last_ordered_3pc

    @property
    def master_replica(self):
        # TODO: this must be refactored.
        # Accessing Replica directly should be prohibited
        return self.replicas._master_replica

    def msgHasAcceptableInstId(self, msg, frm) -> bool:
        """
        Return true if the instance id of message corresponds to a correct
        replica.

        :param msg: the node message to validate
        :return:
        """
        # TODO: refactor this! this should not do anything except checking!
        instId = getattr(msg, f.INST_ID.nm, None)
        if not (isinstance(instId, int) and instId >= 0):
            return False
        if instId >= self.requiredNumberOfInstances:
            if instId not in self.msgsForFutureReplicas:
                self.msgsForFutureReplicas[instId] = deque()
            self.msgsForFutureReplicas[instId].append((msg, frm))
            logger.debug("{} queueing message {} for future protocol instance {}".format(self, msg, instId))
            return False
        return True

    def _is_initial_view_change_now(self):
        return (self.viewNo == 0) and (self.master_primary_name is None)

    def msgHasAcceptableViewNo(self, msg, frm) -> bool:
        """
        Return true if the view no of message corresponds to the current view
        no or a view no in the future
        :param msg: the node message to validate
        :return:
        """
        # TODO: refactor this! this should not do anything except checking!
        view_no = getattr(msg, f.VIEW_NO.nm, None)
        if not (isinstance(view_no, int) and view_no >= 0):
            return False
        if self.viewNo - view_no > 1:
            self.discard(msg, "un-acceptable viewNo {}"
                         .format(view_no), logMethod=logger.warning)
        if isinstance(msg, ViewChangeDone) and view_no < self.viewNo:
            self.discard(msg, "Proposed viewNo {} less, then current {}"
                         .format(view_no, self.viewNo), logMethod=logger.warning)
        elif (view_no > self.viewNo) or self._is_initial_view_change_now():
            if view_no not in self.msgsForFutureViews:
                self.msgsForFutureViews[view_no] = deque()
            logger.debug('{} stashing a message for a future view: {}'.format(self, msg))
            self.msgsForFutureViews[view_no].append((msg, frm))
            if isinstance(msg, ViewChangeDone):
                future_vcd_msg = FutureViewChangeDone(vcd_msg=msg)
                self.msgsToViewChanger.append((future_vcd_msg, frm))
        else:
            return True
        return False

    @measure_time(MetricsName.SEND_TO_REPLICA_TIME)
    def sendToReplica(self, msg, frm):
        """
        Send the message to the intended replica.

        :param msg: the message to send
        :param frm: the name of the node which sent this `msg`
        """
        # TODO: discard or stash messages here instead of doing
        # this in msgHas* methods!!!
        if self.msgHasAcceptableInstId(msg, frm):
            self.replicas.pass_message((msg, frm), msg.instId)

    def sendToViewChanger(self, msg, frm):
        """
        Send the message to the intended view changer.

        :param msg: the message to send
        :param frm: the name of the node which sent this `msg`
        """
        if (isinstance(msg, InstanceChange) or
                self.msgHasAcceptableViewNo(msg, frm)):
            logger.debug("{} sending message to view changer: {}".
                         format(self, (msg, frm)))
            self.msgsToViewChanger.append((msg, frm))

    def send_to_observer(self, msg, frm):
        """
        Send the message to the observer.

        :param msg: the message to send
        :param frm: the name of the node which sent this `msg`
        """
        logger.debug("{} sending message to observer: {}".
                     format(self, (msg, frm)))
        self._observer.append_input(msg, frm)

    def handleOneNodeMsg(self, wrappedMsg):
        """
        Validate and process one message from a node.

        :param wrappedMsg: Tuple of message and the name of the node that sent
        the message
        """
        try:
            vmsg = self.validateNodeMsg(wrappedMsg)
            if vmsg:
                logger.trace("{} msg validated {}".format(self, wrappedMsg),
                             extra={"tags": ["node-msg-validation"]})
                self.unpackNodeMsg(*vmsg)
            else:
                logger.debug("{} invalidated msg {}".format(self, wrappedMsg),
                             extra={"tags": ["node-msg-validation"]})
        except SuspiciousNode as ex:
            self.reportSuspiciousNodeEx(ex)
        except Exception as ex:
            msg, frm = wrappedMsg
            self.discard(msg, ex, logger.info)

    @measure_time(MetricsName.VALIDATE_NODE_MSG_TIME)
    def validateNodeMsg(self, wrappedMsg):
        """
        Validate another node's message sent to this node.

        :param wrappedMsg: Tuple of message and the name of the node that sent
        the message
        :return: Tuple of message from node and name of the node
        """
        msg, frm = wrappedMsg
        if self.isNodeBlacklisted(frm):
            self.discard(str(msg)[:256], "received from blacklisted node {}".format(frm), logger.display)
            return None

        with self.metrics.measure_time(MetricsName.INT_VALIDATE_NODE_MSG_TIME):
            try:
                message = node_message_factory.get_instance(**msg)
            except (MissingNodeOp, InvalidNodeOp) as ex:
                raise ex
            except Exception as ex:
                raise InvalidNodeMsg(str(ex))

        try:
            self.verifySignature(message)
        except BaseExc as ex:
            raise SuspiciousNode(frm, ex, message) from ex
        logger.debug("{} received node message from {}: {}".format(self, frm, message), extra={"cli": False})
        return message, frm

    def unpackNodeMsg(self, msg, frm) -> None:
        """
        If the message is a batch message validate each message in the batch,
        otherwise add the message to the node's inbox.

        :param msg: a node message
        :param frm: the name of the node that sent this `msg`
        """
        # TODO: why do we unpack batches here? Batching is a feature of
        # a transport, it should be encapsulated.

        if isinstance(msg, Batch):
            logger.trace("{} processing a batch {}".format(self, msg))
            with self.metrics.measure_time(MetricsName.UNPACK_BATCH_TIME):
                for m in msg.messages:
                    try:
                        m = self.nodestack.deserializeMsg(m)
                    except Exception as ex:
                        logger.warning("Got error {} while processing {} message".format(ex, m))
                        continue
                    self.handleOneNodeMsg((m, frm))
        else:
            self.postToNodeInBox(msg, frm)

    def postToNodeInBox(self, msg, frm):
        """
        Append the message to the node inbox

        :param msg: a node message
        :param frm: the name of the node that sent this `msg`
        """
        logger.trace("{} appending to nodeInbox {}".format(self, msg))
        self.nodeInBox.append((msg, frm))

    @async_measure_time(MetricsName.PROCESS_NODE_INBOX_TIME)
    async def processNodeInBox(self):
        """
        Process the messages in the node inbox asynchronously.
        """
        while self.nodeInBox:
            m = self.nodeInBox.popleft()
            await self.process_one_node_message(m)

    async def process_one_node_message(self, m):
        try:
            await self.nodeMsgRouter.handle(m)
        except SuspiciousNode as ex:
            self.reportSuspiciousNodeEx(ex)
            self.discard(m, ex, logger.debug)

    def handleOneClientMsg(self, wrappedMsg):
        """
        Validate and process a client message

        :param wrappedMsg: a message from a client
        """
        try:
            vmsg = self.validateClientMsg(wrappedMsg)
            if vmsg:
                self.unpackClientMsg(*vmsg)
        except BlowUp:
            raise
        except Exception as ex:
            msg, frm = wrappedMsg
            friendly = friendlyEx(ex)
            if isinstance(ex, SuspiciousClient):
                self.reportSuspiciousClient(frm, friendly)

            self.handleInvalidClientMsg(ex, wrappedMsg)

    def handleInvalidClientMsg(self, ex, wrappedMsg):
        msg, frm = wrappedMsg
        exc = ex.__cause__ if ex.__cause__ else ex
        friendly = friendlyEx(ex)
        reason = self.reasonForClientFromException(ex)
        if isinstance(msg, Request):
            msg = msg.as_dict
        identifier = idr_from_req_data(msg)
        # we send reqId == 1 when we need to reply on invalid LEDGER_STATUS
        reqId = msg.get(f.REQ_ID.nm) or 1
        if not reqId:
            reqId = getattr(exc, f.REQ_ID.nm, None)
            if not reqId:
                reqId = getattr(ex, f.REQ_ID.nm, None)
        self.send_nack_to_client((identifier, reqId), reason, frm)
        self.discard(wrappedMsg, friendly, logger.info, cliOutput=True)
        self._specific_invalid_client_msg_handling(ex, msg, frm)

    def _specific_invalid_client_msg_handling(self, ex, msg, frm):
        op = msg.get('op')
        if (op == LEDGER_STATUS):
            self._invalid_client_ledger_status_handling(ex, msg, frm)

    def _invalid_client_ledger_status_handling(self, ex, msg, frm):
        # This specific validation handles incorrect client LEDGER_STATUS message
        logger.info("{} received bad LEDGER_STATUS message from client {}. "
                    "Reason: {}. ".format(self, frm, ex.args[0]))
        # Since client can't yet handle denial of LEDGER_STATUS,
        # node send his LEDGER_STATUS back
        self.send_ledger_status_to_client(msg.get(f.LEDGER_ID.nm),
                                          msg.get(f.TXN_SEQ_NO.nm),
                                          msg.get(f.VIEW_NO.nm),
                                          msg.get(f.PP_SEQ_NO.nm),
                                          msg.get(f.MERKLE_ROOT.nm),
                                          CURRENT_PROTOCOL_VERSION,
                                          frm)

    def validateClientMsg(self, wrappedMsg):
        """
        Validate a message sent by a client.
        :param wrappedMsg: a message from a client
        :return: Tuple of clientMessage and client address
        """
        msg, frm = wrappedMsg
        if self.isClientBlacklisted(frm):
            self.discard(str(msg)[:256], "received from blacklisted client {}".format(frm), logger.display)
            return None

        needStaticValidation = False
        if all([msg.get(OPERATION), msg.get(f.REQ_ID.nm),
                idr_from_req_data(msg)]):
            cls = self.client_request_class
            needStaticValidation = True
        elif OP_FIELD_NAME in msg:
            op = msg[OP_FIELD_NAME]
            cls = node_message_factory.get_type(op)
            if cls not in (Batch, LedgerStatus, CatchupReq):
                raise InvalidClientMsgType(cls, msg.get(f.REQ_ID.nm))
        else:
            raise InvalidClientRequest(msg.get(f.IDENTIFIER.nm),
                                       msg.get(f.REQ_ID.nm))
        try:
            cMsg = cls(**msg)
        except TypeError as ex:
            raise InvalidClientRequest(msg.get(f.IDENTIFIER.nm),
                                       msg.get(f.REQ_ID.nm),
                                       str(ex))
        except Exception as ex:
            raise InvalidClientRequest(msg.get(f.IDENTIFIER.nm),
                                       msg.get(f.REQ_ID.nm)) from ex

        if needStaticValidation:
            self.doStaticValidation(cMsg)

        self.execute_hook(NodeHooks.PRE_SIG_VERIFICATION, cMsg)
        self.verifySignature(cMsg)
        logger.trace("{} received CLIENT message: {}".
                     format(self.clientstack.name, cMsg))
        return cMsg, frm

    def unpackClientMsg(self, msg, frm):
        """
        If the message is a batch message validate each message in the batch,
        otherwise add the message to the node's clientInBox.
        But node return a Nack message if View Change in progress
        :param msg: a client message
        :param frm: the name of the client that sent this `msg`
        """

        if isinstance(msg, Batch):
            for m in msg.messages:
                # This check is done since Client uses NodeStack (which can
                # send and receive BATCH) to talk to nodes but Node uses
                # ClientStack (which cannot send or receive BATCH).
                # TODO: The solution is to have both kind of stacks be able to
                # parse BATCH messages
                if m in (ZStack.pingMessage, ZStack.pongMessage):
                    continue
                m = self.clientstack.deserializeMsg(m)
                self.handleOneClientMsg((m, frm))
        else:
            msg_dict = msg.as_dict if isinstance(msg, Request) else msg
            if isinstance(msg_dict, dict):
                if self.view_changer.view_change_in_progress and self.is_request_need_quorum(msg_dict):
                    self.discard(msg_dict,
                                 reason="view change in progress",
                                 logMethod=logger.debug)
                    return
            self.postToClientInBox(msg, frm)

    def postToClientInBox(self, msg, frm):
        """
        Append the message to the node's clientInBox

        :param msg: a client message
        :param frm: the name of the node that sent this `msg`
        """
        self.clientInBox.append((msg, frm))

    async def processClientInBox(self):
        """
        Process the messages in the node's clientInBox asynchronously.
        All messages in the inBox have already been validated, including
        signature check.
        """
        while self.clientInBox:
            m = self.clientInBox.popleft()
            req, frm = m
            logger.debug("{} processing {} request {}".
                         format(self.clientstack.name, frm, req),
                         extra={"cli": True,
                                "tags": ["node-msg-processing"]})

            try:
                await self.clientMsgRouter.handle(m)
            except InvalidClientMessageException as ex:
                self.handleInvalidClientMsg(ex, m)

    # TODO: change sending format from Reject to (digest, Reject)
    # if you will use this method
    def _reject_msg(self, msg, frm, reason):
        reqKey = (msg.identifier, msg.reqId)
        reject = Reject(*reqKey,
                        reason)
        self.transmitToClient(reject, frm)

    def postPoolLedgerCaughtUp(self, **kwargs):
        self.mode = Mode.discovered
        # The node might have discovered more nodes, so see if schedule
        # election if needed.
        if isinstance(self.poolManager, TxnPoolManager):
            self.checkInstances()

        # TODO: why we do it this way?
        # Initialising node id in case where node's information was not present
        # in pool ledger at the time of starting, happens when a non-genesis
        # node starts
        self.id

    def postDomainLedgerCaughtUp(self, **kwargs):
        pass

    def postAuditLedgerCaughtUp(self, **kwargs):
        self.write_manager.on_catchup_finished()

    def preLedgerCatchUp(self, ledger_id):
        if len(self.auditLedger.uncommittedTxns) > 0:
            raise LogicError(
                '{} audit ledger has uncommitted txns before catching up ledger {}'.format(self, ledger_id))

    def postLedgerCatchUp(self, ledger_id):
        if len(self.auditLedger.uncommittedTxns) > 0:
            raise LogicError('{} audit ledger has uncommitted txns after catching up ledger {}'.format(self, ledger_id))

    def postTxnFromCatchupAddedToLedger(self, ledger_id: int, txn: Any, updateSeqNo=True):
        typ = get_type(txn)
        self.postRecvTxnFromCatchup(ledger_id, txn)
        if self.write_manager.is_valid_type(typ):
            self.write_manager.update_state(txn, isCommitted=True)
            state = self.getState(ledger_id)
            if state:
                state.commit(rootHash=state.headHash)
                if self.stateTsDbStorage and \
                        (ledger_id == DOMAIN_LEDGER_ID or ledger_id == CONFIG_LEDGER_ID):
                    timestamp = get_txn_time(txn)
                    if timestamp is not None:
                        self.stateTsDbStorage.set(timestamp, state.headHash)
                logger.trace("{} added transaction with seqNo {} to ledger {} during catchup, state root {}"
                             .format(self, get_seq_no(txn), ledger_id,
                                     state_roots_serializer.serialize(bytes(state.committedHeadHash))))
        if updateSeqNo:
            self.updateSeqNoMap([txn], ledger_id)
        self._clear_request_for_txn(ledger_id, txn)

    def _clear_request_for_txn(self, ledger_id, txn):
        req_key = get_digest(txn)
        if req_key is not None:
            self.master_replica.discard_req_key(ledger_id, req_key)
            reqState = self.requests.get(req_key, None)
            if reqState:
                if reqState.forwarded and not reqState.executed:
                    self.mark_request_as_executed(reqState.request)
                    self.requests.ordered_by_replica(reqState.request.key)
                    self.requests.free(reqState.request.key)
                    self.doneProcessingReq(req_key)
                if not reqState.forwarded:
                    self.requests.pop(req_key, None)
                    self._clean_req_from_verified(reqState.request)
                    self.doneProcessingReq(req_key)

    def postRecvTxnFromCatchup(self, ledgerId: int, txn: Any):
        if ledgerId == POOL_LEDGER_ID:
            self.poolManager.onPoolMembershipChange(txn)
        if ledgerId == DOMAIN_LEDGER_ID:
            self.post_txn_from_catchup_added_to_domain_ledger(txn)

    # TODO: should be renamed to `post_all_ledgers_caughtup`
    def allLedgersCaughtUp(self):
        if self.num_txns_caught_up_in_last_catchup() == 0:
            self.catchup_rounds_without_txns += 1
        last_txn = self.getLedger(AUDIT_LEDGER_ID).get_last_committed_txn()
        if last_txn:
            data = get_payload_data(last_txn)
            self.ledgerManager.last_caught_up_3PC = (data[AUDIT_TXN_VIEW_NO], data[AUDIT_TXN_PP_SEQ_NO])
        else:
            self.ledgerManager.last_caught_up_3PC = (0, 0)
        last_caught_up_3PC = self.ledgerManager.last_caught_up_3PC
        master_last_ordered_3PC = self.master_last_ordered_3PC
        self.mode = Mode.synced
        for replica in self.replicas.values():
            replica.on_catch_up_finished(last_caught_up_3PC,
                                         master_last_ordered_3PC)
        logger.info('{}{} caught up till {}'
                    .format(CATCH_UP_PREFIX, self, last_caught_up_3PC),
                    extra={'cli': True})
        # Replica's messages should be processed right after unstashing because the node
        # may not need a new one catchup. But in case with processing 3pc messages in
        # next looper iteration, new catchup will have already begun and unstashed 3pc
        # messages will stash again.
        # TODO: Divide different catchup iterations for different looper iterations. And remove this call after.
        if self.view_change_in_progress:
            self._process_replica_messages()

        # More than one catchup may be needed during the current ViewChange protocol
        # TODO: separate view change and catchup logic
        if self.is_catchup_needed():
            logger.info('{} needs to catchup again'.format(self))
            self.start_catchup()
        else:
            logger.info('{}{} does not need any more catchups'
                        .format(CATCH_UP_PREFIX, self),
                        extra={'cli': True})

            self.no_more_catchups_needed()

            if self.view_change_in_progress:
                self.view_changer.on_catchup_complete()
            else:
                self.elector.on_catchup_complete()

    def is_catchup_needed(self) -> bool:
        # More than one catchup may be needed during the current ViewChange protocol
        if self.view_change_in_progress:
            return self.is_catchup_needed_during_view_change()

        # If we already have audit ledger we don't need any more catch-ups
        if self.auditLedger.size > 0:
            return False

        # Do a catchup until there are no more new transactions
        return self.num_txns_caught_up_in_last_catchup() > 0

    def is_catchup_needed_during_view_change(self) -> bool:
        """
        Check if received a quorum of view change done messages and if yes
        check if caught up till the
        Check if all requests ordered till last prepared certificate
        Check if last catchup resulted in no txns
        """
        if self.caught_up_for_current_view():
            logger.info('{} is caught up for the current view {}'.format(self, self.viewNo))
            return False
        logger.info('{} is not caught up for the current view {}'.format(self, self.viewNo))

        if self.num_txns_caught_up_in_last_catchup() == 0:
            if self.has_ordered_till_last_prepared_certificate():
                logger.info('{} ordered till last prepared certificate'.format(self))
                return False

        if self.is_catch_up_limit(self.config.MIN_TIMEOUT_CATCHUPS_DONE_DURING_VIEW_CHANGE):
            # No more 3PC messages will be processed since maximum catchup
            # rounds have been done
            self.master_replica.last_prepared_before_view_change = None
            return False

        return True

    def caught_up_for_current_view(self) -> bool:
        if not self.view_changer._hasViewChangeQuorum:
            logger.info('{} does not have view change quorum for view {}'.format(self, self.viewNo))
            return False
        vc = self.view_changer.get_sufficient_same_view_change_done_messages()
        if not vc:
            logger.info('{} does not have acceptable ViewChangeDone for view {}'.format(self, self.viewNo))
            return False
        ledger_info = vc[1]
        for lid, size, root_hash in ledger_info:
            ledger = self.ledgerManager.ledgerRegistry[lid].ledger
            if size == 0:
                continue
            if ledger.size < size:
                return False
            if ledger.hashToStr(
                    ledger.tree.merkle_tree_hash(0, size)) != root_hash:
                return False
        return True

    def has_ordered_till_last_prepared_certificate(self) -> bool:
        lst = self.master_replica.last_prepared_before_view_change
        if lst is None:
            return True
        return compare_3PC_keys(lst, self.master_replica.last_ordered_3pc) >= 0

    def is_catch_up_limit(self, timeout: float):
        ts_since_catch_up_start = time.perf_counter() - self._catch_up_start_ts
        if ts_since_catch_up_start >= timeout:
            logger.info('{} has completed {} catchup rounds for {} seconds'.
                        format(self, self.catchup_rounds_without_txns, ts_since_catch_up_start))
            return True
        return False

    def num_txns_caught_up_in_last_catchup(self) -> int:
        count = self.ledgerManager._node_leecher.num_txns_caught_up_in_last_catchup()
        logger.info('{} caught up to {} txns in the last catchup'.format(self, count))
        return count

    def no_more_catchups_needed(self):
        # This method is called when no more catchups needed
        self._catch_up_start_ts = 0

    def getLedger(self, ledgerId) -> Ledger:
        try:
            return self.ledgerManager.ledgerRegistry[ledgerId].ledger
        except KeyError:
            raise KeyError("Invalid ledger type: {}".format(ledgerId))

    def getState(self, ledgerId) -> PruningState:
        return self.states.get(ledgerId)

    def post_txn_from_catchup_added_to_domain_ledger(self, txn):
        if get_type(txn) == NYM:
            self.addNewRole(txn)

    def getLedgerStatus(self, ledgerId: int):
        if ledgerId == POOL_LEDGER_ID and not self.poolLedger:
            # Since old style nodes don't know have pool ledger
            return None
        if ledgerId not in self.ledger_ids:
            return None
        return self.build_ledger_status(ledgerId)

    def sendLedgerStatus(self, nodeName: str, ledgerId: int):
        ledgerStatus = self.getLedgerStatus(ledgerId)
        if ledgerStatus:
            self.sendToNodes(ledgerStatus, [nodeName])
        else:
            logger.info("{} not sending ledger {} status to {} as it is null".format(self, ledgerId, nodeName))

    def send_ledger_status_to_client(self, lid, txn_s_n, v, p, merkle, protocol, client):
        ls = LedgerStatus(lid, txn_s_n, v, p, merkle, protocol)
        self.transmitToClient(ls, client)

    def _get_manager_for_txn_type(self, txn_type):
        if self.write_manager.is_valid_type(txn_type):
            return self.write_manager
        if self.read_manager.is_valid_type(txn_type):
            return self.read_manager
        if self.action_manager.is_valid_type(txn_type):
            return self.action_manager
        return None

    def doStaticValidation(self, request: Request):
        identifier, req_id, operation = request.identifier, request.reqId, request.operation
        if TXN_TYPE not in operation:
            raise InvalidClientRequest(identifier, req_id)

        if operation[TXN_TYPE] != GET_TXN:
            # GET_TXN is generic, needs no request handler
            txn_type = operation[TXN_TYPE]
            req_manager = self._get_manager_for_txn_type(txn_type)
            if req_manager is None:
                raise InvalidClientRequest(identifier, req_id, 'invalid {}: {}'.
                                           format(TXN_TYPE, operation[TXN_TYPE]))
            else:
                req_manager.static_validation(request)

<<<<<<< HEAD
        self.execute_hook(NodeHooks.POST_STATIC_VALIDATION, request=request)

    def validateTaaAcceptance(self, request: Request, req_pp_time: int):

        ledger_id = self.ledger_id_for_request(request)
        if not self.ledgerManager.ledger_info(ledger_id).taa_acceptance_required:
            if request.taaAcceptance:
                raise InvalidClientTaaAcceptanceError(
                    request.identifier, request.reqId,
                    "Txn Author Agreement acceptance is not expected"
                    " and not allowed in requests for ledger id {}"
                    .format(ledger_id)
                )
            else:
                logger.trace(
                    "{} TAA acceptance passed for request {}: "
                    "not required for ledger id {}"
                    .format(self, request.reqId, ledger_id)
                )
                return

        taa = None
        taa_data = self.write_manager.get_taa_data()
        if taa_data is not None:
            (taa, taa_seq_no, taa_txn_time), taa_digest = taa_data

        if taa is None:
            if request.taaAcceptance:
                raise InvalidClientTaaAcceptanceError(
                    request.identifier, request.reqId,
                    "Txn Author Agreement acceptance has not been set yet"
                    " and not allowed in requests"
                )
            else:
                logger.trace(
                    "{} TAA acceptance passed for request {}: taa is not set"
                    .format(self, request.reqId)
                )
                return

        if not taa[TXN_AUTHOR_AGREEMENT_TEXT]:
            if request.taaAcceptance:
                raise InvalidClientTaaAcceptanceError(
                    request.identifier, request.reqId,
                    "Txn Author Agreement acceptance is disabled"
                    " and not allowed in requests"
                )
            else:
                logger.trace(
                    "{} TAA acceptance passed for request {}: taa is disabled"
                    .format(self, request.reqId)
                )
                return

        if not taa_digest:
            raise LogicError(
                "Txn Author Agreement digest is not defined: version {}, seq_no {}, txn_time {}"
                .format(taa[TXN_AUTHOR_AGREEMENT_VERSION], taa_seq_no, taa_txn_time)
            )

        if not request.taaAcceptance:
            raise InvalidClientTaaAcceptanceError(
                request.identifier, request.reqId,
                "Txn Author Agreement acceptance is required for ledger with id {}"
                .format(ledger_id)
            )

        r_taa_a_digest = request.taaAcceptance[f.TAA_ACCEPTANCE_DIGEST.nm]
        if r_taa_a_digest != taa_digest:
            raise InvalidClientTaaAcceptanceError(
                request.identifier, request.reqId,
                "Txn Author Agreement acceptance digest is invalid or non-latest:"
                " provided {}, expected {}"
                .format(r_taa_a_digest, taa_digest)
            )

        r_taa_a_ts = request.taaAcceptance[f.TAA_ACCEPTANCE_TIME.nm]
        datetime_r_taa = datetime.utcfromtimestamp(r_taa_a_ts)
        if datetime_r_taa.hour or datetime_r_taa.minute \
                or datetime_r_taa.second or datetime_r_taa.microsecond:
            raise InvalidClientTaaAcceptanceError(
                request.identifier, request.reqId,
                "TAA timestamp {} is too precise and is a privacy risk."
                .format(r_taa_a_ts))
        date_lowest = datetime.utcfromtimestamp(
            taa_txn_time -
            self.config.TXN_AUTHOR_AGREEMENT_ACCEPTANCE_TIME_BEFORE_TAA_TIME
        ).date()
        date_higest = datetime.utcfromtimestamp(
            req_pp_time +
            self.config.TXN_AUTHOR_AGREEMENT_ACCEPTANCE_TIME_AFTER_PP_TIME
        ).date()

        if (datetime_r_taa.date() < date_lowest) or (datetime_r_taa.date() > date_higest):
            raise InvalidClientTaaAcceptanceError(
                request.identifier, request.reqId,
                "Txn Author Agreement acceptance time is inappropriate:"
                " provided {}, expected in [{}, {}]".format(r_taa_a_ts, date_lowest, date_higest)
            )

        taa_aml_data = self.write_manager.get_taa_aml_data()
        if taa_aml_data is None:
            raise TaaAmlNotSetError(
                "Txn Author Agreement acceptance mechanism list is not defined"
            )

        taa_aml = taa_aml_data[VALUE][AML]
        r_taa_a_mech = request.taaAcceptance[f.TAA_ACCEPTANCE_MECHANISM.nm]
        if r_taa_a_mech not in taa_aml:
            raise InvalidClientTaaAcceptanceError(
                request.identifier, request.reqId,
                "Txn Author Agreement acceptance mechanism is inappropriate:"
                " provided {}, expected one of {}".format(r_taa_a_mech, sorted(taa_aml))
            )

        logger.trace(
            "{} TAA acceptance passed for request {}".format(self, request.reqId)
        )

=======
>>>>>>> 60df06eb
    # TODO hooks might need pp_time as well
    def doDynamicValidation(self, request: Request, req_pp_time: int):
        """
        State based validation
        """
        # Digest validation
        # TODO implicit caller's context: request is processed by (master) replica
        # as part of PrePrepare 3PC batch
        ledger_id, seq_no = self.seqNoDB.get_by_payload_digest(request.payload_digest)
        if ledger_id is not None and seq_no is not None:
            raise SuspiciousPrePrepare('Trying to order already ordered request')

        ledger = self.getLedger(self.ledger_id_for_request(request))
        for txn in ledger.uncommittedTxns:
            if get_payload_digest(txn) == request.payload_digest:
                raise SuspiciousPrePrepare('Trying to order already ordered request')

        # specific validation for the request txn type
        operation = request.operation
        req_manager = self._get_manager_for_txn_type(txn_type=operation[TXN_TYPE])
        # TAA validation
        # For now, we need to call taa_validation not from dynamic_validation because
        # req_pp_time is required
        req_manager.do_taa_validation(request, req_pp_time, self.config)
        req_manager.dynamic_validation(request)

    def applyReq(self, request: Request, cons_time: int):
        """
        Apply request to appropriate ledger and state. `cons_time` is the
        UTC epoch at which consensus was reached.
        """
        req_manager = self._get_manager_for_txn_type(txn_type=request.operation[TXN_TYPE])
        req_manager.apply_request(request, cons_time)

    def apply_stashed_reqs(self, three_pc_batch):
        request_ids = three_pc_batch.valid_digests
        requests = []
        for req_key in request_ids:
            if req_key in self.requests:
                req = self.requests[req_key].finalised
            else:
                logger.warning("Could not apply stashed requests due to non-existent requests")
                return
            _, seq_no = self.seqNoDB.get_by_payload_digest(req.payload_digest)
            if seq_no is None:
                requests.append(req)
        self.apply_reqs(requests, three_pc_batch)

    def apply_reqs(self, requests, three_pc_batch: ThreePcBatch):
        for req in requests:
            self.applyReq(req, three_pc_batch.pp_time)
        self.onBatchCreated(three_pc_batch)

    def handle_request_if_forced(self, request: Request, frm):
        if request.isForced():
            req_manager = self._get_manager_for_txn_type(txn_type=request.operation[TXN_TYPE])
            try:
                req_manager.dynamic_validation(request)
            except Exception as e:
                self.transmitToClient(RequestNack(request.identifier, request.reqId, str(e)), frm)
                self.doneProcessingReq(request.key)
                return False

            req_manager.apply_forced_request(request)
        return True

    @measure_time(MetricsName.PROCESS_REQUEST_TIME)
    def processRequest(self, request: Request, frm: str):
        """
        Handle a REQUEST from the client.
        If the request has already been executed, the node re-sends the reply to
        the client. Otherwise, the node acknowledges the client request, adds it
        to its list of client requests, and sends a PROPAGATE to the
        remaining nodes.

        :param request: the REQUEST from the client
        :param frm: the name of the client that sent this REQUEST
        """
        logger.debug("{} received client request: {} from {}".
                     format(self.name, request, frm))
        self.nodeRequestSpikeMonitorData['accum'] += 1

        # TODO: What if client sends requests with same request id quickly so
        # before reply for one is generated, the other comes. In that
        # case we need to keep track of what requests ids node has seen
        # in-memory and once request with a particular request id is processed,
        # it should be removed from that in-memory DS.

        # If request is already processed(there is a reply for the
        # request in
        # the node's transaction store then return the reply from the
        # transaction store)
        # TODO: What if the reply was a REQNACK? Its not gonna be found in the
        # replies.

        txn_type = request.operation[TXN_TYPE]

        if self.is_action(txn_type):
            self.process_action(request, frm)

        elif txn_type == GET_TXN:
            self.handle_get_txn_req(request, frm)
            self.total_read_request_number += 1

        elif self.is_query(txn_type):
            self.process_query(request, frm)
            self.total_read_request_number += 1

        elif self.can_write_txn(txn_type):
            reply = self.getReplyFromLedgerForRequest(request)
            if reply:
                logger.debug("{} returning reply from already processed "
                             "REQUEST: {}".format(self, request))
                self.transmitToClient(reply, frm)
                return

            # If the node is not already processing the request
            if not self.isProcessingReq(request.key):
                self.startedProcessingReq(request.key, frm)
                # forced request should be processed before consensus
                handle_result = self.handle_request_if_forced(request, frm)
                if not handle_result:
                    return

            # If not already got the propagate request(PROPAGATE) for the
            # corresponding client request(REQUEST)
            self.recordAndPropagate(request, frm)
            self.send_ack_to_client((request.identifier, request.reqId), frm)

        else:
            raise InvalidClientRequest(
                request.identifier,
                request.reqId,
                'Pool is in readonly mode, try again in 60 seconds')

    def is_query(self, txn_type) -> bool:
        # Does the transaction type correspond to a read?
        return self.read_manager.is_valid_type(txn_type)

    def is_action(self, txn_type) -> bool:
        return self.action_manager.is_valid_type(txn_type)

    def can_write_txn(self, txn_type):
        return True

    def process_query(self, request: Request, frm: str):
        # Process a read request from client
        try:
            self.read_manager.static_validation(request)
            self.send_ack_to_client((request.identifier, request.reqId), frm)
        except Exception as ex:
            self.send_nack_to_client((request.identifier, request.reqId),
                                     str(ex), frm)
        result = self.read_manager.get_result(request)
        self.transmitToClient(Reply(result), frm)

    def process_action(self, request, frm):
        # Process an execute action request
        self.send_ack_to_client((request.identifier, request.reqId), frm)
        try:
            self.action_manager.dynamic_validation(request)
            result = self.action_manager.process_action(request)
            self.transmitToClient(Reply(result), frm)
        except Exception as ex:
            self.transmitToClient(Reject(request.identifier,
                                         request.reqId,
                                         str(ex)), frm)

    # noinspection PyUnusedLocal
    @measure_time(MetricsName.PROCESS_PROPAGATE_TIME)
    def processPropagate(self, msg: Propagate, frm):
        """
        Process one propagateRequest sent to this node asynchronously

        - If this propagateRequest hasn't been seen by this node, then broadcast
        it to all nodes after verifying the the signature.
        - Add the client to blacklist if its signature is invalid

        :param msg: the propagateRequest
        :param frm: the name of the node which sent this `msg`
        """
        logger.debug("{} received propagated request: {}".
                     format(self.name, msg))

        request = TxnUtilConfig.client_request_class(**msg.request)

        clientName = msg.senderClient

        if not self.isProcessingReq(request.key):
            ledger_id, seq_no = self.seqNoDB.get_by_payload_digest(request.payload_digest)
            if ledger_id is not None and seq_no is not None:
                self._clean_req_from_verified(request)
                logger.debug("{} ignoring propagated request {} "
                             "since it has been already ordered"
                             .format(self.name, msg))
                return

            self.startedProcessingReq(request.key, clientName)
            # forced request should be processed before consensus
            handle_result = self.handle_request_if_forced(request, clientName)
            if not handle_result:
                return

        else:
            if clientName is not None and \
                    not self.is_sender_known_for_req(request.key):
                # Since some propagates might not include the client name
                self.set_sender_for_req(request.key,
                                        clientName)

        self.requests.add_propagate(request, frm)

        self.propagate(request, clientName)
        self.tryForwarding(request)

    def startedProcessingReq(self, key, frm):
        self.requestSender[key] = frm

    def isProcessingReq(self, key) -> bool:
        return key in self.requestSender

    def doneProcessingReq(self, key):
        if key in self.requestSender:
            self.requestSender.pop(key)

    def is_sender_known_for_req(self, key):
        return self.requestSender.get(key) is not None

    def set_sender_for_req(self, key, frm):
        self.requestSender[key] = frm

    def send_ack_to_client(self, req_key, to_client):
        self.transmitToClient(RequestAck(*req_key), to_client)

    def send_nack_to_client(self, req_key, reason, to_client):
        self.transmitToClient(RequestNack(*req_key, reason), to_client)

    def handle_get_txn_req(self, request: Request, frm: str):
        """
        Handle GET_TXN request
        """
        ledger_id = request.operation.get(f.LEDGER_ID.nm, DOMAIN_LEDGER_ID)
        if ledger_id not in self.ledger_ids:
            self.send_nack_to_client((request.identifier, request.reqId),
                                     'Invalid ledger id {}'.format(ledger_id),
                                     frm)
            return

        seq_no = request.operation.get(DATA)
        self.send_ack_to_client((request.identifier, request.reqId), frm)
        ledger = self.getLedger(ledger_id)

        try:
            txn = self.getReplyFromLedger(ledger, seq_no)
        except KeyError:
            txn = None

        if txn is None:
            logger.debug(
                "{} can not handle GET_TXN request: ledger doesn't "
                "have txn with seqNo={}".format(self, str(seq_no)))

        result = {
            f.IDENTIFIER.nm: request.identifier,
            f.REQ_ID.nm: request.reqId,
            TXN_TYPE: request.operation[TXN_TYPE],
            DATA: None
        }

        if txn:
            result[DATA] = txn.result
            result[f.SEQ_NO.nm] = get_seq_no(txn.result)

        self.transmitToClient(Reply(result), frm)

    @measure_time(MetricsName.PROCESS_ORDERED_TIME)
    def processOrdered(self, ordered: Ordered):
        """
        Execute ordered request

        :param ordered: an ordered request
        :return: whether executed
        """

        if ordered.instId not in self.instances.ids:
            logger.warning('{} got ordered request for instance {} which '
                           'does not exist'.format(self, ordered.instId))
            return False

        if ordered.instId != self.instances.masterId:
            # Requests from backup replicas are not executed
            logger.trace("{} got ordered requests from backup replica {}"
                         .format(self, ordered.instId))
            with self.metrics.measure_time(MetricsName.MONITOR_REQUEST_ORDERED_TIME):
                self.monitor.requestOrdered(ordered.valid_reqIdr + ordered.invalid_reqIdr,
                                            ordered.instId,
                                            self.requests,
                                            byMaster=False)
            return False

        logger.trace("{} got ordered requests from master replica"
                     .format(self))

        logger.debug("{} executing Ordered batch {} {} of {} requests; state root {}; txn root {}"
                     .format(self.name,
                             ordered.viewNo,
                             ordered.ppSeqNo,
                             len(ordered.valid_reqIdr),
                             ordered.stateRootHash,
                             ordered.txnRootHash))

        three_pc_batch = ThreePcBatch.from_ordered(ordered)
        if self.db_manager.ledgers[AUDIT_LEDGER_ID].uncommittedRootHash is None:
            # if we order request during view change
            # in between catchup rounds, then the 3PC batch will not be applied,
            # since it was reverted before catchup started, and only COMMITs were
            # processed in between catchup that led to this ORDERED msg
            logger.info("{} applying stashed requests for batch {} {} of {} requests; state root {}; txn root {}"
                        .format(self.name,
                                three_pc_batch.view_no,
                                three_pc_batch.pp_seq_no,
                                len(three_pc_batch.valid_digests),
                                three_pc_batch.state_root,
                                three_pc_batch.txn_root))

            self.apply_stashed_reqs(three_pc_batch)

        self.executeBatch(three_pc_batch,
                          ordered.valid_reqIdr,
                          ordered.invalid_reqIdr,
                          ordered.auditTxnRootHash)

        with self.metrics.measure_time(MetricsName.MONITOR_REQUEST_ORDERED_TIME):
            self.monitor.requestOrdered(ordered.valid_reqIdr + ordered.invalid_reqIdr,
                                        ordered.instId,
                                        self.requests,
                                        byMaster=True)

        return True

    def force_process_ordered(self):
        """
        Take any messages from replica that have been ordered and process
        them, this should be done rarely, like before catchup starts
        so a more current LedgerStatus can be sent.
        can be called either
        1. when node is participating, this happens just before catchup starts
        so the node can have the latest ledger status or
        2. when node is not participating but a round of catchup is about to be
        started, here is forces all the replica ordered messages to be appended
        to the stashed ordered requests and the stashed ordered requests are
        processed with appropriate checks
        """

        for instance_id, messages in self.replicas.take_ordereds_out_of_turn():
            num_processed = 0
            for message in messages:
                self.try_processing_ordered(message)
                num_processed += 1
            logger.info('{} processed {} Ordered batches for instance {} '
                        'before starting catch up'
                        .format(self, num_processed, instance_id))

    def try_processing_ordered(self, msg):
        if self.master_replica.validator.can_order():
            self.processOrdered(msg)
        else:
            logger.warning("{} can not process Ordered message {} since mode is {}".format(self, msg, self.mode))

    def processEscalatedException(self, ex):
        """
        Process an exception escalated from a Replica
        """
        if isinstance(ex, SuspiciousNode):
            self.reportSuspiciousNodeEx(ex)
        else:
            raise RuntimeError("unhandled replica-escalated exception") from ex

    def _update_new_ordered_reqs_count(self):
        """
        Checks if any requests have been ordered since last performance check
        and updates the performance check data store if needed.
        :return: True if new ordered requests, False otherwise
        """
        last_num_ordered = self._last_performance_check_data.get('num_ordered')
        num_ordered = sum(num for num, _ in self.monitor.numOrderedRequests.values())
        if num_ordered != last_num_ordered:
            self._last_performance_check_data['num_ordered'] = num_ordered
            return True
        else:
            return False

    def report_gc_stats(self):
        obj_tree = GcObjectTree()
        obj_tree.report_top_obj_types()
        obj_tree.report_top_collections()
        obj_tree.cleanup()

    def flush_metrics(self):
        # Flush accumulated should always be done to avoid numeric overflow in accumulators
        self.metrics.flush_accumulated()
        if self.config.METRICS_COLLECTOR_TYPE is None:
            return

        ram_by_process = psutil.Process().memory_info()
        self.metrics.add_event(MetricsName.AVAILABLE_RAM_SIZE, psutil.virtual_memory().available)
        self.metrics.add_event(MetricsName.NODE_RSS_SIZE, ram_by_process.rss)
        self.metrics.add_event(MetricsName.NODE_VMS_SIZE, ram_by_process.vms)
        self.metrics.add_event(MetricsName.CONNECTED_CLIENTS_NUM, self.clientstack.connected_clients_num)
        self.metrics.add_event(MetricsName.GC_TRACKED_OBJECTS, len(gc.get_objects()))

        self.metrics.add_event(MetricsName.REQUEST_QUEUE_SIZE, len(self.requests))
        self.metrics.add_event(MetricsName.FINALISED_REQUEST_QUEUE_SIZE, self.requests.finalised_count)
        self.metrics.add_event(MetricsName.MONITOR_REQUEST_QUEUE_SIZE, len(self.monitor.requestTracker))
        self.metrics.add_event(MetricsName.MONITOR_UNORDERED_REQUEST_QUEUE_SIZE,
                               len(self.monitor.requestTracker.unordered()))
        self.metrics.add_event(MetricsName.PROPAGATES_PHASE_REQ_TIMEOUTS, self.propagates_phase_req_timeouts)
        self.metrics.add_event(MetricsName.ORDERING_PHASE_REQ_TIMEOUTS, self.ordering_phase_req_timeouts)

        if self.view_changer is not None:
            self.metrics.add_event(MetricsName.CURRENT_VIEW, self.viewNo)
            self.metrics.add_event(MetricsName.VIEW_CHANGE_IN_PROGRESS, int(self.view_changer.view_change_in_progress))

        self.metrics.add_event(MetricsName.NODE_STATUS, int(self.mode) if self.mode is not None else 0)
        self.metrics.add_event(MetricsName.CONNECTED_NODES_NUM, self.connectedNodeCount)
        self.metrics.add_event(MetricsName.BLACKLISTED_NODES_NUM, len(self.blacklistedNodes))
        self.metrics.add_event(MetricsName.REPLICA_COUNT, self.replicas.num_replicas)

        self.metrics.add_event(MetricsName.POOL_LEDGER_SIZE, self.poolLedger.size)
        self.metrics.add_event(MetricsName.DOMAIN_LEDGER_SIZE, self.domainLedger.size)
        self.metrics.add_event(MetricsName.CONFIG_LEDGER_SIZE, self.configLedger.size)

        self.metrics.add_event(MetricsName.POOL_LEDGER_UNCOMMITTED_SIZE, len(self.poolLedger.uncommittedTxns))
        self.metrics.add_event(MetricsName.DOMAIN_LEDGER_UNCOMMITTED_SIZE, len(self.domainLedger.uncommittedTxns))
        self.metrics.add_event(MetricsName.CONFIG_LEDGER_UNCOMMITTED_SIZE, len(self.configLedger.uncommittedTxns))

        # Collections metrics
        def sum_for_values(obj):
            # We don't want to get 0 if we have huge dictionary of empty queues, hence +1
            return sum(len(v) + 1 for v in obj.values())

        self.metrics.add_event(MetricsName.NODE_STACK_RX_MSGS, len(self.nodestack.rxMsgs))
        self.metrics.add_event(MetricsName.CLIENT_STACK_RX_MSGS, len(self.clientstack.rxMsgs))

        self.metrics.add_event(MetricsName.NODE_ACTION_QUEUE, len(self.actionQueue))
        self.metrics.add_event(MetricsName.NODE_AQ_STASH, len(self.aqStash))
        self.metrics.add_event(MetricsName.NODE_REPEATING_ACTIONS, len(self.repeatingActions))
        self.metrics.add_event(MetricsName.NODE_SCHEDULED, len(self.scheduled))

        self.metrics.add_event(MetricsName.NODE_REQUESTED_PROPAGATES_FOR, len(self.requested_propagates_for))

        self.metrics.add_event(MetricsName.TIMER_QUEUE_SIZE, self.timer.queue_size())

        self.metrics.add_event(MetricsName.VIEW_CHANGER_INBOX, len(self.view_changer.inBox))
        self.metrics.add_event(MetricsName.VIEW_CHANGER_OUTBOX, len(self.view_changer.outBox))
        self.metrics.add_event(MetricsName.VIEW_CHANGER_NEXT_VIEW_INDICATIONS,
                               len(self.view_changer._next_view_indications))
        self.metrics.add_event(MetricsName.VIEW_CHANGER_VIEW_CHANGE_DONE, len(self.view_changer._view_change_done))

        if self.primaryDecider:
            self.metrics.add_event(MetricsName.PRIMARY_DECIDER_ACTION_QUEUE, len(self.primaryDecider.actionQueue))
            self.metrics.add_event(MetricsName.PRIMARY_DECIDER_AQ_STASH, len(self.primaryDecider.aqStash))
            self.metrics.add_event(MetricsName.PRIMARY_DECIDER_REPEATING_ACTIONS,
                                   len(self.primaryDecider.repeatingActions))
            self.metrics.add_event(MetricsName.PRIMARY_DECIDER_SCHEDULED, len(self.primaryDecider.scheduled))
            self.metrics.add_event(MetricsName.PRIMARY_DECIDER_INBOX, len(self.primaryDecider.inBox))
            self.metrics.add_event(MetricsName.PRIMARY_DECIDER_OUTBOX, len(self.primaryDecider.outBox))

        self.metrics.add_event(MetricsName.MSGS_FOR_FUTURE_REPLICAS, len(self.msgsForFutureReplicas))
        self.metrics.add_event(MetricsName.MSGS_TO_VIEW_CHANGER, len(self.msgsToViewChanger))
        self.metrics.add_event(MetricsName.REQUEST_SENDER, len(self.requestSender))

        self.metrics.add_event(MetricsName.MSGS_FOR_FUTURE_VIEWS, len(self.msgsForFutureViews))

        self.metrics.add_event(MetricsName.LEDGERMANAGER_POOL_UNCOMMITEDS, len(self.getLedger(0).uncommittedTxns))
        self.metrics.add_event(MetricsName.LEDGERMANAGER_DOMAIN_UNCOMMITEDS, len(self.getLedger(1).uncommittedTxns))
        self.metrics.add_event(MetricsName.LEDGERMANAGER_CONFIG_UNCOMMITEDS, len(self.getLedger(2).uncommittedTxns))

        # REPLICAS
        self.metrics.add_event(MetricsName.REPLICA_OUTBOX_MASTER, len(self.master_replica.outBox))
        self.metrics.add_event(MetricsName.REPLICA_INBOX_MASTER, len(self.master_replica.inBox))
        self.metrics.add_event(MetricsName.REPLICA_INBOX_STASH_MASTER, len(self.master_replica.inBoxStash))
        self.metrics.add_event(MetricsName.REPLICA_PREPREPARES_PENDING_FIN_REQS_MASTER,
                               len(self.master_replica.prePreparesPendingFinReqs))
        self.metrics.add_event(MetricsName.REPLICA_PREPREPARES_PENDING_PREVPP_MASTER,
                               len(self.master_replica.prePreparesPendingPrevPP))
        self.metrics.add_event(MetricsName.REPLICA_PREPARES_WAITING_FOR_PREPREPARE_MASTER,
                               sum_for_values(self.master_replica.preparesWaitingForPrePrepare))
        self.metrics.add_event(MetricsName.REPLICA_COMMITS_WAITING_FOR_PREPARE_MASTER,
                               sum_for_values(self.master_replica.commitsWaitingForPrepare))
        self.metrics.add_event(MetricsName.REPLICA_SENT_PREPREPARES_MASTER, len(self.master_replica.sentPrePrepares))
        self.metrics.add_event(MetricsName.REPLICA_PREPREPARES_MASTER, len(self.master_replica.prePrepares))
        self.metrics.add_event(MetricsName.REPLICA_PREPARES_MASTER, len(self.master_replica.prepares))
        self.metrics.add_event(MetricsName.REPLICA_COMMITS_MASTER, len(self.master_replica.commits))
        self.metrics.add_event(MetricsName.REPLICA_PRIMARYNAMES_MASTER, len(self.master_replica.primaryNames))
        self.metrics.add_event(MetricsName.REPLICA_STASHED_OUT_OF_ORDER_COMMITS_MASTER,
                               sum_for_values(self.master_replica.stashed_out_of_order_commits))
        self.metrics.add_event(MetricsName.REPLICA_CHECKPOINTS_MASTER, len(self.master_replica.checkpoints))
        self.metrics.add_event(MetricsName.REPLICA_STASHED_RECVD_CHECKPOINTS_MASTER,
                               sum_for_values(self.master_replica.stashedRecvdCheckpoints))
        self.metrics.add_event(MetricsName.REPLICA_STASHING_WHILE_OUTSIDE_WATERMARKS_MASTER,
                               self.master_replica.stasher.num_stashed_watermarks)
        self.metrics.add_event(MetricsName.REPLICA_REQUEST_QUEUES_MASTER,
                               sum_for_values(self.master_replica.requestQueues))
        self.metrics.add_event(MetricsName.REPLICA_BATCHES_MASTER, len(self.master_replica.batches))
        self.metrics.add_event(MetricsName.REPLICA_REQUESTED_PRE_PREPARES_MASTER,
                               len(self.master_replica.requested_pre_prepares))
        self.metrics.add_event(MetricsName.REPLICA_REQUESTED_PREPARES_MASTER,
                               len(self.master_replica.requested_prepares))
        self.metrics.add_event(MetricsName.REPLICA_REQUESTED_COMMITS_MASTER, len(self.master_replica.requested_commits))
        self.metrics.add_event(MetricsName.REPLICA_PRE_PREPARES_STASHED_FOR_INCORRECT_TIME_MASTER,
                               len(self.master_replica.pre_prepares_stashed_for_incorrect_time))

        self.metrics.add_event(MetricsName.REPLICA_ACTION_QUEUE_MASTER, len(self.master_replica.actionQueue))
        self.metrics.add_event(MetricsName.REPLICA_AQ_STASH_MASTER, len(self.master_replica.aqStash))
        self.metrics.add_event(MetricsName.REPLICA_REPEATING_ACTIONS_MASTER, len(self.master_replica.repeatingActions))
        self.metrics.add_event(MetricsName.REPLICA_SCHEDULED_MASTER, len(self.master_replica.scheduled))
        self.metrics.add_event(MetricsName.REPLICA_STASHED_CATCHUP_MASTER,
                               self.master_replica.stasher.num_stashed_catchup)
        self.metrics.add_event(MetricsName.REPLICA_STASHED_FUTURE_VIEW_MASTER,
                               self.master_replica.stasher.num_stashed_future_view)
        self.metrics.add_event(MetricsName.REPLICA_STASHED_WATERMARKS_MASTER,
                               self.master_replica.stasher.num_stashed_watermarks)

        def sum_for_backups(field):
            return sum(len(getattr(r, field)) for r in self.replicas._replicas.values() if r is not self.master_replica)

        def sum_for_values_for_backups(field):
            return sum(sum_for_values(getattr(r, field))
                       for r in self.replicas._replicas.values() if r is not self.master_replica)

        self.metrics.add_event(MetricsName.REPLICA_OUTBOX_BACKUP, sum_for_backups('outBox'))
        self.metrics.add_event(MetricsName.REPLICA_INBOX_BACKUP, sum_for_backups('inBox'))
        self.metrics.add_event(MetricsName.REPLICA_INBOX_STASH_BACKUP, sum_for_backups('inBoxStash'))
        self.metrics.add_event(MetricsName.REPLICA_PREPREPARES_PENDING_FIN_REQS_BACKUP,
                               sum_for_backups('prePreparesPendingFinReqs'))
        self.metrics.add_event(MetricsName.REPLICA_PREPREPARES_PENDING_PREVPP_BACKUP,
                               sum_for_backups('prePreparesPendingPrevPP'))
        self.metrics.add_event(MetricsName.REPLICA_PREPARES_WAITING_FOR_PREPREPARE_BACKUP,
                               sum_for_values_for_backups('preparesWaitingForPrePrepare'))
        self.metrics.add_event(MetricsName.REPLICA_COMMITS_WAITING_FOR_PREPARE_BACKUP,
                               sum_for_values_for_backups('commitsWaitingForPrepare'))
        self.metrics.add_event(MetricsName.REPLICA_SENT_PREPREPARES_BACKUP, sum_for_backups('sentPrePrepares'))
        self.metrics.add_event(MetricsName.REPLICA_PREPREPARES_BACKUP, sum_for_backups('prePrepares'))
        self.metrics.add_event(MetricsName.REPLICA_PREPARES_BACKUP, sum_for_backups('prepares'))
        self.metrics.add_event(MetricsName.REPLICA_COMMITS_BACKUP, sum_for_backups('commits'))
        self.metrics.add_event(MetricsName.REPLICA_PRIMARYNAMES_BACKUP, sum_for_backups('primaryNames'))
        self.metrics.add_event(MetricsName.REPLICA_STASHED_OUT_OF_ORDER_COMMITS_BACKUP,
                               sum_for_values_for_backups('stashed_out_of_order_commits'))
        self.metrics.add_event(MetricsName.REPLICA_CHECKPOINTS_BACKUP, sum_for_backups('checkpoints'))
        self.metrics.add_event(MetricsName.REPLICA_STASHED_RECVD_CHECKPOINTS_BACKUP,
                               sum_for_values_for_backups('stashedRecvdCheckpoints'))
        self.metrics.add_event(MetricsName.REPLICA_STASHING_WHILE_OUTSIDE_WATERMARKS_BACKUP,
                               sum(r.stasher.num_stashed_watermarks for r in self.replicas.values()))
        self.metrics.add_event(MetricsName.REPLICA_REQUEST_QUEUES_BACKUP,
                               sum_for_values_for_backups('requestQueues'))
        self.metrics.add_event(MetricsName.REPLICA_BATCHES_BACKUP, sum_for_backups('batches'))
        self.metrics.add_event(MetricsName.REPLICA_REQUESTED_PRE_PREPARES_BACKUP,
                               sum_for_backups('requested_pre_prepares'))
        self.metrics.add_event(MetricsName.REPLICA_REQUESTED_PREPARES_BACKUP, sum_for_backups('requested_prepares'))
        self.metrics.add_event(MetricsName.REPLICA_REQUESTED_COMMITS_BACKUP, sum_for_backups('requested_commits'))
        self.metrics.add_event(MetricsName.REPLICA_PRE_PREPARES_STASHED_FOR_INCORRECT_TIME_BACKUP,
                               sum_for_backups('pre_prepares_stashed_for_incorrect_time'))
        self.metrics.add_event(MetricsName.REPLICA_ACTION_QUEUE_BACKUP, sum_for_backups('actionQueue'))
        self.metrics.add_event(MetricsName.REPLICA_AQ_STASH_BACKUP, sum_for_backups('aqStash'))
        self.metrics.add_event(MetricsName.REPLICA_REPEATING_ACTIONS_BACKUP, sum_for_backups('repeatingActions'))
        self.metrics.add_event(MetricsName.REPLICA_SCHEDULED_BACKUP, sum_for_backups('scheduled'))

        # Stashed msgs
        def sum_stashed_for_backups(field):
            return sum(getattr(r.stasher, field)
                       for r in self.replicas._replicas.values() if r is not self.master_replica)

        self.metrics.add_event(MetricsName.REPLICA_STASHED_CATCHUP_BACKUP,
                               sum_stashed_for_backups('num_stashed_catchup'))
        self.metrics.add_event(MetricsName.REPLICA_STASHED_FUTURE_VIEW_BACKUP,
                               sum_stashed_for_backups('num_stashed_future_view'))
        self.metrics.add_event(MetricsName.REPLICA_STASHED_WATERMARKS_BACKUP,
                               sum_stashed_for_backups('num_stashed_watermarks'))

        def store_rocksdb_metrics(name, storage):
            if not hasattr(storage, '_db'):
                return
            if not hasattr(storage._db, 'get_property'):
                return
            self.metrics.add_event(name, int(storage._db.get_property(b"rocksdb.estimate-table-readers-mem")))
            self.metrics.add_event(name + 1, int(storage._db.get_property(b"rocksdb.num-immutable-mem-table")))
            self.metrics.add_event(name + 2, int(storage._db.get_property(b"rocksdb.cur-size-all-mem-tables")))

        if hasattr(self, 'idrCache'):
            store_rocksdb_metrics(MetricsName.STORAGE_IDR_CACHE_READERS, self.idrCache._keyValueStorage)

        if hasattr(self, 'attributeStore'):
            store_rocksdb_metrics(MetricsName.STORAGE_ATTRIBUTE_STORE_READERS, self.attributeStore._keyValueStorage)

        store_rocksdb_metrics(MetricsName.STORAGE_POOL_STATE_READERS, self.states.get(0)._kv)
        store_rocksdb_metrics(MetricsName.STORAGE_DOMAIN_STATE_READERS, self.states.get(1)._kv)
        store_rocksdb_metrics(MetricsName.STORAGE_CONFIG_STATE_READERS, self.states.get(2)._kv)
        store_rocksdb_metrics(MetricsName.STORAGE_BLS_BFT_READERS, self.bls_bft.bls_store._kvs)
        store_rocksdb_metrics(MetricsName.STORAGE_SEQ_NO_READERS, self.seqNoDB._keyValueStorage)
        if self.config.METRICS_COLLECTOR_TYPE == 'kv':
            store_rocksdb_metrics(MetricsName.STORAGE_METRICS_READERS, self.metrics._storage)

    @measure_time(MetricsName.NODE_CHECK_PERFORMANCE_TIME)
    def checkPerformance(self) -> Optional[bool]:
        """
        Check if master instance is slow and send an instance change request.
        :returns True if master performance is OK, False if performance
        degraded, None if the check was needed
        """
        logger.trace("{} checking its performance".format(self))

        # Move ahead only if the node has synchronized its state with other
        # nodes
        if not self.isParticipating:
            return

        if self.view_change_in_progress:
            return

        if not self._update_new_ordered_reqs_count():
            logger.trace("{} ordered no new requests".format(self))
            return

        if self.instances.masterId is not None:
            self.sendNodeRequestSpike()

            master_throughput, backup_throughput = self.monitor.getThroughputs(0)
            if master_throughput is not None:
                self.metrics.add_event(MetricsName.MONITOR_AVG_THROUGHPUT, master_throughput)
            if backup_throughput is not None:
                self.metrics.add_event(MetricsName.BACKUP_MONITOR_AVG_THROUGHPUT, backup_throughput)

            avg_lat_master, avg_lat_backup = self.monitor.getLatencies()
            if avg_lat_master:
                self.metrics.add_event(MetricsName.MONITOR_AVG_LATENCY, avg_lat_master)

            if avg_lat_backup:
                self.metrics.add_event(MetricsName.BACKUP_MONITOR_AVG_LATENCY, avg_lat_backup)

            degraded_backups = self.monitor.areBackupsDegraded()
            if degraded_backups:
                logger.display('{} backup instances performance degraded'.format(degraded_backups))
                self.backup_instance_faulty_processor.on_backup_degradation(degraded_backups)

            if self.monitor.isMasterDegraded():
                logger.display('{} master instance performance degraded'.format(self))
                self.view_changer.on_master_degradation()
                return False
            else:
                logger.trace("{}'s master has higher performance than backups".
                             format(self))
        return True

    @measure_time(MetricsName.NODE_CHECK_NODE_REQUEST_SPIKE)
    def checkNodeRequestSpike(self):
        logger.trace("{} checking its request amount".format(self))

        if not self.isParticipating:
            return

        if self.instances.masterId is not None:
            self.sendNodeRequestSpike()

    def sendNodeRequestSpike(self):
        requests = self.nodeRequestSpikeMonitorData['accum']
        self.nodeRequestSpikeMonitorData['accum'] = 0
        return pluginManager.sendMessageUponSuspiciousSpike(
            notifierPluginTriggerEvents['nodeRequestSpike'],
            self.nodeRequestSpikeMonitorData,
            requests,
            self.config.notifierEventTriggeringConfig['nodeRequestSpike'],
            self.name,
            self.config.SpikeEventsEnabled
        )

    def primary_selected(self, instance_id):
        # If the node has primary replica of master instance
        if instance_id == self.master_replica.instId:
            # TODO: 0 should be replaced with configurable constant
            self.monitor.hasMasterPrimary = self.has_master_primary
            if not self.primaries_disconnection_times[self.master_replica.instId]:
                return
            if self.nodestack.isConnectedTo(self.master_primary_name) \
                    or self.master_primary_name == self.name:
                self.primaries_disconnection_times[self.master_replica.instId] = None
        else:
            primary_node_name = self.replicas[instance_id].primaryName.split(':')[0]
            if self.nodestack.isConnectedTo(primary_node_name) \
                    or primary_node_name == self.name:
                self.primaries_disconnection_times[instance_id] = None
            else:
                self.primaries_disconnection_times[instance_id] = time.perf_counter()
                self._schedule_replica_removal(instance_id)

    def propose_view_change(self):
        # Sends instance change message when primary has been
        # disconnected for long enough
        self._cancel(self.propose_view_change)
        if not self.primaries_disconnection_times[self.master_replica.instId]:
            logger.info('{} The primary is already connected '
                        'so view change will not be proposed'.format(self))
            return

        logger.display("{} primary has been disconnected for too long".format(self))

        if not self.isReady() or not self.is_synced:
            logger.info('{} The node is not ready yet '
                        'so view change will not be proposed now, but re-scheduled.'.format(self))
            self._schedule_view_change()
            return

        self.view_changer.on_primary_loss()

    def _schedule_replica_removal(self, inst_id):
        disconnection_strategy = self.config.REPLICAS_REMOVING_WITH_PRIMARY_DISCONNECTED
        if not (self.backup_instance_faulty_processor.is_local_remove_strategy(disconnection_strategy) or
                self.backup_instance_faulty_processor.is_quorum_strategy(disconnection_strategy)):
            return
        logger.info('{} scheduling replica removal for instance {} in {} sec'
                    .format(self, inst_id, self.config.TolerateBackupPrimaryDisconnection))
        self._schedule(partial(self._remove_replica_if_primary_lost, inst_id),
                       self.config.TolerateBackupPrimaryDisconnection)

    def _remove_replica_if_primary_lost(self, inst_id):
        if inst_id < len(self.primaries_disconnection_times) \
                and self.primaries_disconnection_times[inst_id] is not None \
                and time.perf_counter() - self.primaries_disconnection_times[inst_id] >= \
                self.config.TolerateBackupPrimaryDisconnection:
            self.backup_instance_faulty_processor.on_backup_primary_disconnected([inst_id])

    def _schedule_view_change(self):
        logger.info('{} scheduling a view change in {} sec'.format(self, self.config.ToleratePrimaryDisconnection))
        self._schedule(self.propose_view_change,
                       self.config.ToleratePrimaryDisconnection)

    # TODO: consider moving this to pool manager
    def lost_master_primary(self):
        """
        Schedule an primary connection check which in turn can send a view
        change message
        """
        self.primaries_disconnection_times[self.master_replica.instId] = time.perf_counter()
        self._schedule_view_change()

    def select_primaries(self):
        # If you want to refactor primaries selection,
        # please take a look at https://jira.hyperledger.org/browse/INDY-1946

        self.backup_instance_faulty_processor.restore_replicas()
        self.ensure_primaries_dropped()

        self.primaries = self.elector.process_selection(
            self.requiredNumberOfInstances,
            self.nodeReg, self.poolManager._ordered_node_ids)

        pc = len(self.primaries)
        rc = len(self.replicas)
        if pc != rc:
            raise LogicError('Inconsistent number or primaries ({}) and replicas ({})'
                             .format(pc, rc))

        for i, primary_name in enumerate(self.primaries):
            if i == 0:
                # The node needs to be set in participating mode since when
                # the replica is made aware of the primary, it will start
                # processing stashed requests and hence the node needs to be
                # participating.
                self.start_participating()

            replica = self.replicas[i]
            instance_name = Replica.generateName(nodeName=primary_name, instId=i)
            replica.primaryChanged(instance_name)
            self.primary_selected(i)

            logger.display("{}{} declares primaries selection {} as completed for "
                           "instance {}, "
                           "new primary is {}, "
                           "ledger info is {}"
                           .format(VIEW_CHANGE_PREFIX,
                                   replica,
                                   self.viewNo,
                                   i,
                                   instance_name,
                                   self.ledger_summary),
                           extra={"cli": "ANNOUNCE",
                                  "tags": ["node-election"]})

        # Notify replica, that we need to send batch with new primaries
        if self.viewNo != 0:
            self.primaries_batch_needed = True

    def _do_start_catchup(self, just_started: bool):
        # Process any already Ordered requests by the replica
        self.force_process_ordered()

        # # revert uncommitted txns and state for unordered requests
        r = self.master_replica.revert_unordered_batches()
        logger.info('{} reverted {} batches before starting catch up'.format(self, r))

        self.mode = Mode.starting
        self.ledgerManager.start_catchup(is_initial=just_started)

    def start_catchup(self, just_started=False):
        if not self.is_synced and not just_started:
            logger.info('{} does not start the catchup procedure '
                        'because another catchup is in progress'.format(self))
            return

        if self._catch_up_start_ts == 0:
            self._catch_up_start_ts = time.perf_counter()
        self._do_start_catchup(just_started)

    def ordered_prev_view_msgs(self, inst_id, pp_seqno):
        logger.debug('{} ordered previous view batch {} by instance {}'.
                     format(self, pp_seqno, inst_id))

    def verifySignature(self, msg):
        """
        Validate the signature of the request
        Note: Batch is whitelisted because the inner messages are checked

        :param msg: a message requiring signature verification
        :return: None; raises an exception if the signature is not valid
        """
        if isinstance(msg, self.authnWhitelist):
            return
        if isinstance(msg, Propagate):
            typ = 'propagate'
            req = TxnUtilConfig.client_request_class(**msg.request)
        else:
            typ = ''
            req = msg

        key = None

        if isinstance(req, Request):
            key = req.key

        if not isinstance(req, Mapping):
            req = req.as_dict

        with self.metrics.measure_time(MetricsName.VERIFY_SIGNATURE_TIME):
            identifiers = self.authNr(req).authenticate(req, key=key)

        logger.debug("{} authenticated {} signature on {} request {}".
                     format(self, identifiers, typ, req['reqId']),
                     extra={"cli": True,
                            "tags": ["node-msg-processing"]})

    def authNr(self, req):
        return self.clientAuthNr

    @measure_time(MetricsName.EXECUTE_BATCH_TIME)
    def executeBatch(self, three_pc_batch: ThreePcBatch,
                     valid_reqs_keys: List, invalid_reqs_keys: List,
                     audit_txn_root) -> None:
        """
        Execute the REQUEST sent to this Node

        :param view_no: the view number (See glossary)
        :param pp_time: the time at which PRE-PREPARE was sent
        :param valid_reqs: list of valid client requests keys
        :param valid_reqs: list of invalid client requests keys
        """

        # We need hashes in apply and str in commit
        three_pc_batch.txn_root = Ledger.hashToStr(three_pc_batch.txn_root)
        three_pc_batch.state_root = Ledger.hashToStr(three_pc_batch.state_root)

        try:
            committedTxns = self.get_executer(three_pc_batch.ledger_id)(three_pc_batch)
        except Exception as exc:
            logger.error(
                "{} commit failed for batch request, error {}, view no {}, "
                "ppSeqNo {}, ledger {}, state root {}, txn root {}, "
                "requests: {}".format(
                    self, repr(exc), three_pc_batch.view_no, three_pc_batch.pp_seq_no,
                    three_pc_batch.ledger_id, three_pc_batch.state_root,
                    three_pc_batch.txn_root, [req_idr for req_idr in valid_reqs_keys]
                )
            )
            raise

        for req_key in valid_reqs_keys + invalid_reqs_keys:
            if req_key in self.requests:
                self.mark_request_as_executed(self.requests[req_key].request)
            else:
                # Means that this request is dropped from the main requests queue due to timeout,
                # but anyway it is ordered and executed normally
                logger.debug('{} normally executed request {} which object has been dropped '
                             'from the requests queue'.format(self, req_key))
                pass

        # TODO is it possible to get len(committedTxns) != len(valid_reqs)
        # someday
        if not committedTxns:
            return

        logger.debug("{} committed batch request, view no {}, ppSeqNo {}, "
                     "ledger {}, state root {}, txn root {}, requests: {}".
                     format(self, three_pc_batch.view_no, three_pc_batch.pp_seq_no,
                            three_pc_batch.ledger_id, three_pc_batch.state_root,
                            three_pc_batch.txn_root, [key for key in valid_reqs_keys]))

        first_txn_seq_no = get_seq_no(committedTxns[0])
        last_txn_seq_no = get_seq_no(committedTxns[-1])

        reqs = []
        reqs_list_built = True
        for req_key in valid_reqs_keys:
            if req_key in self.requests:
                reqs.append(self.requests[req_key].request.as_dict)
            else:
                logger.warning("Could not build requests list for observers due to non-existent requests")
                reqs_list_built = False
                break

        if reqs_list_built:
            batch_committed_msg = BatchCommitted(reqs,
                                                 three_pc_batch.ledger_id,
                                                 0,
                                                 three_pc_batch.view_no,
                                                 three_pc_batch.pp_seq_no,
                                                 three_pc_batch.pp_time,
                                                 three_pc_batch.state_root,
                                                 three_pc_batch.txn_root,
                                                 first_txn_seq_no,
                                                 last_txn_seq_no,
                                                 audit_txn_root,
                                                 three_pc_batch.primaries)
            self._observable.append_input(batch_committed_msg, self.name)

    def updateSeqNoMap(self, committedTxns, ledger_id):
        if all([get_req_id(txn) for txn in committedTxns]):
            self.seqNoDB.addBatch((get_payload_digest(txn), ledger_id, get_seq_no(txn), get_digest(txn))
                                  for txn in committedTxns)

    def commitAndSendReplies(self, three_pc_batch: ThreePcBatch) -> List:
        logger.trace('{} going to commit and send replies to client'.format(self))
        committed_txns = self.write_manager.commit_batch(three_pc_batch)
        self.updateSeqNoMap(committed_txns, three_pc_batch.ledger_id)
        updated_committed_txns = list(map(self.update_txn_with_extra_data, committed_txns))
        self.sendRepliesToClients(updated_committed_txns, three_pc_batch.pp_time)
        return committed_txns

    def onBatchCreated(self, three_pc_batch: ThreePcBatch):
        """
        A batch of requests has been created and has been applied but
        committed to ledger and state.
        :param ledger_id:
        :param state_root: state root after the batch creation
        :return:
        """
        ledger_id = three_pc_batch.ledger_id
        if ledger_id != POOL_LEDGER_ID and not three_pc_batch.primaries:
            three_pc_batch.primaries = self.write_manager.future_primary_handler.get_last_primaries() or self.primaries
        if self.write_manager.is_valid_ledger_id(ledger_id):
            self.write_manager.post_apply_batch(three_pc_batch)
        else:
            logger.debug('{} did not know how to handle for ledger {}'.format(self, ledger_id))

    def onBatchRejected(self, ledger_id):
        """
        A batch of requests has been rejected, if stateRoot is None, reject
        the current batch.
        :param ledger_id:
        :param stateRoot: state root after the batch was created
        :return:
        """
        if self.write_manager.is_valid_ledger_id(ledger_id):
            self.write_manager.post_batch_rejected(ledger_id)
        else:
            logger.debug('{} did not know how to handle for ledger {}'.format(self, ledger_id))

    def sendRepliesToClients(self, committedTxns, ppTime):
        for txn in committedTxns:
            self.sendReplyToClient(Reply(txn),
                                   get_digest(txn))

    def sendReplyToClient(self, reply, reqKey):
        if self.isProcessingReq(reqKey):
            sender = self.requestSender[reqKey]
            if sender:
                logger.trace(
                    '{} sending reply for {} to client'.format(
                        self, reqKey))
                self.transmitToClient(reply, sender)
            else:
                logger.info('{} not sending reply for {}, since do not '
                            'know client'.format(self, reqKey))
            self.doneProcessingReq(reqKey)

    def addNewRole(self, txn):
        """
        Adds a new client or steward to this node based on transaction type.
        """
        # If the client authenticator is a simple authenticator then add verkey.
        #  For a custom authenticator, handle appropriately.
        # NOTE: The following code should not be used in production
        if isinstance(self.clientAuthNr.core_authenticator, SimpleAuthNr):
            txn_data = get_payload_data(txn)
            identifier = txn_data[TARGET_NYM]
            verkey = txn_data.get(VERKEY)
            v = DidVerifier(verkey, identifier=identifier)
            if identifier not in self.clientAuthNr.core_authenticator.clients:
                role = txn_data.get(ROLE)
                if role not in (STEWARD, TRUSTEE, None):
                    logger.debug("Role if present must be {} and not {}".
                                 format(Roles.STEWARD.name, role))
                    return
                self.clientAuthNr.core_authenticator.addIdr(identifier,
                                                            verkey=v.verkey,
                                                            role=role)

    def addGenesisNyms(self):
        # THIS SHOULD NOT BE DONE FOR PRODUCTION
        for _, txn in self.domainLedger.getAllTxn():
            if get_type(txn) == NYM:
                self.addNewRole(txn)

    def init_core_authenticator(self):
        state = self.getState(DOMAIN_LEDGER_ID)
        return CoreAuthNr(self.write_manager.txn_types,
                          self.read_manager.txn_types,
                          self.action_manager.txn_types,
                          state=state)

    def defaultAuthNr(self) -> ReqAuthenticator:
        req_authnr = ReqAuthenticator()
        req_authnr.register_authenticator(self.init_core_authenticator())
        return req_authnr

    def ensureKeysAreSetup(self):
        """
        Check whether the keys are setup in the local STP keep.
        Raises KeysNotFoundException if not found.
        """
        if not areKeysSetup(self.name, self.keys_dir):
            raise REx(REx.reason.format(self.name) + self.keygenScript)

    @staticmethod
    def reasonForClientFromException(ex: Exception):
        friendly = friendlyEx(ex)
        reason = "client request invalid: {}".format(friendly)
        return reason

    def reportSuspiciousNodeEx(self, ex: SuspiciousNode):
        """
        Report suspicion on a node on the basis of an exception
        """
        self.reportSuspiciousNode(ex.node, ex.reason, ex.code, ex.offendingMsg)

    def reportSuspiciousNode(self,
                             nodeName: str,
                             reason=None,
                             code: int = None,
                             offendingMsg=None):
        """
        Report suspicion on a node and add it to this node's blacklist.

        :param nodeName: name of the node to report suspicion on
        :param reason: the reason for suspicion
        """
        logger.warning("{} raised suspicion on node {} for {}; suspicion code "
                       "is {}".format(self, nodeName, reason, code))
        # TODO need a more general solution here

        # TODO: Should not blacklist client on a single InvalidSignature.
        # Should track if a lot of requests with incorrect signatures have been
        # made in a short amount of time, only then blacklist client.
        # if code == InvalidSignature.code:
        #     self.blacklistNode(nodeName,
        #                        reason=InvalidSignature.reason,
        #                        code=InvalidSignature.code)

        # TODO: Consider blacklisting nodes again.
        # if code in self.suspicions:
        #     self.blacklistNode(nodeName,
        #                        reason=self.suspicions[code],
        #                        code=code)

        if code in (s.code for s in (Suspicions.PPR_DIGEST_WRONG,
                                     Suspicions.PPR_REJECT_WRONG,
                                     Suspicions.PPR_TXN_WRONG,
                                     Suspicions.PPR_STATE_WRONG,
                                     Suspicions.PPR_PLUGIN_EXCEPTION,
                                     Suspicions.PPR_SUB_SEQ_NO_WRONG,
                                     Suspicions.PPR_NOT_FINAL,
                                     Suspicions.PPR_WITH_ORDERED_REQUEST,
                                     Suspicions.PPR_AUDIT_TXN_ROOT_HASH_WRONG,
                                     Suspicions.PPR_BLS_MULTISIG_WRONG,
                                     Suspicions.PPR_TIME_WRONG,
                                     )):
            logger.display('{}{} got one of primary suspicions codes {}'.format(VIEW_CHANGE_PREFIX, self, code))
            self.view_changer.on_suspicious_primary(Suspicions.get_by_code(code))

        if offendingMsg:
            self.discard(offendingMsg, reason, logger.debug)

    def reportSuspiciousClient(self, clientName: str, reason):
        """
        Report suspicion on a client and add it to this node's blacklist.

        :param clientName: name of the client to report suspicion on
        :param reason: the reason for suspicion
        """
        logger.warning("{} raised suspicion on client {} for {}"
                       .format(self, clientName, reason))
        self.blacklistClient(clientName)

    def isClientBlacklisted(self, clientName: str):
        """
        Check whether the given client is in this node's blacklist.

        :param clientName: the client to check for blacklisting
        :return: whether the client was blacklisted
        """
        return self.clientBlacklister.isBlacklisted(clientName)

    def blacklistClient(self, clientName: str,
                        reason: str = None, code: int = None):
        """
        Add the client specified by `clientName` to this node's blacklist
        """
        msg = "{} blacklisting client {}".format(self, clientName)
        if reason:
            msg += " for reason {}".format(reason)
        logger.display(msg)
        self.clientBlacklister.blacklist(clientName)

    def isNodeBlacklisted(self, nodeName: str) -> bool:
        """
        Check whether the given node is in this node's blacklist.

        :param nodeName: the node to check for blacklisting
        :return: whether the node was blacklisted
        """
        return self.nodeBlacklister.isBlacklisted(nodeName)

    def blacklistNode(self, nodeName: str, reason: str = None, code: int = None):
        """
        Add the node specified by `nodeName` to this node's blacklist
        """
        msg = "{} blacklisting node {}".format(self, nodeName)
        if reason:
            msg += " for reason {}".format(reason)
        if code:
            msg += " for code {}".format(code)
        logger.display(msg)
        self.nodeBlacklister.blacklist(nodeName)

    @property
    def blacklistedNodes(self):
        return {nm for nm in self.nodeReg.keys() if
                self.nodeBlacklister.isBlacklisted(nm)}

    def transmitToClient(self, msg: Any, remoteName: str):
        self.clientstack.transmitToClient(msg, remoteName)

    @measure_time(MetricsName.NODE_SEND_TIME)
    def send(self,
             msg: Any,
             *rids: Iterable[int],
             signer: Signer = None,
             message_splitter=None):

        if rids:
            remoteNames = [self.nodestack.remotes[rid].name for rid in rids]
            recipientsNum = len(remoteNames)
        else:
            # so it is broadcast
            remoteNames = [remote.name for remote in
                           self.nodestack.remotes.values()]
            recipientsNum = 'all'

        logger.debug("{} sending message {} to {} recipients: {}".
                     format(self, msg, recipientsNum, remoteNames))
        self.nodestack.send(msg, *rids, signer=signer, message_splitter=message_splitter)

    def sendToNodes(self, msg: Any, names: Iterable[str] = None, message_splitter=None):
        # TODO: This method exists in `Client` too, refactor to avoid
        # duplication
        rids = [rid for rid, r in self.nodestack.remotes.items(
        ) if r.name in names] if names else []
        self.send(msg, *rids, message_splitter=message_splitter)

    def getReplyFromLedgerForRequest(self, request):
        ledger_id, seq_no = self.seqNoDB.get_by_payload_digest(request.payload_digest)
        if ledger_id is not None and seq_no is not None:
            if self.seqNoDB.get_by_full_digest(request.digest) is not None:
                ledger = self.getLedger(ledger_id)
                return self.getReplyFromLedger(ledger, seq_no)
            else:
                return RequestNack(request.identifier, request.reqId,
                                   'Same txn was already ordered with different signatures or pluggable fields')
        else:
            return None

    def getReplyFromLedger(self, ledger, seq_no):
        # DoS attack vector, client requesting already processed request id
        # results in iterating over ledger (or its subset)
        txn = ledger.getBySeqNo(int(seq_no))
        if txn:
            txn.update(ledger.merkleInfo(seq_no))
            txn = self.update_txn_with_extra_data(txn)
            return Reply(txn)
        else:
            return None

    def update_txn_with_extra_data(self, txn):
        """
        All the data of the transaction might not be stored in ledger so the
        extra data that is omitted from ledger needs to be fetched from the
        appropriate data store
        :param txn:
        :return:
        """
        # All the data of any transaction is stored in the ledger
        return txn

    def transform_txn_for_ledger(self, txn):
        return self.write_manager.transform_txn_for_ledger(txn)

    def __enter__(self):
        return self

    # noinspection PyUnusedLocal
    def __exit__(self, exc_type, exc_val, exc_tb):
        self.stop()

    def logstats(self):
        """
        Print the node's current statistics to log.
        """
        lines = [
            "node {} current stats".format(self),
            "--------------------------------------------------------",
            "node inbox size         : {}".format(len(self.nodeInBox)),
            "client inbox size       : {}".format(len(self.clientInBox)),
            "age (seconds)           : {}".format(time.time() - self.created),
            "next check for reconnect: {}".format(time.perf_counter() -
                                                  self.nodestack.nextCheck),
            "node connections        : {}".format(self.nodestack.conns),
            "f                       : {}".format(self.f),
            "master instance         : {}".format(self.instances.masterId),
            "replicas                : {}".format(len(self.replicas)),
            "view no                 : {}".format(self.viewNo),
            "rank                    : {}".format(self.rank),
            "msgs to replicas        : {}".format(self.replicas.sum_inbox_len),
            "msgs to view changer    : {}".format(len(self.msgsToViewChanger)),
            "action queue            : {} {}".format(len(self.actionQueue),
                                                     id(self.actionQueue)),
            "action queue stash      : {} {}".format(len(self.aqStash),
                                                     id(self.aqStash)),
        ]

        logger.info("\n".join(lines), extra={"cli": False})

    def collectNodeInfo(self):
        nodeAddress = None
        if self.poolLedger:
            for _, txn in self.poolLedger.getAllTxn():
                data = get_payload_data(txn)[DATA]
                if data[ALIAS] == self.name:
                    nodeAddress = data[NODE_IP]
                    break

        info = {
            'name': self.name,
            'rank': self.rank,
            'view': self.viewNo,
            'creationDate': self.created,
            'ledger_dir': self.ledger_dir,
            'keys_dir': self.keys_dir,
            'genesis_dir': self.genesis_dir,
            'plugins_dir': self.plugins_dir,
            'node_info_dir': self.node_info_dir,
            'portN': self.nodestack.ha[1],
            'portC': self.clientstack.ha[1],
            'address': nodeAddress
        }
        return info

    def logNodeInfo(self):
        """
        Print the node's info to log for the REST backend to read.
        """
        self.nodeInfo['data'] = self.collectNodeInfo()

        with closing(open(os.path.join(self.ledger_dir, 'node_info'), 'w')) \
                as logNodeInfoFile:
            logNodeInfoFile.write(json.dumps(self.nodeInfo['data']))

    def add_observer(self, observer_remote_id: str,
                     observer_policy_type: ObserverSyncPolicyType):
        self._observable.add_observer(
            observer_remote_id, observer_policy_type)

    def remove_observer(self, observer_remote_id):
        self._observable.remove_observer(observer_remote_id)

    def get_observers(self, observer_policy_type: ObserverSyncPolicyType):
        return self._observable.get_observers(observer_policy_type)

    def _clean_req_from_verified(self, request: Request):
        authenticator = self.authNr(request.as_dict)
        if isinstance(authenticator, ReqAuthenticator):
            authenticator.clean_from_verified(request.key)

    def mark_request_as_executed(self, request: Request):
        self.requests.mark_as_executed(request)
        self._clean_req_from_verified(request)

    def check_outdated_reqs(self):
        cur_ts = time.perf_counter()
        req_keys_to_drop = []
        for req_key in self.requests:
            outdated = False
            req_state = self.requests[req_key]

            if req_state.executed and req_state.unordered_by_replicas_num <= 0:
                # Means that the request has been processed by all replicas and
                # it just waits for stable checkpoint to be deleted.
                continue

            if req_state.added_ts is not None and \
                    cur_ts - req_state.added_ts > self.propagates_phase_req_timeout:
                outdated = True
                self.propagates_phase_req_timeouts += 1
            if req_state.finalised_ts is not None and \
                    cur_ts - req_state.finalised_ts > self.ordering_phase_req_timeout:
                outdated = True
                self.ordering_phase_req_timeouts += 1
            if outdated:
                req_keys_to_drop.append(req_key)
                self._clean_req_from_verified(req_state.request)
                self.doneProcessingReq(req_key)
                self.monitor.requestTracker.force_req_drop(req_key)
        for req_key in req_keys_to_drop:
            self.requests.force_free(req_key)

    def is_request_need_quorum(self, msg_dict: dict):
        txn_type = msg_dict.get(OPERATION).get(TXN_TYPE, None) \
            if OPERATION in msg_dict \
            else None

        return txn_type and not (txn_type == GET_TXN or
                                 self.is_action(txn_type) or
                                 self.is_query(txn_type))

    def init_req_managers(self):
        self.write_manager = WriteRequestManager(self.db_manager)
        self.read_manager = ReadRequestManager()
        self.action_manager = ActionRequestManager()

    def _bootstrap_node(self, bootstrap_cls, storage):
        bootstrap_cls(self).init_node(storage)<|MERGE_RESOLUTION|>--- conflicted
+++ resolved
@@ -4,7 +4,6 @@
 from binascii import unhexlify
 from collections import deque
 from contextlib import closing
-from datetime import datetime
 from functools import partial
 from typing import Dict, Any, Mapping, Iterable, List, Optional, Set, Tuple, Callable
 
@@ -2162,128 +2161,6 @@
             else:
                 req_manager.static_validation(request)
 
-<<<<<<< HEAD
-        self.execute_hook(NodeHooks.POST_STATIC_VALIDATION, request=request)
-
-    def validateTaaAcceptance(self, request: Request, req_pp_time: int):
-
-        ledger_id = self.ledger_id_for_request(request)
-        if not self.ledgerManager.ledger_info(ledger_id).taa_acceptance_required:
-            if request.taaAcceptance:
-                raise InvalidClientTaaAcceptanceError(
-                    request.identifier, request.reqId,
-                    "Txn Author Agreement acceptance is not expected"
-                    " and not allowed in requests for ledger id {}"
-                    .format(ledger_id)
-                )
-            else:
-                logger.trace(
-                    "{} TAA acceptance passed for request {}: "
-                    "not required for ledger id {}"
-                    .format(self, request.reqId, ledger_id)
-                )
-                return
-
-        taa = None
-        taa_data = self.write_manager.get_taa_data()
-        if taa_data is not None:
-            (taa, taa_seq_no, taa_txn_time), taa_digest = taa_data
-
-        if taa is None:
-            if request.taaAcceptance:
-                raise InvalidClientTaaAcceptanceError(
-                    request.identifier, request.reqId,
-                    "Txn Author Agreement acceptance has not been set yet"
-                    " and not allowed in requests"
-                )
-            else:
-                logger.trace(
-                    "{} TAA acceptance passed for request {}: taa is not set"
-                    .format(self, request.reqId)
-                )
-                return
-
-        if not taa[TXN_AUTHOR_AGREEMENT_TEXT]:
-            if request.taaAcceptance:
-                raise InvalidClientTaaAcceptanceError(
-                    request.identifier, request.reqId,
-                    "Txn Author Agreement acceptance is disabled"
-                    " and not allowed in requests"
-                )
-            else:
-                logger.trace(
-                    "{} TAA acceptance passed for request {}: taa is disabled"
-                    .format(self, request.reqId)
-                )
-                return
-
-        if not taa_digest:
-            raise LogicError(
-                "Txn Author Agreement digest is not defined: version {}, seq_no {}, txn_time {}"
-                .format(taa[TXN_AUTHOR_AGREEMENT_VERSION], taa_seq_no, taa_txn_time)
-            )
-
-        if not request.taaAcceptance:
-            raise InvalidClientTaaAcceptanceError(
-                request.identifier, request.reqId,
-                "Txn Author Agreement acceptance is required for ledger with id {}"
-                .format(ledger_id)
-            )
-
-        r_taa_a_digest = request.taaAcceptance[f.TAA_ACCEPTANCE_DIGEST.nm]
-        if r_taa_a_digest != taa_digest:
-            raise InvalidClientTaaAcceptanceError(
-                request.identifier, request.reqId,
-                "Txn Author Agreement acceptance digest is invalid or non-latest:"
-                " provided {}, expected {}"
-                .format(r_taa_a_digest, taa_digest)
-            )
-
-        r_taa_a_ts = request.taaAcceptance[f.TAA_ACCEPTANCE_TIME.nm]
-        datetime_r_taa = datetime.utcfromtimestamp(r_taa_a_ts)
-        if datetime_r_taa.hour or datetime_r_taa.minute \
-                or datetime_r_taa.second or datetime_r_taa.microsecond:
-            raise InvalidClientTaaAcceptanceError(
-                request.identifier, request.reqId,
-                "TAA timestamp {} is too precise and is a privacy risk."
-                .format(r_taa_a_ts))
-        date_lowest = datetime.utcfromtimestamp(
-            taa_txn_time -
-            self.config.TXN_AUTHOR_AGREEMENT_ACCEPTANCE_TIME_BEFORE_TAA_TIME
-        ).date()
-        date_higest = datetime.utcfromtimestamp(
-            req_pp_time +
-            self.config.TXN_AUTHOR_AGREEMENT_ACCEPTANCE_TIME_AFTER_PP_TIME
-        ).date()
-
-        if (datetime_r_taa.date() < date_lowest) or (datetime_r_taa.date() > date_higest):
-            raise InvalidClientTaaAcceptanceError(
-                request.identifier, request.reqId,
-                "Txn Author Agreement acceptance time is inappropriate:"
-                " provided {}, expected in [{}, {}]".format(r_taa_a_ts, date_lowest, date_higest)
-            )
-
-        taa_aml_data = self.write_manager.get_taa_aml_data()
-        if taa_aml_data is None:
-            raise TaaAmlNotSetError(
-                "Txn Author Agreement acceptance mechanism list is not defined"
-            )
-
-        taa_aml = taa_aml_data[VALUE][AML]
-        r_taa_a_mech = request.taaAcceptance[f.TAA_ACCEPTANCE_MECHANISM.nm]
-        if r_taa_a_mech not in taa_aml:
-            raise InvalidClientTaaAcceptanceError(
-                request.identifier, request.reqId,
-                "Txn Author Agreement acceptance mechanism is inappropriate:"
-                " provided {}, expected one of {}".format(r_taa_a_mech, sorted(taa_aml))
-            )
-
-        logger.trace(
-            "{} TAA acceptance passed for request {}".format(self, request.reqId)
-        )
-
-=======
->>>>>>> 60df06eb
     # TODO hooks might need pp_time as well
     def doDynamicValidation(self, request: Request, req_pp_time: int):
         """
