import ipaddress

from abc import abstractmethod
from collections import OrderedDict

from typing import Optional

from copy import deepcopy
from typing import List

from plenum.common.constants import NODE, TARGET_NYM, DATA, ALIAS, \
    NODE_IP, NODE_PORT, CLIENT_IP, CLIENT_PORT, VERKEY, SERVICES, \
    VALIDATOR, CLIENT_STACK_SUFFIX, POOL_LEDGER_ID, DOMAIN_LEDGER_ID, BLS_KEY
from plenum.common.stack_manager import TxnStackManager
from plenum.common.txn_util import get_type, get_payload_data
from storage.helper import initKeyValueStorage
from plenum.persistence.util import pop_merkle_info
from plenum.server.pool_req_handler import PoolRequestHandler
from state.pruning_state import PruningState
from stp_core.common.log import getlogger
from stp_core.network.auth_mode import AuthMode
from stp_core.network.exceptions import RemoteNotFound
from stp_core.types import HA

logger = getlogger()


class PoolManager:
    @abstractmethod
    def getStackParamsAndNodeReg(self, name, keys_dir, nodeRegistry=None,
                                 ha=None, cliname=None, cliha=None):
        """
        Returns a tuple(nodestack, clientstack, nodeReg)
        """

    @property
    @abstractmethod
    def merkleRootHash(self) -> str:
        """
        """

    @property
    @abstractmethod
    def txnSeqNo(self) -> int:
        """
        """

    @staticmethod
    def _get_rank(needle_id: str, haystack_ids: List[str]):
        # Return the rank of the node where rank is defined by the order in
        # which node was added to the pool
        try:
            return haystack_ids.index(needle_id)
        except ValueError:
            return None

    @property
    @abstractmethod
    def id(self):
        """
        """

    @abstractmethod
    def get_rank_of(self, node_id, nodeReg=None) -> Optional[int]:
        """Return node rank among active pool validators by id

        :param node_id: node's id
        :param nodeReg: (optional) node registry to operate with. If not specified,
                        current one is used.
        :return: rank of the node or None if not found
        """

    @property
    def rank(self) -> Optional[int]:
        # Nodes have a total order defined in them, rank is the node's
        # position in that order
        return self.get_rank_of(self.id)

    @abstractmethod
    def get_name_by_rank(self, rank, nodeReg=None) -> Optional[str]:
        # Needed for communicating primary name to others and also nodeReg
        # uses node names (alias) and not ids
        # TODO: Should move to using node ids and not node names (alias)
        """Return node name (alias) by rank among active pool validators

        :param rank: rank of the node
        :param nodeReg: (optional) node registry to operate with. If not specified,
                        current one is used.
        :return: name of the node or None if not found
        """


class HasPoolManager:
    # noinspection PyUnresolvedReferences, PyTypeChecker
    def __init__(self, ha=None, cliname=None, cliha=None):
        self.poolManager = TxnPoolManager(self, ha=ha, cliname=cliname,
                                          cliha=cliha)
        self.register_executer(POOL_LEDGER_ID, self.poolManager.executePoolTxnBatch)


class TxnPoolManager(PoolManager, TxnStackManager):
    def __init__(self, node, ha=None, cliname=None, cliha=None):
        self.node = node
        self.name = node.name
        self.config = node.config
        self.genesis_dir = node.genesis_dir
        self.keys_dir = node.keys_dir
        self._ledger = None
        self._id = None

        TxnStackManager.__init__(
            self, self.name, node.genesis_dir, node.keys_dir, isNode=True)
        self.state = self.loadState()
        self.reqHandler = self.getPoolReqHandler()
        self.initPoolState()
        self._load_nodes_order_from_ledger()
        self.nstack, self.cstack, self.nodeReg, self.cliNodeReg = \
            self.getStackParamsAndNodeReg(self.name, self.keys_dir, ha=ha,
                                          cliname=cliname, cliha=cliha)

        self._dataFieldsValidators = (
            (NODE_IP, self._isIpAddressValid),
            (CLIENT_IP, self._isIpAddressValid),
            (NODE_PORT, self._isPortValid),
            (CLIENT_PORT, self._isPortValid),
        )

    def __repr__(self):
        return self.node.name

    def getPoolReqHandler(self):
        return PoolRequestHandler(self.ledger, self.state,
                                  self.node.states[DOMAIN_LEDGER_ID])

    def loadState(self):
        return PruningState(
            initKeyValueStorage(
                self.config.poolStateStorage,
                self.node.dataLocation,
                self.config.poolStateDbName)
        )

    def initPoolState(self):
        self.node.initStateFromLedger(self.state, self.ledger, self.reqHandler)

    @property
    def hasLedger(self):
        return self.node.hasFile(self.ledgerFile)

    @property
    def ledgerLocation(self):
        return self.node.dataLocation

    @property
    def ledgerFile(self):
        return self.config.poolTransactionsFile

    def getStackParamsAndNodeReg(self, name, keys_dir, nodeRegistry=None,
                                 ha=None, cliname=None, cliha=None):
        nodeReg, cliNodeReg, nodeKeys = self.parseLedgerForHaAndKeys(
            self.ledger)

        self.addRemoteKeysFromLedger(nodeKeys)

        # If node name was not found in the pool transactions file
        if not ha:
            ha = nodeReg[name]

        nstack = dict(name=name,
                      ha=HA(*ha),
                      main=True,
                      auth_mode=AuthMode.RESTRICTED.value,
                      queue_size=self.config.ZMQ_NODE_QUEUE_SIZE)

        cliname = cliname or (name + CLIENT_STACK_SUFFIX)
        if not cliha:
            cliha = cliNodeReg[cliname]
        cstack = dict(name=cliname or (name + CLIENT_STACK_SUFFIX),
                      ha=HA(*cliha),
                      main=True,
                      auth_mode=AuthMode.ALLOW_ANY.value,
                      queue_size=self.config.ZMQ_CLIENT_QUEUE_SIZE)

        if keys_dir:
            nstack['basedirpath'] = keys_dir
            cstack['basedirpath'] = keys_dir

        return nstack, cstack, nodeReg, cliNodeReg

    def executePoolTxnBatch(self, ppTime, reqs, stateRoot, txnRoot) -> List:
        """
        Execute a transaction that involves consensus pool management, like
        adding a node, client or a steward.

        :param ppTime: PrePrepare request time
        :param reqs: request
        """
        committedTxns = self.reqHandler.commit(len(reqs), stateRoot, txnRoot, ppTime)
<<<<<<< HEAD
        self.node.updateSeqNoMap(committedTxns, DOMAIN_LEDGER_ID)
=======
        self.node.updateSeqNoMap(committedTxns, POOL_LEDGER_ID)
>>>>>>> f4d10633
        for txn in committedTxns:
            t = deepcopy(txn)
            # Since the committed transactions contain merkle info,
            # try to avoid this kind of strictness
            pop_merkle_info(t)
            self.onPoolMembershipChange(t)
        self.node.sendRepliesToClients(committedTxns, ppTime)
        return committedTxns

    def onPoolMembershipChange(self, txn):
        if get_type(txn) != NODE:
            return

        txn_data = get_payload_data(txn)
        if DATA not in txn_data:
            return

        nodeName = txn_data[DATA][ALIAS]
        nodeNym = txn_data[TARGET_NYM]

        self._set_node_order(nodeNym, nodeName)

        def _updateNode(txn_data):
            if {NODE_IP, NODE_PORT, CLIENT_IP, CLIENT_PORT}. \
                    intersection(set(txn_data[DATA].keys())):
                self.nodeHaChanged(txn_data)
            if VERKEY in txn_data:
                self.nodeKeysChanged(txn_data)
            if SERVICES in txn_data[DATA]:
                self.nodeServicesChanged(txn_data)
            if BLS_KEY in txn_data[DATA]:
                self.node_blskey_changed(txn_data)

        if nodeName in self.nodeReg:
            # The node was already part of the pool so update
            _updateNode(txn_data)
        else:
            seqNos, info = self.getNodeInfoFromLedger(nodeNym)
            if len(seqNos) == 1:
                # Since only one transaction has been made, this is a new
                # node transaction
                if VALIDATOR in txn_data[DATA].get(SERVICES, []):
                    self.addNewNodeAndConnect(txn_data)
            else:
                self.node.nodeReg[nodeName] = HA(info[DATA][NODE_IP],
                                                 info[DATA][NODE_PORT])
                self.node.cliNodeReg[nodeName + CLIENT_STACK_SUFFIX] = HA(
                    info[DATA][CLIENT_IP], info[DATA][CLIENT_PORT])
                _updateNode(txn_data)

        self.node.sendPoolInfoToClients(txn)

    def addNewNodeAndConnect(self, txn_data):
        nodeName = txn_data[DATA][ALIAS]
        if nodeName == self.name:
            logger.debug("{} adding itself to node registry".
                         format(self.name))
            self.node.nodeReg[nodeName] = HA(txn_data[DATA][NODE_IP],
                                             txn_data[DATA][NODE_PORT])
            self.node.cliNodeReg[nodeName + CLIENT_STACK_SUFFIX] = \
                HA(txn_data[DATA][CLIENT_IP],
                   txn_data[DATA][CLIENT_PORT])
        else:
            self.connectNewRemote(txn_data, nodeName, self.node, nodeName != self.name)
        self.node.nodeJoined(txn_data)

    def node_about_to_be_disconnected(self, nodeName):
        if self.node.master_primary_name == nodeName:
            self.node.view_changer.on_primary_about_to_be_disconnected()

    def nodeHaChanged(self, txn_data):
        nodeNym = txn_data[TARGET_NYM]
        nodeName = self.getNodeName(nodeNym)
        # TODO: Check if new HA is same as old HA and only update if
        # new HA is different.
        if nodeName == self.name:
            # Update itself in node registry if needed
            ha_changed = False
            (ip, port) = self.node.nodeReg[nodeName]
            if NODE_IP in txn_data[DATA] and ip != txn_data[DATA][NODE_IP]:
                ip = txn_data[DATA][NODE_IP]
                ha_changed = True

            if NODE_PORT in txn_data[DATA] and port != txn_data[DATA][NODE_PORT]:
                port = txn_data[DATA][NODE_PORT]
                ha_changed = True

            if ha_changed:
                self.node.nodeReg[nodeName] = HA(ip, port)

            ha_changed = False
            (ip, port) = self.node.cliNodeReg[nodeName + CLIENT_STACK_SUFFIX]
            if CLIENT_IP in txn_data[DATA] and ip != txn_data[DATA][CLIENT_IP]:
                ip = txn_data[DATA][CLIENT_IP]
                ha_changed = True

            if CLIENT_PORT in txn_data[DATA] and port != txn_data[DATA][CLIENT_PORT]:
                port = txn_data[DATA][CLIENT_PORT]
                ha_changed = True

            if ha_changed:
                self.node.cliNodeReg[nodeName + CLIENT_STACK_SUFFIX] = HA(ip, port)

            self.node.nodestack.onHostAddressChanged()
            self.node.clientstack.onHostAddressChanged()
        else:
            rid = self.stackHaChanged(txn_data, nodeName, self.node)
            if rid:
                self.node.nodestack.outBoxes.pop(rid, None)
        self.node_about_to_be_disconnected(nodeName)

    def nodeKeysChanged(self, txn_data):
        # TODO: if the node whose keys are being changed is primary for any
        # protocol instance, then we should trigger an election for that
        # protocol instance. For doing that, for every replica of that
        # protocol instance, `_primaryName` as None, and then the node should
        # call its `decidePrimaries`.
        nodeNym = txn_data[TARGET_NYM]
        nodeName = self.getNodeName(nodeNym)
        # TODO: Check if new keys are same as old keys and only update if
        # new keys are different.
        if nodeName == self.name:
            # TODO: Why?
            logger.debug("{} not changing itself's keep".
                         format(self.name))
            return
        else:
            rid = self.stackKeysChanged(txn_data, nodeName, self.node)
            if rid:
                self.node.nodestack.outBoxes.pop(rid, None)
        self.node_about_to_be_disconnected(nodeName)

    def nodeServicesChanged(self, txn_data):
        nodeNym = txn_data[TARGET_NYM]
        _, nodeInfo = self.getNodeInfoFromLedger(nodeNym)
        nodeName = nodeInfo[DATA][ALIAS]
        oldServices = set(nodeInfo[DATA].get(SERVICES, []))
        newServices = set(txn_data[DATA].get(SERVICES, []))
        if oldServices == newServices:
            logger.debug("Node {} not changing {} since it is same as existing"
                         .format(nodeNym, SERVICES))
            return
        else:
            if self.name != nodeName:
                if VALIDATOR in newServices.difference(oldServices):
                    # If validator service is enabled
                    self.updateNodeTxns(nodeInfo, txn_data)
                    self.connectNewRemote(nodeInfo, nodeName, self.node)
                    self.node.nodeJoined(txn_data)

                if VALIDATOR in oldServices.difference(newServices):
                    # If validator service is disabled
                    del self.node.nodeReg[nodeName]
                    del self.node.cliNodeReg[nodeName + CLIENT_STACK_SUFFIX]
                    try:
                        rid = TxnStackManager.removeRemote(
                            self.node.nodestack, nodeName)
                        if rid:
                            self.node.nodestack.outBoxes.pop(rid, None)
                    except RemoteNotFound:
                        logger.debug('{} did not find remote {} to remove'.
                                     format(self, nodeName))

                    self.node.nodeLeft(txn_data)
                    self.node_about_to_be_disconnected(nodeName)

    def node_blskey_changed(self, txn_data):
        # if BLS key changes for my Node, then re-init BLS crypto signer with new keys
        node_nym = txn_data[TARGET_NYM]
        node_name = self.getNodeName(node_nym)
        if node_name == self.name:
            bls_key = txn_data[DATA][BLS_KEY]
            self.node.update_bls_key(bls_key)

    def getNodeName(self, nym):
        # Assuming ALIAS does not change
        _, nodeTxn = self.getNodeInfoFromLedger(nym)
        return nodeTxn[DATA][ALIAS]

    @property
    def merkleRootHash(self) -> str:
        return self.ledger.root_hash

    @property
    def txnSeqNo(self) -> int:
        return self.ledger.seqNo

    def getNodeData(self, nym):
        _, nodeTxn = self.getNodeInfoFromLedger(nym)
        return nodeTxn[DATA]

    # Question: Why are `_isIpAddressValid` and `_isPortValid` part of
    # pool_manager?
    @staticmethod
    def _isIpAddressValid(ipAddress):
        try:
            ipaddress.ip_address(ipAddress)
        except ValueError:
            return False
        else:
            return ipAddress != '0.0.0.0'

    @staticmethod
    def _isPortValid(port):
        return isinstance(port, int) and 0 < port <= 65535

    @property
    def id(self):
        if not self._id:
            for _, txn in self.ledger.getAllTxn():
                txn_data = get_payload_data(txn)
                if self.name == txn_data[DATA][ALIAS]:
                    self._id = txn_data[TARGET_NYM]
        return self._id

    def _load_nodes_order_from_ledger(self):
        self._ordered_node_ids = OrderedDict()
        for _, txn in self.ledger.getAllTxn():
            if get_type(txn) == NODE:
                txn_data = get_payload_data(txn)
                self._set_node_order(txn_data[TARGET_NYM], txn_data[DATA][ALIAS])

    def _set_node_order(self, nodeNym, nodeName):
        curName = self._ordered_node_ids.get(nodeNym)
        if curName is None:
            self._ordered_node_ids[nodeNym] = nodeName
            logger.info("{} sets node {} ({}) order to {}".format(
                self.name, nodeName, nodeNym,
                len(self._ordered_node_ids[nodeNym])))
        elif curName != nodeName:
            msg = ("{} is trying to order already ordered node {} ({}) "
                   "with other alias {}".format(self.name, curName, nodeNym, nodeName))
            logger.warning(msg)
            assert False, msg

    def node_ids_ordered_by_rank(self, nodeReg=None) -> List:
        if nodeReg is None:
            nodeReg = self.nodeReg
        return [nym for nym, name in self._ordered_node_ids.items()
                if name in nodeReg]

    def get_rank_of(self, node_id, nodeReg=None) -> Optional[int]:
        if self.id is None:
            # This can happen if a non-genesis node starts
            return None
        return self._get_rank(node_id, self.node_ids_ordered_by_rank(nodeReg))

    def get_rank_by_name(self, name, nodeReg=None) -> Optional[int]:
        for nym, nm in self._ordered_node_ids.items():
            if name == nm:
                return self.get_rank_of(nym, nodeReg)

    def get_name_by_rank(self, rank, nodeReg=None) -> Optional[str]:
        try:
            nym = self.node_ids_ordered_by_rank(nodeReg)[rank]
        except IndexError:
            return None
        else:
            return self._ordered_node_ids[nym]

    def get_nym_by_name(self, node_name) -> Optional[str]:
        for nym, name in self._ordered_node_ids.items():
            if name == node_name:
                return nym
        return None<|MERGE_RESOLUTION|>--- conflicted
+++ resolved
@@ -196,11 +196,7 @@
         :param reqs: request
         """
         committedTxns = self.reqHandler.commit(len(reqs), stateRoot, txnRoot, ppTime)
-<<<<<<< HEAD
-        self.node.updateSeqNoMap(committedTxns, DOMAIN_LEDGER_ID)
-=======
         self.node.updateSeqNoMap(committedTxns, POOL_LEDGER_ID)
->>>>>>> f4d10633
         for txn in committedTxns:
             t = deepcopy(txn)
             # Since the committed transactions contain merkle info,
