--- conflicted
+++ resolved
@@ -8,7 +8,7 @@
 from plenum.common.request import Request
 from plenum.common.state import PruningState
 from plenum.common.txn_util import updateGenesisPoolTxnFile, reqToTxn
-from raet.raeting import AutoMode
+from raet.raeting import     AutoMode
 
 from plenum.common.exceptions import UnsupportedOperation, \
     UnauthorizedClientRequest, InvalidClientRequest
@@ -20,13 +20,8 @@
 from plenum.common.types import f, Reply, DOMAIN_LEDGER_ID, POOL_LEDGER_ID
 from plenum.common.constants import TXN_TYPE, NODE, TARGET_NYM, DATA, ALIAS, \
     POOL_TXN_TYPES, NODE_IP, NODE_PORT, CLIENT_IP, CLIENT_PORT, VERKEY, SERVICES, \
-<<<<<<< HEAD
-    VALIDATOR, TXN_TIME, CLIENT_STACK_SUFFIX
-from plenum.common.log import getlogger
-=======
-    VALIDATOR, CLIENT_STACK_SUFFIX
+    VALIDATOR, CLIENT_STACK_SUFFIX, TXN_TIME
 from stp_core.common.log import getlogger
->>>>>>> c9a0c091
 
 from plenum.common.types import NodeDetail
 from plenum.server.pool_req_handler import PoolReqHandler
