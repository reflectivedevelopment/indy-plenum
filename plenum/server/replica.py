import time
from collections import deque, OrderedDict
from enum import unique, IntEnum
from hashlib import sha256
from typing import List, Dict, Optional, Any, Set, Tuple, Callable

import math

import sys

import plenum.server.node
from common.serializers.serialization import serialize_msg_for_signing, state_roots_serializer
from crypto.bls.bls_bft_replica import BlsBftReplica
from orderedset import OrderedSet
from plenum.common.config_util import getConfig
from plenum.common.constants import THREE_PC_PREFIX, PREPREPARE, PREPARE, \
    ReplicaHooks, DOMAIN_LEDGER_ID, COMMIT
from plenum.common.exceptions import SuspiciousNode, \
    InvalidClientMessageException, UnknownIdentifier
from plenum.common.hook_manager import HookManager
from plenum.common.message_processor import MessageProcessor
from plenum.common.messages.message_base import MessageBase
from plenum.common.messages.node_messages import Reject, Ordered, \
    PrePrepare, Prepare, Commit, Checkpoint, ThreePCState, CheckpointState, ThreePhaseMsg, ThreePhaseKey
from plenum.common.request import Request, ReqKey
from plenum.common.types import f
from plenum.common.util import updateNamedTuple, compare_3PC_keys, max_3PC_key, \
    mostCommonElement, SortedDict
from plenum.config import CHK_FREQ
from plenum.server.has_action_queue import HasActionQueue
from plenum.server.models import Commits, Prepares
from plenum.server.router import Router
from plenum.server.suspicion_codes import Suspicions
from sortedcontainers import SortedList
from stp_core.common.log import getlogger, ReplicaFilter

LOG_TAGS = {
    'PREPREPARE': {"tags": ["node-preprepare"]},
    'PREPARE': {"tags": ["node-prepare"]},
    'COMMIT': {"tags": ["node-commit"]},
    'ORDERED': {"tags": ["node-ordered"]}
}


@unique
class TPCStat(IntEnum):  # TPC => Three-Phase Commit
    ReqDigestRcvd = 0
    PrePrepareSent = 1
    PrePrepareRcvd = 2
    PrepareRcvd = 3
    PrepareSent = 4
    CommitRcvd = 5
    CommitSent = 6
    OrderSent = 7


class Stats:
    def __init__(self, keys):
        sort = sorted([k.value for k in keys])
        self.stats = OrderedDict((s, 0) for s in sort)

    def inc(self, key):
        """
        Increment the stat specified by key.
        """
        self.stats[key] += 1

    def get(self, key):
        return self.stats[key]

    def __repr__(self):
        return str({TPCStat(k).name: v for k, v in self.stats.items()})


PP_CHECK_NOT_FROM_PRIMARY = 0
PP_CHECK_TO_PRIMARY = 1
PP_CHECK_DUPLICATE = 2
PP_CHECK_OLD = 3
PP_CHECK_REQUEST_NOT_FINALIZED = 4
PP_CHECK_NOT_NEXT = 5
PP_CHECK_WRONG_TIME = 6

PP_APPLY_REJECT_WRONG = 7
PP_APPLY_WRONG_DIGEST = 8
PP_APPLY_WRONG_STATE = 9
PP_APPLY_ROOT_HASH_MISMATCH = 10


class Replica(HasActionQueue, MessageProcessor, HookManager):
    STASHED_CHECKPOINTS_BEFORE_CATCHUP = 1
    HAS_NO_PRIMARY_WARN_THRESCHOLD = 10

    def __init__(self, node: 'plenum.server.node.Node', instId: int,
                 config=None,
                 isMaster: bool = False,
                 bls_bft_replica: BlsBftReplica = None):
        """
        Create a new replica.

        :param node: Node on which this replica is located
        :param instId: the id of the protocol instance the replica belongs to
        :param isMaster: is this a replica of the master protocol instance
        """
        HasActionQueue.__init__(self)
        self.stats = Stats(TPCStat)
        self.config = config or getConfig()

        self.inBoxRouter = Router(
            (ReqKey, self.readyFor3PC),
            (PrePrepare, self.processThreePhaseMsg),
            (Prepare, self.processThreePhaseMsg),
            (Commit, self.processThreePhaseMsg),
            (Checkpoint, self.processCheckpoint),
            (ThreePCState, self.process3PhaseState),
        )

        self.threePhaseRouter = Router(
            (PrePrepare, self.processPrePrepare),
            (Prepare, self.processPrepare),
            (Commit, self.processCommit)
        )

        self.node = node
        self.instId = instId
        self.name = self.generateName(node.name, self.instId)
        self.logger = getlogger(self.name)
        self.logger.addFilter(ReplicaFilter(self.name))

        self.outBox = deque()
        """
        This queue is used by the replica to send messages to its node. Replica
        puts messages that are consumed by its node
        """

        self.inBox = deque()
        """
        This queue is used by the replica to receive messages from its node.
        Node puts messages that are consumed by the replica
        """

        self.inBoxStash = deque()
        """
        If messages need to go back on the queue, they go here temporarily and
        are put back on the queue on a state change
        """

        self.isMaster = isMaster

        # Indicates name of the primary replica of this protocol instance.
        # None in case the replica does not know who the primary of the
        # instance is
        self._primaryName = None  # type: Optional[str]

        # TODO: Rename since it will contain all messages till primary is
        # selected, primary selection is only done once pool ledger is
        # caught up
        # Requests waiting to be processed once the replica is able to decide
        # whether it is primary or not
        self.postElectionMsgs = deque()

        # PRE-PREPAREs that are waiting to be processed but do not have the
        # corresponding request finalised. Happens when replica has not been
        # forwarded the request by the node but is getting 3 phase messages.
        # The value is a list since a malicious entry might send PRE-PREPARE
        # with a different digest and since we dont have the request finalised
        # yet, we store all PRE-PPREPAREs
        # type: List[Tuple[PrePrepare, str, Set[Tuple[str, int]]]]
        self.prePreparesPendingFinReqs = []

        # PrePrepares waiting for previous PrePrepares, key being tuple of view
        # number and pre-prepare sequence numbers and value being tuple of
        # PrePrepare and sender
        # TODO: Since pp_seq_no will start from 1 in each view, the comparator
        # of SortedDict needs to change
        self.prePreparesPendingPrevPP = SortedDict(lambda k: (k[0], k[1]))

        # PREPAREs that are stored by non primary replica for which it has not
        #  got any PRE-PREPARE. Dictionary that stores a tuple of view no and
        #  prepare sequence number as key and a deque of PREPAREs as value.
        # This deque is attempted to be flushed on receiving every
        # PRE-PREPARE request.
        self.preparesWaitingForPrePrepare = {}
        # type: Dict[Tuple[int, int], deque]

        # COMMITs that are stored for which there are no PRE-PREPARE or PREPARE
        # received
        self.commitsWaitingForPrepare = {}
        # type: Dict[Tuple[int, int], deque]

        # Dictionary of sent PRE-PREPARE that are stored by primary replica
        # which it has broadcasted to all other non primary replicas
        # Key of dictionary is a 2 element tuple with elements viewNo,
        # pre-prepare seqNo and value is the received PRE-PREPARE
        self.sentPrePrepares = SortedDict(lambda k: (k[0], k[1]))
        # type: Dict[Tuple[int, int], PrePrepare]

        # Dictionary of received PRE-PREPAREs. Key of dictionary is a 2
        # element tuple with elements viewNo, pre-prepare seqNo and value
        # is the received PRE-PREPARE
        self.prePrepares = SortedDict(lambda k: (k[0], k[1]))
        # type: Dict[Tuple[int, int], PrePrepare]

        # Dictionary of received Prepare requests. Key of dictionary is a 2
        # element tuple with elements viewNo, seqNo and value is a 2 element
        # tuple containing request digest and set of sender node names(sender
        # replica names in case of multiple protocol instances)
        # (viewNo, seqNo) -> ((identifier, reqId), {senders})
        self.prepares = Prepares()
        # type: Dict[Tuple[int, int], Tuple[Tuple[str, int], Set[str]]]

        self.commits = Commits()
        # type: Dict[Tuple[int, int], Tuple[Tuple[str, int], Set[str]]]

        # Set of tuples to keep track of ordered requests. Each tuple is
        # (viewNo, ppSeqNo).
        self.ordered = OrderedSet()  # type: OrderedSet[Tuple[int, int]]

        # Dictionary to keep track of the which replica was primary during each
        # view. Key is the view no and value is the name of the primary
        # replica during that view
        self.primaryNames = OrderedDict()  # type: OrderedDict[int, str]

        # Commits which are not being ordered since commits with lower
        # sequence numbers have not been ordered yet. Key is the
        # viewNo and value a map of pre-prepare sequence number to commit
        # type: Dict[int,Dict[int,Commit]]
        self.stashed_out_of_order_commits = {}

        self.checkpoints = SortedDict(lambda k: k[1])

        # Stashed checkpoints for each view. The key of the outermost
        # dictionary is the view_no, value being a dictionary with key as the
        # range of the checkpoint and its value again being a mapping between
        # senders and their sent checkpoint
        self.stashedRecvdCheckpoints = {}  # type: Dict[int, Dict[Tuple,
        # Dict[str, Checkpoint]]]

        self.stashingWhileOutsideWaterMarks = deque()

        # Flag being used for preterm exit from the loop in the method
        # `processStashedMsgsForNewWaterMarks`. See that method for details.
        self.consumedAllStashedMsgs = True

        # Low water mark
        self._h = 0  # type: int
        # Set high water mark (`H`) too
        self.h = 0  # type: int

        self._lastPrePrepareSeqNo = self.h  # type: int

        # Queues used in PRE-PREPARE for each ledger,
        self.requestQueues = {}  # type: Dict[int, deque]
        for ledger_id in self.ledger_ids:
            self.register_ledger(ledger_id)

        self.batches = OrderedDict()  # type: OrderedDict[Tuple[int, int],
        # Tuple[int, float, bytes]]

        # TODO: Need to have a timer for each ledger
        self.lastBatchCreated = time.perf_counter()

        # self.lastOrderedPPSeqNo = 0
        # Three phase key for the last ordered batch
        self._last_ordered_3pc = (0, 0)

        # 3 phase key for the last prepared certificate before view change
        # started, applicable only to master instance
        self.last_prepared_before_view_change = None

        # Tracks for which keys PRE-PREPAREs have been requested.
        # Cleared in `gc`
        # type: Dict[Tuple[int, int], Optional[Tuple[str, str, str]]]
        self.requested_pre_prepares = {}

        # Tracks for which keys PREPAREs have been requested.
        # Cleared in `gc`
        # type: Dict[Tuple[int, int], Optional[Tuple[str, str, str]]]
        self.requested_prepares = {}

        # Tracks for which keys COMMITs have been requested.
        # Cleared in `gc`
        # type: Dict[Tuple[int, int], Optional[Tuple[str, str, str]]]
        self.requested_commits = {}

        # Time of the last PRE-PREPARE which satisfied all validation rules
        # (time, digest, roots were all correct). This time is not to be
        # reverted even if the PRE-PREPAREs are not ordered. This implies that
        # the next primary would have seen all accepted PRE-PREPAREs or another
        # view change will happen
        self.last_accepted_pre_prepare_time = None

        # Keeps a map of PRE-PREPAREs which did not satisfy timestamp
        # criteria, they can be accepted if >f PREPAREs are encountered.
        # This is emptied on view change. With each PRE-PREPARE, a flag is
        # stored which indicates whether there are sufficient acceptable
        # PREPAREs or not
        self.pre_prepares_stashed_for_incorrect_time = OrderedDict()

        self._bls_bft_replica = bls_bft_replica
        self._state_root_serializer = state_roots_serializer

        HookManager.__init__(self, ReplicaHooks.get_all_vals())

    def register_ledger(self, ledger_id):
        # Using ordered set since after ordering each PRE-PREPARE,
        # the request key is removed, so fast lookup and removal of
        # request key is needed. Need the collection to be ordered since
        # the request key needs to be removed once its ordered
        if ledger_id not in self.requestQueues:
            self.requestQueues[ledger_id] = OrderedSet()

    def ledger_uncommitted_size(self, ledgerId):
        if not self.isMaster:
            return None
        return self.node.getLedger(ledgerId).uncommitted_size

    def txnRootHash(self, ledger_str, to_str=True):
        if not self.isMaster:
            return None
        ledger = self.node.getLedger(ledger_str)
        h = ledger.uncommittedRootHash
        # If no uncommittedHash since this is the beginning of the tree
        # or no transactions affecting the ledger were made after the
        # last changes were committed
        root = h if h else ledger.tree.root_hash
        if to_str:
            root = ledger.hashToStr(root)
        return root

    def stateRootHash(self, ledger_id, to_str=True, committed=False):
        if not self.isMaster:
            return None
        state = self.node.getState(ledger_id)
        root = state.committedHeadHash if committed else state.headHash
        if to_str:
            root = self._state_root_serializer.serialize(bytes(root))
        return root

    @property
    def h(self) -> int:
        return self._h

    @h.setter
    def h(self, n):
        self._h = n
        self.H = self._h + self.config.LOG_SIZE
        self.logger.info('{} set watermarks as {} {}'.format(self, self.h, self.H))

    @property
    def last_ordered_3pc(self) -> tuple:
        return self._last_ordered_3pc

    @last_ordered_3pc.setter
    def last_ordered_3pc(self, key3PC):
        self._last_ordered_3pc = key3PC
        self.logger.info('{} set last ordered as {}'.format(
            self, self._last_ordered_3pc))

    @property
    def lastPrePrepareSeqNo(self):
        return self._lastPrePrepareSeqNo

    @lastPrePrepareSeqNo.setter
    def lastPrePrepareSeqNo(self, n):
        """
        This will _lastPrePrepareSeqNo to values greater than its previous
        values else it will not. To forcefully override as in case of `revert`,
        directly set `self._lastPrePrepareSeqNo`
        """
        if n > self._lastPrePrepareSeqNo:
            self._lastPrePrepareSeqNo = n
        else:
            self.logger.debug(
                '{} cannot set lastPrePrepareSeqNo to {} as its '
                'already {}'.format(
                    self, n, self._lastPrePrepareSeqNo))

    @property
    def requests(self):
        return self.node.requests

    @property
    def ledger_ids(self):
        return self.node.ledger_ids

    @property
    def quorums(self):
        return self.node.quorums

    @property
    def utc_epoch(self):
        return self.node.utc_epoch()

    @staticmethod
    def generateName(nodeName: str, instId: int):
        """
        Create and return the name for a replica using its nodeName and
        instanceId.
         Ex: Alpha:1
        """

        if isinstance(nodeName, str):
            # Because sometimes it is bytes (why?)
            if ":" in nodeName:
                # Because in some cases (for requested messages) it
                # already has ':'. This should be fixed.
                return nodeName
        return "{}:{}".format(nodeName, instId)

    @staticmethod
    def getNodeName(replicaName: str):
        return replicaName.split(":")[0]

    @property
    def isPrimary(self):
        """
        Is this node primary?

        :return: True if this node is primary, False if not, None if primary status not known
        """
        return self._primaryName == self.name if self._primaryName is not None \
            else None

    @property
    def hasPrimary(self):
        return self.primaryName is not None

    @property
    def primaryName(self):
        """
        Name of the primary replica of this replica's instance

        :return: Returns name if primary is known, None otherwise
        """
        return self._primaryName

    @primaryName.setter
    def primaryName(self, value: Optional[str]) -> None:
        """
        Set the value of isPrimary.

        :param value: the value to set isPrimary to
        """
        self.primaryNames[self.viewNo] = value
        self.compact_primary_names()
        if value != self._primaryName:
            self._primaryName = value
            self.logger.debug("{} setting primaryName for view no {} to: {}".format(
                self, self.viewNo, value))
            if value is None:
                # Since the GC needs to happen after a primary has been
                # decided.
                return
            self._gc_before_new_view()
            if self.viewNo > 0:
                self._reset_watermarks_before_new_view()
            self._stateChanged()

    def compact_primary_names(self):
        min_allowed_view_no = self.viewNo - 1
        views_to_remove = []
        for view_no in self.primaryNames:
            if view_no >= min_allowed_view_no:
                break
            views_to_remove.append(view_no)
        for view_no in views_to_remove:
            self.primaryNames.pop(view_no)

    def primaryChanged(self, primaryName):
        self.batches.clear()
        if self.isMaster:
            # Since there is no temporary state data structure and state root
            # is explicitly set to correct value
            for lid in self.ledger_ids:
                try:
                    ledger = self.node.getLedger(lid)
                except KeyError:
                    continue
                ledger.reset_uncommitted()

        self.primaryName = primaryName
        self._clear_last_view_message_for_non_master(self.viewNo)

    def on_view_change_start(self):
        if self.isMaster:
            lst = self.last_prepared_certificate_in_view()
            self.last_prepared_before_view_change = lst
            self.logger.debug(
                '{} setting last prepared for master to {}'.format(self, lst))
        # It can be that last_ordered_3pc was set for the previous view, since it's set during catch-up
        # Example: a Node has last_ordered = (1, 300), and then the whole pool except this node restarted
        # The new viewNo is 0, but last_ordered is (1, 300), so all new requests will be discarded by this Node
        # if we don't reset last_ordered_3pc
        if self.viewNo <= self.last_ordered_3pc[0]:
            self.last_ordered_3pc = (self.viewNo, 0)

    def on_view_change_done(self):
        assert self.isMaster
        self.last_prepared_before_view_change = None

    def on_propagate_primary_done(self):
        assert self.isMaster
        # if this is a Primary that is re-connected (that is view change is not actually changed,
        # we just propagate it, then make sure that we don;t break the sequence
        # of ppSeqNo
        self.update_watermark_from_3pc()
        if self.isPrimary and (self.last_ordered_3pc[0] == self.viewNo):
            self.lastPrePrepareSeqNo = self.last_ordered_3pc[1]

    def get_lowest_probable_prepared_certificate_in_view(
            self, view_no) -> Optional[int]:
        """
        Return lowest pp_seq_no of the view for which can be prepared but
        choose from unprocessed PRE-PREPAREs and PREPAREs.
        """
        # TODO: Naive implementation, dont need to iterate over the complete
        # data structures, fix this later
        seq_no_pp = SortedList()  # pp_seq_no of PRE-PREPAREs
        # pp_seq_no of PREPAREs with count of PREPAREs for each
        seq_no_p = set()

        for (v, p) in self.prePreparesPendingPrevPP:
            if v == view_no:
                seq_no_pp.add(p)
            if v > view_no:
                break

        for (v, p), pr in self.preparesWaitingForPrePrepare.items():
            if v == view_no and len(pr) >= self.quorums.prepare.value:
                seq_no_p.add(p)

        for n in seq_no_pp:
            if n in seq_no_p:
                return n
        return None

    def _setup_last_ordered_for_non_master(self):
        """
        Since last ordered view_no and pp_seq_no are only communicated for
        master instance, `last_ordered_3pc` if backup instance and clear
        last view messages
        :return:
        """
        if not self.isMaster and self.last_ordered_3pc[1] == 0 and\
                not self.isPrimary:
            # If not master instance choose last ordered seq no to be 1 less
            # the lowest prepared certificate in this view
            lowest_prepared = self.get_lowest_probable_prepared_certificate_in_view(
                self.viewNo)
            # TODO: This assumes some requests will be present, fix this once
            # view change is completely implemented
            lowest_ordered = 0 if lowest_prepared is None \
                else lowest_prepared - 1
            self.logger.debug('{} Setting last ordered for non-master as {}'.format(
                self, self.last_ordered_3pc))
            # now after catch up we have in last_ordered_3pc value from
            # master replica and should change last_ordered_3pc
            # to lowest_ordered or 0
            if lowest_ordered > self.last_ordered_3pc[1]:
                self.last_ordered_3pc = (self.viewNo, lowest_ordered)
                self.update_watermark_from_3pc()

    def _clear_last_view_message_for_non_master(self, current_view):
        if not self.isMaster:
            for v in list(self.stashed_out_of_order_commits.keys()):
                if v < current_view:
                    self.stashed_out_of_order_commits.pop(v)

    def is_primary_in_view(self, viewNo: int) -> Optional[bool]:
        """
        Return whether this replica was primary in the given view
        """
        if viewNo not in self.primaryNames:
            return False
        return self.primaryNames[viewNo] == self.name

    def isMsgForCurrentView(self, msg):
        """
        Return whether this request's view number is equal to the current view
        number of this replica.
        """
        viewNo = getattr(msg, "viewNo", None)
        return viewNo == self.viewNo

    def isPrimaryForMsg(self, msg) -> Optional[bool]:
        """
        Return whether this replica is primary if the request's view number is
        equal this replica's view number and primary has been selected for
        the current view.
        Return None otherwise.
        :param msg: message
        """
        return self.isPrimary if self.isMsgForCurrentView(msg) \
            else self.is_primary_in_view(msg.viewNo)

    def isMsgFromPrimary(self, msg, sender: str) -> bool:
        """
        Return whether this message was from primary replica
        :param msg:
        :param sender:
        :return:
        """
        return self.primaryName == sender if self.isMsgForCurrentView(
            msg) else self.primaryNames[msg.viewNo] == sender

    def _stateChanged(self):
        """
        A series of actions to be performed when the state of this replica
        changes.

        - UnstashInBox (see _unstashInBox)
        """
        self._unstashInBox()
        if self.isPrimary is not None:
            try:
                self.processPostElectionMsgs()
            except SuspiciousNode as ex:
                self.outBox.append(ex)
                self.discard(ex.msg, ex.reason, self.logger.warning)

    def _stashInBox(self, msg):
        """
        Stash the specified message into the inBoxStash of this replica.

        :param msg: the message to stash
        """
        self.inBoxStash.append(msg)

    def _unstashInBox(self):
        """
        Append the inBoxStash to the right of the inBox.
        """
        # The stashed values need to go in "front" of the inBox.
        self.inBox.extendleft(self.inBoxStash)
        self.inBoxStash.clear()

    def __repr__(self):
        return self.name

    @property
    def f(self) -> int:
        """
        Return the number of Byzantine Failures that can be tolerated by this
        system. Equal to (N - 1)/3, where N is the number of nodes in the
        system.
        """
        return self.node.f

    @property
    def viewNo(self):
        """
        Return the current view number of this replica.
        """
        return self.node.viewNo

    def trackBatches(self, pp: PrePrepare, prevStateRootHash):
        # pp.discarded indicates the index from where the discarded requests
        #  starts hence the count of accepted requests, prevStateRoot is
        # tracked to revert this PRE-PREPARE
        self.logger.trace('{} tracking batch for {} with state root {}'.format(
            self, pp, prevStateRootHash))
        self.batches[(pp.viewNo, pp.ppSeqNo)] = [pp.ledgerId, pp.discarded,
                                                 pp.ppTime, prevStateRootHash]

    def send3PCBatch(self):
        r = 0
        for lid, q in self.requestQueues.items():
            # TODO: make the condition more apparent
            if len(q) >= self.config.Max3PCBatchSize or \
                    (self.lastBatchCreated + self.config.Max3PCBatchWait < time.perf_counter() and
                     len(q) > 0):
                oldStateRootHash = self.stateRootHash(lid, to_str=False)
                ppReq = self.create3PCBatch(lid)
                self.sendPrePrepare(ppReq)
                self.trackBatches(ppReq, oldStateRootHash)
                r += 1

        if r > 0:
            self.lastBatchCreated = time.perf_counter()
        return r

    @staticmethod
    def batchDigest(reqs):
        return sha256(b''.join([r.digest.encode() for r in reqs])).hexdigest()

    def processReqDuringBatch(
            self,
            req: Request,
            cons_time: int,
            validReqs: List,
            inValidReqs: List,
            rejects: List):
        """
        This method will do dynamic validation and apply requests, also it
        will modify `validReqs`, `inValidReqs` and `rejects`
        """
        try:
            if self.isMaster:
                self.node.doDynamicValidation(req)
                self.node.applyReq(req, cons_time)
        except (InvalidClientMessageException, UnknownIdentifier) as ex:
            self.logger.warning('{} encountered exception {} while processing {}, '
                                'will reject'.format(self, ex, req))
            rejects.append(Reject(req.identifier, req.reqId, ex))
            inValidReqs.append(req)
        else:
            validReqs.append(req)

    def create3PCBatch(self, ledger_id):
        ppSeqNo = self.lastPrePrepareSeqNo + 1
        self.logger.debug("{} creating batch {} for ledger {} with state root {}".format(
            self, ppSeqNo, ledger_id,
            self.stateRootHash(ledger_id, to_str=False)))
        tm = self.utc_epoch
        if self.last_accepted_pre_prepare_time is None:
            last_ordered_ts = self._get_last_timestamp_from_state(ledger_id)
            if last_ordered_ts:
                self.last_accepted_pre_prepare_time = last_ordered_ts
        if self.last_accepted_pre_prepare_time and \
                tm < self.last_accepted_pre_prepare_time:
            tm = self.last_accepted_pre_prepare_time

        validReqs = []
        inValidReqs = []
        rejects = []
        while len(validReqs) + len(inValidReqs) < self.config.Max3PCBatchSize \
                and self.requestQueues[ledger_id]:
            key = self.requestQueues[ledger_id].pop(0)
            if key in self.requests:
                fin_req = self.requests[key].finalised
                self.processReqDuringBatch(
                    fin_req, tm, validReqs, inValidReqs, rejects)
            else:
                self.logger.debug('{} found {} in its request queue but the '
                                  'corresponding request was removed'.format(self, key))

        reqs = validReqs + inValidReqs
        digest = self.batchDigest(reqs)

        state_root_hash = self.stateRootHash(ledger_id)
        params = [
            self.instId,
            self.viewNo,
            ppSeqNo,
            tm,
            [(req.identifier, req.reqId) for req in reqs],
            len(validReqs),
            digest,
            ledger_id,
            state_root_hash,
            self.txnRootHash(ledger_id)
        ]

        # BLS multi-sig:
        params = self._bls_bft_replica.update_pre_prepare(params, ledger_id)

        pre_prepare = PrePrepare(*params)
        if self.isMaster:
            rv = self.execute_hook(ReplicaHooks.CREATE_PPR, pre_prepare)
            pre_prepare = rv if rv is not None else pre_prepare

        self.logger.trace('{} created a PRE-PREPARE with {} requests for ledger {}'.format(
            self, len(validReqs), ledger_id))
        self.lastPrePrepareSeqNo = ppSeqNo
        self.last_accepted_pre_prepare_time = tm
        if self.isMaster:
            self.outBox.extend(rejects)
            self.node.onBatchCreated(
                ledger_id, self.stateRootHash(
                    ledger_id, to_str=False))
        return pre_prepare

    def sendPrePrepare(self, ppReq: PrePrepare):
        self.sentPrePrepares[ppReq.viewNo, ppReq.ppSeqNo] = ppReq
        self.send(ppReq, TPCStat.PrePrepareSent)

    def readyFor3PC(self, key: ReqKey):
        fin_req = self.requests[key].finalised
        queue = self.requestQueues[self.node.ledger_id_for_request(fin_req)]
        queue.add(key)
        if not self.hasPrimary and len(queue) >= self.HAS_NO_PRIMARY_WARN_THRESCHOLD:
            self.logger.warning('{} is getting requests but still does not have '
                                'a primary so the replica will not process the request '
                                'until a primary is chosen'.format(self))

    def serviceQueues(self, limit=None):
        """
        Process `limit` number of messages in the inBox.

        :param limit: the maximum number of messages to process
        :return: the number of messages successfully processed
        """
        # TODO should handle SuspiciousNode here
        r = self.dequeue_pre_prepares() if self.node.isParticipating else 0
        r += self.inBoxRouter.handleAllSync(self.inBox, limit)
        r += self.send3PCBatch() if (self.isPrimary and
                                     self.node.isParticipating) else 0
        r += self._serviceActions()
        return r
        # Messages that can be processed right now needs to be added back to the
        # queue. They might be able to be processed later

    def processPostElectionMsgs(self):
        """
        Process messages waiting for the election of a primary replica to
        complete.
        """
        while self.postElectionMsgs:
            msg = self.postElectionMsgs.popleft()
            self.logger.info("{} processing pended msg {}".format(self, msg))
            self.dispatchThreePhaseMsg(*msg)

    def dispatchThreePhaseMsg(self, msg: ThreePhaseMsg, sender: str) -> Any:
        """
        Create a three phase request to be handled by the threePhaseRouter.

        :param msg: the ThreePhaseMsg to dispatch
        :param sender: the name of the node that sent this request
        """
        senderRep = self.generateName(sender, self.instId)
        if self.isPpSeqNoStable(msg.ppSeqNo):
            self.discard(msg,
                         "achieved stable checkpoint for 3 phase message",
                         self.logger.debug)
            return

        if self.has_already_ordered(msg.viewNo, msg.ppSeqNo):
            self.discard(msg, 'already ordered 3 phase message', self.logger.trace)
            return

        if self.isPpSeqNoBetweenWaterMarks(msg.ppSeqNo):
            try:
                if self.can_pp_seq_no_be_in_view(msg.viewNo, msg.ppSeqNo):
                    self.threePhaseRouter.handleSync((msg, senderRep))
                else:
                    self.discard(msg, 'un-acceptable pp seq no from previous '
                                      'view', self.logger.warning)
                    return
            except SuspiciousNode as ex:
                self.node.reportSuspiciousNodeEx(ex)
        else:
            self.logger.info("{} stashing 3 phase message {} since ppSeqNo {} is "
                             "not between {} and {}".format(
                                 self, msg, msg.ppSeqNo, self.h, self.H))
            self.stashOutsideWatermarks((msg, sender))

    def processThreePhaseMsg(self, msg: ThreePhaseMsg, sender: str):
        """
        Process a 3-phase (pre-prepare, prepare and commit) request.
        Dispatch the request only if primary has already been decided, otherwise
        stash it.

        :param msg: the Three Phase message, one of PRE-PREPARE, PREPARE,
            COMMIT
        :param sender: name of the node that sent this message
        """
        if self.isPrimary is None:
            if not self.can_process_since_view_change_in_progress(msg):
                self.postElectionMsgs.append((msg, sender))
                self.logger.info("Replica {} pended request {} from {}".format(
                    self, msg, sender))
                return
        self.dispatchThreePhaseMsg(msg, sender)

    def can_process_since_view_change_in_progress(self, msg):
        # Commit msg with 3PC key not greater than last prepared one's
        r = isinstance(msg, Commit) and \
            self.last_prepared_before_view_change and \
            compare_3PC_keys((msg.viewNo, msg.ppSeqNo),
                             self.last_prepared_before_view_change) >= 0
        if r:
            self.logger.debug('{} can process {} since view change is in progress'.format(self, msg))
        return r

    def _process_valid_preprepare(self, pre_prepare, sender):
        # TODO: rename to apply_pre_prepare
        if not self.node.isParticipating:
            self.discard(pre_prepare, 'node is not participating',
                         self.logger.info)
            return None
        old_state_root = self.stateRootHash(pre_prepare.ledgerId, to_str=False)
        why_not_applied = self._apply_pre_prepare(pre_prepare, sender)
        if why_not_applied is not None:
            return why_not_applied
        self.addToPrePrepares(pre_prepare)
        if self.isMaster:
            # TODO: can old_state_root be used here instead?
            state_root = self.stateRootHash(pre_prepare.ledgerId, to_str=False)
            self.node.onBatchCreated(pre_prepare.ledgerId, state_root)
            # BLS multi-sig:
            self._bls_bft_replica.process_pre_prepare(pre_prepare, sender)
            self.logger.trace("{} saved shared multi signature for root".format(self, old_state_root))
        self.trackBatches(pre_prepare, old_state_root)
        key = (pre_prepare.viewNo, pre_prepare.ppSeqNo)
        self.logger.debug("{} processed incoming PRE-PREPARE{}".format(self, key),
                          extra={"tags": ["processing"]})
        return None

    def processPrePrepare(self, pre_prepare: PrePrepare, sender: str):
        """
        Validate and process provided PRE-PREPARE, create and
        broadcast PREPARE for it.

        :param pre_prepare: message
        :param sender: name of the node that sent this message
        """
        key = (pre_prepare.viewNo, pre_prepare.ppSeqNo)
        self.logger.debug("{} received PRE-PREPARE{} from {}".format(self, key, sender))
        # TODO: should we still do it?
        # Converting each req_idrs from list to tuple
        req_idrs = {f.REQ_IDR.nm: [(i, r) for i, r in pre_prepare.reqIdr]}
        pre_prepare = updateNamedTuple(pre_prepare, **req_idrs)

        def report_suspicious(reason):
            ex = SuspiciousNode(sender, reason, pre_prepare)
            self.node.reportSuspiciousNodeEx(ex)

        why_not = self._can_process_pre_prepare(pre_prepare, sender)
        if why_not is None:
            why_not_applied = \
                self._process_valid_preprepare(pre_prepare, sender)
            if why_not_applied is not None:
                if why_not_applied == PP_APPLY_REJECT_WRONG:
                    report_suspicious(Suspicions.PPR_REJECT_WRONG)
                elif why_not_applied == PP_APPLY_WRONG_DIGEST:
                    report_suspicious(Suspicions.PPR_DIGEST_WRONG)
                elif why_not_applied == PP_APPLY_WRONG_STATE:
                    report_suspicious(Suspicions.PPR_STATE_WRONG)
                elif why_not_applied == PP_APPLY_ROOT_HASH_MISMATCH:
                    report_suspicious(Suspicions.PPR_TXN_WRONG)
        elif why_not == PP_CHECK_NOT_FROM_PRIMARY:
            report_suspicious(Suspicions.PPR_FRM_NON_PRIMARY)
        elif why_not == PP_CHECK_TO_PRIMARY:
            report_suspicious(Suspicions.PPR_TO_PRIMARY)
        elif why_not == PP_CHECK_DUPLICATE:
            report_suspicious(Suspicions.DUPLICATE_PPR_SENT)
        elif why_not == PP_CHECK_OLD:
            self.logger.debug("PRE-PREPARE {} has ppSeqNo lower "
                              "then the latest one - ignoring it".format(key))
        elif why_not == PP_CHECK_REQUEST_NOT_FINALIZED:
            non_fin_reqs = self.nonFinalisedReqs(pre_prepare.reqIdr)
            self.enqueue_pre_prepare(pre_prepare, sender, non_fin_reqs)
            # TODO: An optimisation might be to not request PROPAGATEs
            # if some PROPAGATEs are present or a client request is
            # present and sufficient PREPAREs and PRE-PREPARE are present,
            # then the digest can be compared but this is expensive as the
            # PREPARE and PRE-PREPARE contain a combined digest
            self.node.request_propagates(non_fin_reqs)
        elif why_not == PP_CHECK_NOT_NEXT:
            pp_view_no = pre_prepare.viewNo
            pp_seq_no = pre_prepare.ppSeqNo
            last_pp_view_no, last_pp_seq_no = self.__last_pp_3pc
            if pp_view_no >= last_pp_view_no and (
                    self.isMaster or self.last_ordered_3pc[1] != 0):
                seq_frm = last_pp_seq_no + 1 if pp_view_no == last_pp_view_no else 1
                seq_frm = max(seq_frm, pp_seq_no - CHK_FREQ + 1)
                seq_to = pp_seq_no - 1
                if seq_frm <= seq_to:
                    self.logger.warning(
                        "{} missing PRE-PREPAREs from {} to {}, "
                        "going to request".format(self, seq_frm, seq_to))
                    self._request_missing_three_phase_messages(
                        pp_view_no, seq_frm, seq_to)
            self.enqueue_pre_prepare(pre_prepare, sender)
            self._setup_last_ordered_for_non_master()
        elif why_not == PP_CHECK_WRONG_TIME:
            key = (pre_prepare.viewNo, pre_prepare.ppSeqNo)
            item = (pre_prepare, sender, False)
            self.pre_prepares_stashed_for_incorrect_time[key] = item
            report_suspicious(Suspicions.PPR_TIME_WRONG)
        elif why_not == BlsBftReplica.PPR_BLS_MULTISIG_WRONG:
            report_suspicious(Suspicions.PPR_BLS_MULTISIG_WRONG)
        else:
            self.logger.warning("Unknown PRE-PREPARE check status: {}".format(why_not))

    def tryPrepare(self, pp: PrePrepare):
        """
        Try to send the Prepare message if the PrePrepare message is ready to
        be passed into the Prepare phase.
        """
        rv, msg = self.canPrepare(pp)
        if rv:
            self.doPrepare(pp)
        else:
            self.logger.info("{} cannot send PREPARE since {}".format(self, msg))

    def processPrepare(self, prepare: Prepare, sender: str) -> None:
        """
        Validate and process the PREPARE specified.
        If validation is successful, create a COMMIT and broadcast it.

        :param prepare: a PREPARE msg
        :param sender: name of the node that sent the PREPARE
        """
        key = (prepare.viewNo, prepare.ppSeqNo)
        self.logger.debug("{} received PREPARE{} from {}".format(self, key, sender))

        # TODO move this try/except up higher
        if self.isPpSeqNoStable(prepare.ppSeqNo):
            self.discard(prepare,
                         "achieved stable checkpoint for Prepare",
                         self.logger.debug)
            return
        try:
            if self.validatePrepare(prepare, sender):
                self.addToPrepares(prepare, sender)
                self.stats.inc(TPCStat.PrepareRcvd)
                self.logger.debug("{} processed incoming PREPARE {}".format(
                    self, (prepare.viewNo, prepare.ppSeqNo)))
            else:
                # TODO let's have isValidPrepare throw an exception that gets
                # handled and possibly logged higher
                self.logger.trace("{} cannot process incoming PREPARE".format(self))
        except SuspiciousNode as ex:
            self.node.reportSuspiciousNodeEx(ex)

    def processCommit(self, commit: Commit, sender: str) -> None:
        """
        Validate and process the COMMIT specified.
        If validation is successful, return the message to the node.

        :param commit: an incoming COMMIT message
        :param sender: name of the node that sent the COMMIT
        """
        self.logger.debug("{} received COMMIT{} from {}".format(
            self, (commit.viewNo, commit.ppSeqNo), sender))

        if self.isPpSeqNoStable(commit.ppSeqNo):
            self.discard(commit,
                         "achieved stable checkpoint for Commit",
                         self.logger.debug)
            return

        if self.validateCommit(commit, sender):
            self.stats.inc(TPCStat.CommitRcvd)
            self.addToCommits(commit, sender)
            self.logger.debug("{} processed incoming COMMIT{}".format(
                self, (commit.viewNo, commit.ppSeqNo)))

    def tryCommit(self, prepare: Prepare):
        """
        Try to commit if the Prepare message is ready to be passed into the
        commit phase.
        """
        rv, reason = self.canCommit(prepare)
        if rv:
            self.doCommit(prepare)
        else:
            self.logger.debug("{} cannot send COMMIT since {}".format(self, reason))

    def tryOrder(self, commit: Commit):
        """
        Try to order if the Commit message is ready to be ordered.
        """
        canOrder, reason = self.canOrder(commit)
        if canOrder:
            self.logger.trace("{} returning request to node".format(self))
            self.doOrder(commit)
        else:
            self.logger.info("{} cannot return request to node: {}".format(self, reason))
        return canOrder

    def doPrepare(self, pp: PrePrepare):
        self.logger.debug("{} Sending PREPARE{} at {}".format(
            self, (pp.viewNo, pp.ppSeqNo), time.perf_counter()))
        params = [self.instId,
                  pp.viewNo,
                  pp.ppSeqNo,
                  pp.ppTime,
                  pp.digest,
                  pp.stateRootHash,
                  pp.txnRootHash]

        # BLS multi-sig:
        params = self._bls_bft_replica.update_prepare(params, pp.ledgerId)

        prepare = Prepare(*params)
        if self.isMaster:
            rv = self.execute_hook(ReplicaHooks.CREATE_PR, prepare)
            prepare = rv if rv is not None else prepare
        self.send(prepare, TPCStat.PrepareSent)
        self.addToPrepares(prepare, self.name)

    def doCommit(self, p: Prepare):
        """
        Create a commit message from the given Prepare message and trigger the
        commit phase
        :param p: the prepare message
        """
        key_3pc = (p.viewNo, p.ppSeqNo)
        self.logger.debug("{} Sending COMMIT{} at {}".format(self, key_3pc, time.perf_counter()))

        params = [
            self.instId, p.viewNo, p.ppSeqNo
        ]

        # BLS multi-sig:
        if p.stateRootHash is not None:
            pre_prepare = self.getPrePrepare(*key_3pc)
            params = self._bls_bft_replica.update_commit(params, pre_prepare)

        commit = Commit(*params)
        if self.isMaster:
            rv = self.execute_hook(ReplicaHooks.CREATE_CM, commit)
            commit = rv if rv is not None else commit

        self.send(commit, TPCStat.CommitSent)
        self.addToCommits(commit, self.name)

    def nonFinalisedReqs(self, reqKeys: List[Tuple[str, int]]):
        """
        Check if there are any requests which are not finalised, i.e for
        which there are not enough PROPAGATEs
        """
        return {key for key in reqKeys if not self.requests.is_finalised(key)}

    def __is_next_pre_prepare(self, view_no: int, pp_seq_no: int):
        if view_no == self.viewNo and pp_seq_no == 1:
            # First PRE-PREPARE in a new view
            return True
        (last_pp_view_no, last_pp_seq_no) = self.__last_pp_3pc
        if last_pp_view_no > view_no:
            return False
        if last_pp_view_no < view_no:
            # TODO: assert??
            assert view_no == self.viewNo
            last_pp_seq_no = 0
        if pp_seq_no - last_pp_seq_no > 1:
            return False
        return True

    @property
    def __last_pp_3pc(self):
        last_pp = self.lastPrePrepare
        if not last_pp:
            return self.last_ordered_3pc

        last_3pc = (last_pp.viewNo, last_pp.ppSeqNo)
        if compare_3PC_keys(self.last_ordered_3pc, last_3pc) > 0:
            return last_3pc

        return self.last_ordered_3pc

    def revert(self, ledgerId, stateRootHash, reqCount):
        # A batch should only be reverted if all batches that came after it
        # have been reverted
        ledger = self.node.getLedger(ledgerId)
        state = self.node.getState(ledgerId)
        self.logger.debug('{} reverting {} txns and state root from {} to {} for'
                          ' ledger {}'.format(self, reqCount, state.headHash,
                                              stateRootHash, ledgerId))
        state.revertToHead(stateRootHash)
        ledger.discardTxns(reqCount)
        self.node.onBatchRejected(ledgerId)

    def _apply_pre_prepare(self, pre_prepare: PrePrepare, sender: str) -> Optional[int]:
        """
        Applies (but not commits) requests of the PrePrepare
        to the ledger and state
        """

        valid_reqs = []
        invalid_reqs = []
        rejects = []

        if self.isMaster:
            old_state_root = \
                self.stateRootHash(pre_prepare.ledgerId, to_str=False)
            old_txn_root = self.txnRootHash(pre_prepare.ledgerId)
            self.logger.debug('{} state root before processing {} is {}, {}'.format(
                self,
                pre_prepare,
                old_state_root,
                old_txn_root))

        for req_key in pre_prepare.reqIdr:
            req = self.requests[req_key].finalised

            self.processReqDuringBatch(req,
                                       pre_prepare.ppTime,
                                       valid_reqs,
                                       invalid_reqs,
                                       rejects)

        def revert():
            self.revert(pre_prepare.ledgerId,
                        old_state_root,
                        len(valid_reqs))

        if len(valid_reqs) != pre_prepare.discarded:
            if self.isMaster:
                revert()
            return PP_APPLY_REJECT_WRONG

        digest = self.batchDigest(valid_reqs + invalid_reqs)

        # A PRE-PREPARE is sent that does not match request digest
        if digest != pre_prepare.digest:
            if self.isMaster:
                revert()
            return PP_APPLY_WRONG_DIGEST

        if self.isMaster:
            if pre_prepare.stateRootHash != self.stateRootHash(pre_prepare.ledgerId):
                revert()
                return PP_APPLY_WRONG_STATE

            if pre_prepare.txnRootHash != self.txnRootHash(pre_prepare.ledgerId):
                revert()
                return PP_APPLY_ROOT_HASH_MISMATCH

            self.outBox.extend(rejects)
        return None

    def _can_process_pre_prepare(self, pre_prepare: PrePrepare, sender: str) -> Optional[int]:
        """
        Decide whether this replica is eligible to process a PRE-PREPARE.

        :param pre_prepare: a PRE-PREPARE msg to process
        :param sender: the name of the node that sent the PRE-PREPARE msg
        """
        # TODO: Check whether it is rejecting PRE-PREPARE from previous view

        # PRE-PREPARE should not be sent from non primary
        if not self.isMsgFromPrimary(pre_prepare, sender):
            return PP_CHECK_NOT_FROM_PRIMARY

        # A PRE-PREPARE is being sent to primary
        if self.isPrimaryForMsg(pre_prepare) is True:
            return PP_CHECK_TO_PRIMARY

        # Already has a PRE-PREPARE with same 3 phase key
        if (pre_prepare.viewNo, pre_prepare.ppSeqNo) in self.prePrepares:
            return PP_CHECK_DUPLICATE

        if not self.node.isParticipating:
            # Let the node stash the pre-prepare
            # TODO: The next processed pre-prepare needs to take consider if
            # the last pre-prepare was stashed or not since stashed requests
            # do not make change to state or ledger
            return None

        if compare_3PC_keys((pre_prepare.viewNo, pre_prepare.ppSeqNo),
                            self.__last_pp_3pc) > 0:
            return PP_CHECK_OLD  # ignore old pre-prepare

        if self.nonFinalisedReqs(pre_prepare.reqIdr):
            return PP_CHECK_REQUEST_NOT_FINALIZED

        if not self.is_pre_prepare_time_acceptable(pre_prepare):
            return PP_CHECK_WRONG_TIME

        if not self.__is_next_pre_prepare(pre_prepare.viewNo,
                                          pre_prepare.ppSeqNo):
            return PP_CHECK_NOT_NEXT

        # BLS multi-sig:
        status = self._bls_bft_replica.validate_pre_prepare(pre_prepare,
                                                            sender)
        if status is not None:
            return status
        return None

    def addToPrePrepares(self, pp: PrePrepare) -> None:
        """
        Add the specified PRE-PREPARE to this replica's list of received
        PRE-PREPAREs and try sending PREPARE

        :param pp: the PRE-PREPARE to add to the list
        """
        key = (pp.viewNo, pp.ppSeqNo)
        self.prePrepares[key] = pp
        self.lastPrePrepareSeqNo = pp.ppSeqNo
        self.last_accepted_pre_prepare_time = pp.ppTime
        self.dequeue_prepares(*key)
        self.dequeue_commits(*key)
        self.stats.inc(TPCStat.PrePrepareRcvd)
        self.tryPrepare(pp)

    def has_sent_prepare(self, request) -> bool:
        return self.prepares.hasPrepareFrom(request, self.name)

    def canPrepare(self, ppReq) -> (bool, str):
        """
        Return whether the batch of requests in the PRE-PREPARE can
        proceed to the PREPARE step.

        :param ppReq: any object with identifier and requestId attributes
        """
        if not self.node.isParticipating:
            return False, 'node is not participating'
        if self.has_sent_prepare(ppReq):
            return False, 'has already sent PREPARE for {}'.format(ppReq)
        return True, ''

    def validatePrepare(self, prepare: Prepare, sender: str) -> bool:
        """
        Return whether the PREPARE specified is valid.

        :param prepare: the PREPARE to validate
        :param sender: the name of the node that sent the PREPARE
        :return: True if PREPARE is valid, False otherwise
        """
        key = (prepare.viewNo, prepare.ppSeqNo)
        primaryStatus = self.isPrimaryForMsg(prepare)

        ppReq = self.getPrePrepare(*key)

        # If a non primary replica and receiving a PREPARE request before a
        # PRE-PREPARE request, then proceed

        # PREPARE should not be sent from primary
        if self.isMsgFromPrimary(prepare, sender):
            raise SuspiciousNode(sender, Suspicions.PR_FRM_PRIMARY, prepare)

        # If non primary replica
        if primaryStatus is False:
            if self.prepares.hasPrepareFrom(prepare, sender):
                raise SuspiciousNode(
                    sender, Suspicions.DUPLICATE_PR_SENT, prepare)
            # If PRE-PREPARE not received for the PREPARE, might be slow
            # network
            if not ppReq:
                self.enqueue_prepare(prepare, sender)
                self._setup_last_ordered_for_non_master()
                return False
        # If primary replica
        if primaryStatus is True:
            if self.prepares.hasPrepareFrom(prepare, sender):
                raise SuspiciousNode(
                    sender, Suspicions.DUPLICATE_PR_SENT, prepare)
            # If PRE-PREPARE was not sent for this PREPARE, certainly
            # malicious behavior
            elif not ppReq:
                raise SuspiciousNode(
                    sender, Suspicions.UNKNOWN_PR_SENT, prepare)

        if primaryStatus is None and not ppReq:
            self.enqueue_prepare(prepare, sender)
            self._setup_last_ordered_for_non_master()
            return False

        if prepare.digest != ppReq.digest:
            raise SuspiciousNode(sender, Suspicions.PR_DIGEST_WRONG, prepare)

        elif prepare.stateRootHash != ppReq.stateRootHash:
            raise SuspiciousNode(sender, Suspicions.PR_STATE_WRONG,
                                 prepare)
        elif prepare.txnRootHash != ppReq.txnRootHash:
            raise SuspiciousNode(sender, Suspicions.PR_TXN_WRONG,
                                 prepare)

        # BLS multi-sig:
        self._bls_bft_replica.validate_prepare(prepare, sender)

        return True

    def addToPrepares(self, prepare: Prepare, sender: str):
        """
        Add the specified PREPARE to this replica's list of received
        PREPAREs and try sending COMMIT

        :param prepare: the PREPARE to add to the list
        """
        # BLS multi-sig:
        self._bls_bft_replica.process_prepare(prepare, sender)

        self.prepares.addVote(prepare, sender)
        self.dequeue_commits(prepare.viewNo, prepare.ppSeqNo)
        self.tryCommit(prepare)

    def getPrePrepare(self, viewNo, ppSeqNo):
        key = (viewNo, ppSeqNo)
        if key in self.sentPrePrepares:
            return self.sentPrePrepares[key]
        if key in self.prePrepares:
            return self.prePrepares[key]
        return None

    def get_sent_prepare(self, viewNo, ppSeqNo):
        key = (viewNo, ppSeqNo)
        if key in self.prepares:
            prepare = self.prepares[key].msg
            if self.prepares.hasPrepareFrom(prepare, self.name):
                return prepare
        return None

    def get_sent_commit(self, viewNo, ppSeqNo):
        key = (viewNo, ppSeqNo)
        if key in self.commits:
            commit = self.commits[key].msg
            if self.commits.hasCommitFrom(commit, self.name):
                return commit
        return None

    @property
    def lastPrePrepare(self):
        last_3pc = (0, 0)
        lastPp = None
        if self.sentPrePrepares:
            (v, s), pp = self.sentPrePrepares.peekitem(-1)
            last_3pc = (v, s)
            lastPp = pp
        if self.prePrepares:
            (v, s), pp = self.prePrepares.peekitem(-1)
            if compare_3PC_keys(last_3pc, (v, s)) > 0:
                lastPp = pp
        return lastPp

    def hasCommitted(self, request) -> bool:
        return self.commits.hasCommitFrom(ThreePhaseKey(
            request.viewNo, request.ppSeqNo), self.name)

    def canCommit(self, prepare: Prepare) -> (bool, str):
        """
        Return whether the specified PREPARE can proceed to the Commit
        step.

        Decision criteria:

        - If this replica has got just n-f-1 PREPARE requests then commit request.
        - If less than n-f-1 PREPARE requests then probably there's no consensus on
            the request; don't commit
        - If more than n-f-1 then already sent COMMIT; don't commit

        :param prepare: the PREPARE
        """
        if not self.node.isParticipating:
            return False, 'node is not participating'
        quorum = self.quorums.prepare.value
        if not self.prepares.hasQuorum(prepare, quorum):
            return False, 'does not have prepare quorum for {}'.format(prepare)
        if self.hasCommitted(prepare):
            return False, 'has already sent COMMIT for {}'.format(prepare)
        return True, ''

    def validateCommit(self, commit: Commit, sender: str) -> bool:
        """
        Return whether the COMMIT specified is valid.

        :param commit: the COMMIT to validate
        :return: True if `request` is valid, False otherwise
        """
        key = (commit.viewNo, commit.ppSeqNo)
        ppReq = self.getPrePrepare(*key)
        if not ppReq:
            self.enqueue_commit(commit, sender)
            return False

        # TODO: Fix problem that can occur with a primary and non-primary(s)
        # colluding and the honest nodes being slow
        if ((key not in self.prepares and key not in self.sentPrePrepares) and
                (key not in self.preparesWaitingForPrePrepare)):
            self.logger.warning("{} rejecting COMMIT{} due to lack of prepares".format(self, key))
            # raise SuspiciousNode(sender, Suspicions.UNKNOWN_CM_SENT, commit)
            return False

        if self.commits.hasCommitFrom(commit, sender):
            raise SuspiciousNode(sender, Suspicions.DUPLICATE_CM_SENT, commit)

        # BLS multi-sig:
        pre_prepare = self.getPrePrepare(commit.viewNo, commit.ppSeqNo)
        why_not = self._bls_bft_replica.validate_commit(commit, sender, pre_prepare)

        if why_not == BlsBftReplica.CM_BLS_SIG_WRONG:
            raise SuspiciousNode(sender,
                                 Suspicions.CM_BLS_SIG_WRONG,
                                 commit)
        elif why_not is not None:
            self.logger.warning("Unknown error code returned for bls commit "
                                "validation {}".format(why_not))

        return True

    def addToCommits(self, commit: Commit, sender: str):
        """
        Add the specified COMMIT to this replica's list of received
        commit requests.

        :param commit: the COMMIT to add to the list
        :param sender: the name of the node that sent the COMMIT
        """
        # BLS multi-sig:
        self._bls_bft_replica.process_commit(commit, sender)

        self.commits.addVote(commit, sender)
        self.tryOrder(commit)

    def canOrder(self, commit: Commit) -> Tuple[bool, Optional[str]]:
        """
        Return whether the specified commitRequest can be returned to the node.

        Decision criteria:

        - If have got just n-f Commit requests then return request to node
        - If less than n-f of commit requests then probably don't have
            consensus on the request; don't return request to node
        - If more than n-f then already returned to node; don't return request
            to node

        :param commit: the COMMIT
        """
        quorum = self.quorums.commit.value
        if not self.commits.hasQuorum(commit, quorum):
            return False, "no quorum ({}): {} commits where f is {}". \
                format(quorum, commit, self.f)

        key = (commit.viewNo, commit.ppSeqNo)
        if self.has_already_ordered(*key):
            return False, "already ordered"

        if commit.ppSeqNo > 1 and not self.all_prev_ordered(commit):
            viewNo, ppSeqNo = commit.viewNo, commit.ppSeqNo
            if viewNo not in self.stashed_out_of_order_commits:
                self.stashed_out_of_order_commits[viewNo] = {}
            self.stashed_out_of_order_commits[viewNo][ppSeqNo] = commit
            self.startRepeating(self.process_stashed_out_of_order_commits, 1)
            return False, "stashing {} since out of order". \
                format(commit)

        return True, None

    def all_prev_ordered(self, commit: Commit):
        """
        Return True if all previous COMMITs have been ordered
        """
        # TODO: This method does a lot of work, choose correct data
        # structures to make it efficient.

        viewNo, ppSeqNo = commit.viewNo, commit.ppSeqNo

        if self.last_ordered_3pc == (viewNo, ppSeqNo - 1):
            # Last ordered was in same view as this COMMIT
            return True

        # if some PREPAREs/COMMITs were completely missed in the same view
        toCheck = set()
        toCheck.update(set(self.sentPrePrepares.keys()))
        toCheck.update(set(self.prePrepares.keys()))
        toCheck.update(set(self.prepares.keys()))
        toCheck.update(set(self.commits.keys()))
        for (v, p) in toCheck:
            if v < viewNo and (v, p) not in self.ordered:
                # Have commits from previous view that are unordered.
                return False
            if v == viewNo and p < ppSeqNo and (v, p) not in self.ordered:
                # If unordered commits are found with lower ppSeqNo then this
                # cannot be ordered.
                return False

        return True

    def process_stashed_out_of_order_commits(self):
        # This method is called periodically to check for any commits that
        # were stashed due to lack of commits before them and orders them if it
        # can
        self.logger.debug('{} trying to order from out of order commits. '
                          'Len(stashed_out_of_order_commits) == {}'
                          .format(self, len(self.stashed_out_of_order_commits)))
        if self.last_ordered_3pc:
            lastOrdered = self.last_ordered_3pc
            vToRemove = set()
            for v in self.stashed_out_of_order_commits:
                if v < lastOrdered[0]:
                    self.logger.debug(
                        "{} found commits {} from previous view {}"
                        " that were not ordered but last ordered"
                        " is {}".format(
                            self, self.stashed_out_of_order_commits[v], v, lastOrdered))
                    vToRemove.add(v)
                    continue
                pToRemove = set()
                for p, commit in self.stashed_out_of_order_commits[v].items():
                    if (v, p) in self.ordered or\
                            self.has_already_ordered(*(commit.viewNo, commit.ppSeqNo)):
                        pToRemove.add(p)
                        continue
                    if (v == lastOrdered[0] and lastOrdered == (v, p - 1)) or \
                            (v > lastOrdered[0] and self.isLowestCommitInView(commit)):
                        self.logger.debug("{} ordering stashed commit {}".format(self, commit))
                        if self.tryOrder(commit):
                            lastOrdered = (v, p)
                            pToRemove.add(p)

                for p in pToRemove:
                    del self.stashed_out_of_order_commits[v][p]
                if not self.stashed_out_of_order_commits[v]:
                    vToRemove.add(v)

            for v in vToRemove:
                del self.stashed_out_of_order_commits[v]

            if not self.stashed_out_of_order_commits:
                self.stopRepeating(self.process_stashed_out_of_order_commits)
        else:
            self.logger.debug('{} last_ordered_3pc if False. '
                              'Len(stashed_out_of_order_commits) == {}'
                              .format(self, len(self.stashed_out_of_order_commits)))

    def isLowestCommitInView(self, commit):
        view_no = commit.viewNo
        if view_no > self.viewNo:
            self.logger.debug('{} encountered {} which belongs to a later view'.format(self, commit))
            return False
        return commit.ppSeqNo == 1

    def last_prepared_certificate_in_view(self) -> Optional[Tuple[int, int]]:
        # Pick the latest sent COMMIT in the view.
        # TODO: Consider stashed messages too?
        assert self.isMaster
        return max_3PC_key(self.commits.keys()) if self.commits else None

    def has_prepared(self, key):
        return self.getPrePrepare(*key) and self.prepares.hasQuorum(
            ThreePhaseKey(*key), self.quorums.prepare.value)

    def doOrder(self, commit: Commit):
        key = (commit.viewNo, commit.ppSeqNo)
        self.logger.info("{} ordering COMMIT {}".format(self, key))
        return self.order_3pc_key(key)

    def order_3pc_key(self, key):
        pp = self.getPrePrepare(*key)
        # TODO seems not enough for production where optimization happens
        assert pp
        self.addToOrdered(*key)
        ordered = Ordered(self.instId,
                          pp.viewNo,
                          pp.reqIdr[:pp.discarded],
                          pp.ppSeqNo,
                          pp.ppTime,
                          pp.ledgerId,
                          pp.stateRootHash,
                          pp.txnRootHash)
        if self.isMaster:
            rv = self.execute_hook(ReplicaHooks.CREATE_ORD, ordered)
            ordered = rv if rv is not None else ordered

        self._discard_ordered_req_keys(pp)

        self.send(ordered, TPCStat.OrderSent)
        self.logger.info(
            "{} ordered batch request, view no {}, ppSeqNo {}, "
            "ledger {}, state root {}, txn root {}, requests ordered {}, "
            "discarded {}".format(
                self, pp.viewNo, pp.ppSeqNo, pp.ledgerId,
                pp.stateRootHash, pp.txnRootHash, pp.reqIdr[:pp.discarded],
                pp.reqIdr[pp.discarded:])
        )

        self.addToCheckpoint(pp.ppSeqNo, pp.digest)

        # BLS multi-sig:
        self._bls_bft_replica.process_order(key,
                                            self.quorums,
                                            pp)

        return True

    def _discard_ordered_req_keys(self, pp: PrePrepare):
        for k in pp.reqIdr:
            # Using discard since the key may not be present as in case of
            # primary, the key was popped out while creating PRE-PREPARE.
            # Or in case of node catching up, it will not validate
            # PRE-PREPAREs or PREPAREs but will only validate number of COMMITs
            #  and their consistency with PRE-PREPARE of PREPAREs
            self.discard_req_key(pp.ledgerId, k)

    def discard_req_key(self, ledger_id, req_key):
        self.requestQueues[ledger_id].discard(req_key)

    def processCheckpoint(self, msg: Checkpoint, sender: str) -> bool:
        """
        Process checkpoint messages

        :return: whether processed (True) or stashed (False)
        """

        self.logger.debug('{} processing checkpoint {} from {}'.format(self, msg, sender))

        seqNoEnd = msg.seqNoEnd
        if self.isPpSeqNoStable(seqNoEnd):
            self.discard(msg,
                         reason="Checkpoint already stable",
                         logMethod=self.logger.debug)
            return True

        seqNoStart = msg.seqNoStart
        key = (seqNoStart, seqNoEnd)

        if key not in self.checkpoints or not self.checkpoints[key].digest:
            self.stashCheckpoint(msg, sender)
            self.__start_catchup_if_needed()
            return False

        checkpoint_state = self.checkpoints[key]
        # Raise the error only if master since only master's last
        # ordered 3PC is communicated during view change
        if self.isMaster and checkpoint_state.digest != msg.digest:
            self.logger.error("{} received an incorrect digest {} for "
                              "checkpoint {} from {}".format(self,
                                                             msg.digest,
                                                             key,
                                                             sender))
            return True

        checkpoint_state.receivedDigests[sender] = msg.digest
        self.checkIfCheckpointStable(key)
        return True

    def __start_catchup_if_needed(self):
        quorums, max_pp_seq_no = self.stashed_checkpoints_with_quorum()
        is_stashed_enough = quorums > self.STASHED_CHECKPOINTS_BEFORE_CATCHUP
        if not is_stashed_enough:
            return

        self.logger.info(
            '{} has stashed {} checkpoints with quorum '
            'so updating watermarks to {}'.format(
                self, quorums, max_pp_seq_no))
        self.h = max_pp_seq_no

        if self.isMaster and not self.isPrimary:
            self.logger.info(
                '{} has stashed {} checkpoints with quorum '
                'so the catchup procedure starts'.format(
                    self, quorums))
            self.node.start_catchup()

    def addToCheckpoint(self, ppSeqNo, digest):
        for (s, e) in self.checkpoints.keys():
            if s <= ppSeqNo <= e:
                state = self.checkpoints[s, e]  # type: CheckpointState
                state.digests.append(digest)
                state = updateNamedTuple(state, seqNo=ppSeqNo)
                self.checkpoints[s, e] = state
                break
        else:
            s, e = ppSeqNo, math.ceil(ppSeqNo / self.config.CHK_FREQ) * self.config.CHK_FREQ
            self.logger.debug("{} adding new checkpoint state for {}".format(self, (s, e)))
            state = CheckpointState(ppSeqNo, [digest, ], None, {}, False)
            self.checkpoints[s, e] = state

        if state.seqNo == e:
            if len(state.digests) == self.config.CHK_FREQ:
                # TODO CheckpointState/Checkpoint is not a namedtuple anymore
                # 1. check if updateNamedTuple works for the new message type
                # 2. choose another name
                state = updateNamedTuple(state,
                                         digest=sha256(
                                             serialize_msg_for_signing(
                                                 state.digests)
                                         ).hexdigest(),
                                         digests=[])
                self.checkpoints[s, e] = state
                self.send(Checkpoint(self.instId, self.viewNo, s, e,
                                     state.digest))
            self.processStashedCheckpoints((s, e))

    def markCheckPointStable(self, seqNo):
        previousCheckpoints = []
        for (s, e), state in self.checkpoints.items():
            if e == seqNo:
                # TODO CheckpointState/Checkpoint is not a namedtuple anymore
                # 1. check if updateNamedTuple works for the new message type
                # 2. choose another name
                state = updateNamedTuple(state, isStable=True)
                self.checkpoints[s, e] = state
                break
            else:
                previousCheckpoints.append((s, e))
        else:
            self.logger.debug("{} could not find {} in checkpoints".format(self, seqNo))
            return
        self.h = seqNo
        for k in previousCheckpoints:
            self.logger.trace("{} removing previous checkpoint {}".format(self, k))
            self.checkpoints.pop(k)
        self.gc((self.viewNo, seqNo))
        self.logger.debug("{} marked stable checkpoint {}".format(self, (s, e)))
        self.processStashedMsgsForNewWaterMarks()

    def checkIfCheckpointStable(self, key: Tuple[int, int]):
        ckState = self.checkpoints[key]
        if self.quorums.checkpoint.is_reached(len(ckState.receivedDigests)):
            self.markCheckPointStable(ckState.seqNo)
            return True
        else:
            self.logger.debug('{} has state.receivedDigests as {}'.format(
                self, ckState.receivedDigests.keys()))
            return False

    def stashCheckpoint(self, ck: Checkpoint, sender: str):
        self.logger.info('{} stashing {} from {}'.format(self, ck, sender))
        seqNoStart, seqNoEnd = ck.seqNoStart, ck.seqNoEnd
        if ck.viewNo not in self.stashedRecvdCheckpoints:
            self.stashedRecvdCheckpoints[ck.viewNo] = {}
        stashed_for_view = self.stashedRecvdCheckpoints[ck.viewNo]
        if (seqNoStart, seqNoEnd) not in stashed_for_view:
            stashed_for_view[seqNoStart, seqNoEnd] = {}
        stashed_for_view[seqNoStart, seqNoEnd][sender] = ck

    def _clear_prev_view_pre_prepares(self):
        to_remove = []
        for idx, (pp, _, _) in enumerate(self.prePreparesPendingFinReqs):
            if pp.viewNo < self.viewNo:
                to_remove.insert(0, idx)
        for idx in to_remove:
            self.prePreparesPendingFinReqs.pop(idx)

        for (v, p) in list(self.prePreparesPendingPrevPP.keys()):
            if v < self.viewNo:
                self.prePreparesPendingPrevPP.pop((v, p))

    def _clear_prev_view_stashed_checkpoints(self):
        for view_no in list(self.stashedRecvdCheckpoints.keys()):
            if view_no < self.viewNo:
                self.logger.debug('{} found stashed checkpoints for view {} which '
                                  'is less than the current view {}, so ignoring it'.format(
                                      self, view_no, self.viewNo))
                self.stashedRecvdCheckpoints.pop(view_no)

    def stashed_checkpoints_with_quorum(self):
        quorums = 0
        end_pp_seq_numbers = []
        quorum = self.quorums.checkpoint
        for (_, seq_no_end), senders in self.stashedRecvdCheckpoints.get(
                self.viewNo, {}).items():
            if quorum.is_reached(len(senders)):
                quorums += 1
                end_pp_seq_numbers.append(seq_no_end)
        return quorums, max(end_pp_seq_numbers) if end_pp_seq_numbers else None

    def processStashedCheckpoints(self, key):
        self._clear_prev_view_stashed_checkpoints()

        if key not in self.stashedRecvdCheckpoints.get(self.viewNo, {}):
            self.logger.trace("{} have no stashed checkpoints for {}")
            return 0

        stashed = self.stashedRecvdCheckpoints[self.viewNo][key]
        total_processed = 0
        senders_of_completed_checkpoints = []

        for sender, checkpoint in stashed.items():
            if self.processCheckpoint(checkpoint, sender):
                senders_of_completed_checkpoints.append(sender)
            total_processed += 1

        for sender in senders_of_completed_checkpoints:
            # unstash checkpoint
            del stashed[sender]
        if len(stashed) == 0:
            del self.stashedRecvdCheckpoints[self.viewNo][key]

        restashed_num = total_processed - len(senders_of_completed_checkpoints)
        self.logger.debug('{} processed {} stashed checkpoints for {}, '
                          '{} of them were stashed again'.format(
                              self, total_processed, key, restashed_num))

        return total_processed

    def gc(self, till3PCKey=None):
        self.logger.debug("{} cleaning up ".format(self) +
                          ("till {}".format(till3PCKey) if till3PCKey else "all"))
        tpcKeys = set()
        reqKeys = set()
        for key3PC, pp in self.sentPrePrepares.items():
            if till3PCKey is None or compare_3PC_keys(till3PCKey, key3PC) <= 0:
                tpcKeys.add(key3PC)
                for reqKey in pp.reqIdr:
                    reqKeys.add(reqKey)
        for key3PC, pp in self.prePrepares.items():
            if till3PCKey is None or compare_3PC_keys(till3PCKey, key3PC) <= 0:
                tpcKeys.add(key3PC)
                for reqKey in pp.reqIdr:
                    reqKeys.add(reqKey)

        self.logger.trace("{} found {} 3-phase keys to clean".
                          format(self, len(tpcKeys)))
        self.logger.trace("{} found {} request keys to clean".
                          format(self, len(reqKeys)))

        to_clean_up = (
            self.sentPrePrepares,
            self.prePrepares,
            self.prepares,
            self.commits,
            self.batches,
            self.requested_pre_prepares,
            self.requested_prepares,
            self.requested_commits,
            self.pre_prepares_stashed_for_incorrect_time,
        )
        for request_key in tpcKeys:
            for coll in to_clean_up:
                coll.pop(request_key, None)

        for request_key in reqKeys:
            self.requests.free(request_key)
            self.logger.trace('{} freed request {} from previous checkpoints'
                              .format(self, request_key))

        self.compact_ordered()

        # BLS multi-sig:
        self._bls_bft_replica.gc(till3PCKey)

    def _gc_before_new_view(self):
        # Trigger GC for old view.
        # Clear any checkpoints and stashed pre-prepares.
        self.checkpoints.clear()
        self._clear_prev_view_stashed_checkpoints()
        self._clear_prev_view_pre_prepares()

    def _reset_watermarks_before_new_view(self):
        # Reset any previous view watermarks since for view change to
        # successfully complete, the node must have reached the same state
        # as other nodes
        self.h = 0
        self._lastPrePrepareSeqNo = self.h

    def stashOutsideWatermarks(self, item: Tuple):
        self.stashingWhileOutsideWaterMarks.append(item)

    def processStashedMsgsForNewWaterMarks(self):
        # Items from `stashingWhileOutsideWaterMarks` can be re-enqueued back
        # to this queue, so `stashingWhileOutsideWaterMarks` might never
        # become empty during the execution of this method resulting
        # in an infinite loop. So we should consume each item only once
        # during one call of this method.
        itemsToConsume = len(self.stashingWhileOutsideWaterMarks)

        # Moreover, the watermarks may be updated again while consuming items
        # from `stashingWhileOutsideWaterMarks`. So this method may be called
        # recursively. We should stop iteration in all the outward calls of
        # this method in case we complete consuming of stashed messages in any
        # recursive call of this method.
        self.consumedAllStashedMsgs = False

        while itemsToConsume and not self.consumedAllStashedMsgs:
            item = self.stashingWhileOutsideWaterMarks.popleft()
            self.logger.debug("{} processing stashed item {} after new stable "
                              "checkpoint".format(self, item))

            if isinstance(item, tuple) and len(item) == 2:
                self.dispatchThreePhaseMsg(*item)
            else:
                self.logger.debug("{} cannot process {} "
                                  "from stashingWhileOutsideWaterMarks".format(self, item))
            itemsToConsume -= 1

        self.consumedAllStashedMsgs = True

    @property
    def firstCheckPoint(self) -> Tuple[Tuple[int, int], CheckpointState]:
        if not self.checkpoints:
            return None
        else:
            return self.checkpoints.peekitem(0)

    @property
    def lastCheckPoint(self) -> Tuple[Tuple[int, int], CheckpointState]:
        if not self.checkpoints:
            return None
        else:
            return self.checkpoints.peekitem(-1)

    def isPpSeqNoStable(self, ppSeqNo):
        """
        :param ppSeqNo:
        :return: True if ppSeqNo is less than or equal to last stable
        checkpoint, false otherwise
        """
        ck = self.firstCheckPoint
        if ck:
            _, ckState = ck
            return ckState.isStable and ckState.seqNo >= ppSeqNo
        else:
            return False

    def has_already_ordered(self, view_no, pp_seq_no):
        return compare_3PC_keys((view_no, pp_seq_no),
                                self.last_ordered_3pc) >= 0

    def isPpSeqNoBetweenWaterMarks(self, ppSeqNo: int):
        return self.h < ppSeqNo <= self.H

    def addToOrdered(self, view_no: int, pp_seq_no: int):
        self.ordered.add((view_no, pp_seq_no))
        self.last_ordered_3pc = (view_no, pp_seq_no)

        self.requested_pre_prepares.pop((view_no, pp_seq_no), None)
        self.requested_prepares.pop((view_no, pp_seq_no), None)
        self.requested_commits.pop((view_no, pp_seq_no), None)

    def compact_ordered(self):
        min_allowed_view_no = self.viewNo - 1
        i = 0
        for view_no, _ in self.ordered:
            if view_no >= min_allowed_view_no:
                break
            i += 1
        self.ordered = self.ordered[i:]

    def enqueue_pre_prepare(self, ppMsg: PrePrepare, sender: str,
                            nonFinReqs: Set = None):
        if nonFinReqs:
            self.logger.info(
                "Queueing pre-prepares due to unavailability of finalised "
                "requests. PrePrepare {} from {}".format(
                    ppMsg, sender))
            self.prePreparesPendingFinReqs.append((ppMsg, sender, nonFinReqs))
        else:
            # Possible exploit, an malicious party can send an invalid
            # pre-prepare and over-write the correct one?
            self.logger.info(
                "Queueing pre-prepares due to unavailability of previous "
                "pre-prepares. {} from {}".format(ppMsg, sender))
            self.prePreparesPendingPrevPP[ppMsg.viewNo, ppMsg.ppSeqNo] = (
                ppMsg, sender)

    def dequeue_pre_prepares(self):
        """
        Dequeue any received PRE-PREPAREs that did not have finalized requests
        or the replica was missing any PRE-PREPAREs before it
        :return:
        """
        ppsReady = []
        # Check if any requests have become finalised belonging to any stashed
        # PRE-PREPAREs.
        for i, (pp, sender, reqIds) in enumerate(
                self.prePreparesPendingFinReqs):
            finalised = set()
            for r in reqIds:
                if self.requests.is_finalised(r):
                    finalised.add(r)
            diff = reqIds.difference(finalised)
            # All requests become finalised
            if not diff:
                ppsReady.append(i)
            self.prePreparesPendingFinReqs[i] = (pp, sender, diff)

        for i in sorted(ppsReady, reverse=True):
            pp, sender, _ = self.prePreparesPendingFinReqs.pop(i)
            self.prePreparesPendingPrevPP[pp.viewNo, pp.ppSeqNo] = (pp, sender)

        r = 0
        while self.prePreparesPendingPrevPP and self.__is_next_pre_prepare(
                *self.prePreparesPendingPrevPP.iloc[0]):
            _, (pp, sender) = self.prePreparesPendingPrevPP.popitem(last=False)
            if not self.can_pp_seq_no_be_in_view(pp.viewNo, pp.ppSeqNo):
                self.discard(pp, "Pre-Prepare from a previous view",
                             self.logger.debug)
                continue
            self.processPrePrepare(pp, sender)
            r += 1
        return r

    def enqueue_prepare(self, pMsg: Prepare, sender: str):
        self.logger.info(
            "{} queueing prepare due to unavailability of PRE-PREPARE. "
            "Prepare {} from {}".format(
                self, pMsg, sender))
        key = (pMsg.viewNo, pMsg.ppSeqNo)
        if key not in self.preparesWaitingForPrePrepare:
            self.preparesWaitingForPrePrepare[key] = deque()
        self.preparesWaitingForPrePrepare[key].append((pMsg, sender))
        if key not in self.pre_prepares_stashed_for_incorrect_time:
            if self.isMaster or self.last_ordered_3pc[1] != 0:
                self._request_pre_prepare_for_prepare(key)
        else:
            self._process_stashed_pre_prepare_for_time_if_possible(key)

    def dequeue_prepares(self, viewNo: int, ppSeqNo: int):
        key = (viewNo, ppSeqNo)
        if key in self.preparesWaitingForPrePrepare:
            i = 0
            # Keys of pending prepares that will be processed below
            while self.preparesWaitingForPrePrepare[key]:
                prepare, sender = self.preparesWaitingForPrePrepare[
                    key].popleft()
                self.logger.debug("{} popping stashed PREPARE{}".format(self, key))
                self.processPrepare(prepare, sender)
                i += 1
            self.preparesWaitingForPrePrepare.pop(key)
            self.logger.debug("{} processed {} PREPAREs waiting for PRE-PREPARE for"
                              " view no {} and seq no {}".format(self, i, viewNo, ppSeqNo))

    def enqueue_commit(self, request: Commit, sender: str):
        self.logger.info("Queueing commit due to unavailability of PREPARE. "
                         "Request {} from {}".format(request, sender))
        key = (request.viewNo, request.ppSeqNo)
        if key not in self.commitsWaitingForPrepare:
            self.commitsWaitingForPrepare[key] = deque()
        self.commitsWaitingForPrepare[key].append((request, sender))

    def dequeue_commits(self, viewNo: int, ppSeqNo: int):
        key = (viewNo, ppSeqNo)
        if key in self.commitsWaitingForPrepare:
            if not self.has_prepared(key):
                self.logger.debug('{} has not prepared {}, will dequeue the '
                                  'COMMITs later'.format(self, key))
                return
            i = 0
            # Keys of pending prepares that will be processed below
            while self.commitsWaitingForPrepare[key]:
                commit, sender = self.commitsWaitingForPrepare[
                    key].popleft()
                self.logger.debug("{} popping stashed COMMIT{}".format(self, key))
                self.processCommit(commit, sender)
                i += 1
            self.commitsWaitingForPrepare.pop(key)
            self.logger.debug("{} processed {} COMMITs waiting for PREPARE for"
                              " view no {} and seq no {}".format(self, i, viewNo, ppSeqNo))

    def getDigestFor3PhaseKey(self, key: ThreePhaseKey) -> Optional[str]:
        reqKey = self.getReqKeyFrom3PhaseKey(key)
        digest = self.requests.digest(reqKey)
        if not digest:
            self.logger.debug("{} could not find digest in sent or received "
                              "PRE-PREPAREs or PREPAREs for 3 phase key {} and req "
                              "key {}".format(self, key, reqKey))
            return None
        else:
            return digest

    def getReqKeyFrom3PhaseKey(self, key: ThreePhaseKey):
        reqKey = None
        if key in self.sentPrePrepares:
            reqKey = self.sentPrePrepares[key][0]
        elif key in self.prePrepares:
            reqKey = self.prePrepares[key][0]
        elif key in self.prepares:
            reqKey = self.prepares[key][0]
        else:
            self.logger.debug("Could not find request key for 3 phase key {}".format(key))
        return reqKey

    def can_pp_seq_no_be_in_view(self, view_no, pp_seq_no):
        """
        Checks if the `pp_seq_no` could have been in view `view_no`. It will
        return False when the `pp_seq_no` belongs to a later view than
        `view_no` else will return True
        :return:
        """
        assert view_no <= self.viewNo
        return view_no == self.viewNo or (
            view_no < self.viewNo and self.last_prepared_before_view_change and compare_3PC_keys(
                (view_no, pp_seq_no), self.last_prepared_before_view_change) >= 0)

    def _request_missing_three_phase_messages(self, view_no: int, seq_frm: int, seq_to: int) -> None:
        for pp_seq_no in range(seq_frm, seq_to + 1):
            key = (view_no, pp_seq_no)
            self._request_pre_prepare(key)
            self._request_prepare(key)
            self._request_commit(key)

    def _request_three_phase_msg(self, three_pc_key: Tuple[int, int],
                                 stash: Dict[Tuple[int, int], Optional[Tuple[str, str, str]]],
                                 msg_type: str,
                                 recipients: Optional[List[str]] = None,
                                 stash_data: Optional[Tuple[str, str, str]] = None) -> bool:
        if three_pc_key in stash:
            self.logger.debug('{} not requesting {} since already '
                              'requested for {}'.format(self, msg_type, three_pc_key))
            return False

        # TODO: Using a timer to retry would be a better thing to do
        self.logger.trace('{} requesting {} for {} from {}'.format(
            self, msg_type, three_pc_key, recipients))
        # An optimisation can be to request PRE-PREPARE from f+1 or
        # f+x (f+x<2f) nodes only rather than 2f since only 1 correct
        # PRE-PREPARE is needed.
        self.node.request_msg(msg_type, {f.INST_ID.nm: self.instId,
                                         f.VIEW_NO.nm: three_pc_key[0],
                                         f.PP_SEQ_NO.nm: three_pc_key[1]},
                              recipients)

        stash[three_pc_key] = stash_data
        return True

    def _request_pre_prepare(self, three_pc_key: Tuple[int, int],
<<<<<<< HEAD
                             stash_data: Optional[Tuple[int, int, int]] = None) -> bool:
=======
                             recipients: List[str] = None,
                             stash_data: Optional[Tuple[str, str, str]] = None) -> bool:
>>>>>>> df8d84ab
        """
        Request preprepare
        """
        recipients = self.primaryName
        return self._request_three_phase_msg(three_pc_key,
                                             self.requested_pre_prepares,
                                             PREPREPARE,
                                             recipients,
                                             stash_data)

    def _request_prepare(self, three_pc_key: Tuple[int, int],
                         recipients: List[str] = None,
                         stash_data: Optional[Tuple[str, str, str]] = None) -> bool:
        """
        Request preprepare
        """
        recipients = self.node.nodestack.connecteds.pop(self.primaryName)
        return self._request_three_phase_msg(three_pc_key, self.requested_prepares, PREPARE, recipients, stash_data)

    def _request_commit(self, three_pc_key: Tuple[int, int],
                        recipients: List[str] = None) -> bool:
        """
        Request commit
        """
        return self._request_three_phase_msg(three_pc_key, self.requested_commits, COMMIT, recipients)

    def _request_pre_prepare_for_prepare(self, three_pc_key) -> bool:
        """
        Check if has an acceptable PRE_PREPARE already stashed, if not then
        check count of PREPAREs, make sure >f consistent PREPAREs are found,
        store the acceptable PREPARE state (digest, roots) for verification of
        the received PRE-PREPARE
        """

        if three_pc_key in self.prePreparesPendingPrevPP:
            self.logger.debug('{} not requesting a PRE-PREPARE since already found '
                              'stashed for {}'.format(self, three_pc_key))
            return False

        if len(
                self.preparesWaitingForPrePrepare[three_pc_key]) < self.quorums.prepare.value:
            self.logger.debug(
                '{} not requesting a PRE-PREPARE because does not have'
                ' sufficient PREPAREs for {}'.format(
                    self, three_pc_key))
            return False

        digest, state_root, txn_root, _ = \
            self.get_acceptable_stashed_prepare_state(three_pc_key)

        # Choose a better data structure for `prePreparesPendingFinReqs`
        pre_prepares = [pp for pp, _, _ in self.prePreparesPendingFinReqs
                        if (pp.viewNo, pp.ppSeqNo) == three_pc_key]
        if pre_prepares:
            if [pp for pp in pre_prepares if (
                pp.digest, pp.stateRootHash, pp.txnRootHash) == (
                    digest, state_root, txn_root)]:
                self.logger.debug('{} not requesting a PRE-PREPARE since already '
                                  'found stashed for {}'.format(self, three_pc_key))
                return False

        self._request_pre_prepare(three_pc_key,
                                  stash_data=(digest, state_root, txn_root))
        return True

    def get_acceptable_stashed_prepare_state(self, three_pc_key):
        prepares = {s: (m.digest, m.stateRootHash, m.txnRootHash) for m, s in
                    self.preparesWaitingForPrePrepare[three_pc_key]}
        acceptable, freq = mostCommonElement(prepares.values())
        return (*acceptable, {s for s, state in prepares.items()
                              if state == acceptable})

    def _process_requested_three_phase_msg(self, msg: object,
                                           sender: List[str],
                                           stash: Dict[Tuple[int, int], Optional[Tuple[str, str, str]]],
                                           get_saved: Optional[Callable[[int, int], Optional[MessageBase]]] = None):
        if msg is None:
            self.logger.debug('{} received null from {}'.format(self, sender))
            return
        key = (msg.viewNo, msg.ppSeqNo)
        self.logger.debug('{} received requested msg ({}) from {}'.format(self, key, sender))

        if key not in stash:
            self.logger.debug('{} had either not requested this msg or already '
                              'received the msg for {}'.format(self, key))
            return
        if self.has_already_ordered(*key):
            self.logger.debug(
                '{} has already ordered msg ({})'.format(self, key))
            return
        if get_saved and get_saved(*key):
            self.logger.debug(
                '{} has already received msg ({})'.format(self, key))
            return
        # There still might be stashed msg but not checking that
        # it is expensive, also reception of msgs is idempotent
        stashed_data = stash[key]
        curr_data = (msg.digest, msg.stateRootHash, msg.txnRootHash) \
            if isinstance(msg, PrePrepare) or isinstance(msg, Prepare) \
            else None
        if stashed_data is None or curr_data == stashed_data:
            return self.processThreePhaseMsg(msg, sender)

        self.discard(msg, reason='{} does not have expected state {}'.
                     format(THREE_PC_PREFIX, stashed_data),
                     logMethod=self.logger.warning)

    def process_requested_pre_prepare(self, pp: PrePrepare, sender: str):
        return self._process_requested_three_phase_msg(pp, sender, self.requested_pre_prepares, self.getPrePrepare)

    def process_requested_prepare(self, prepare: Prepare, sender: str):
        return self._process_requested_three_phase_msg(prepare, sender, self.requested_prepares)

    def process_requested_commit(self, commit: Commit, sender: str):
        return self._process_requested_three_phase_msg(commit, sender, self.requested_commits)

    def is_pre_prepare_time_correct(self, pp: PrePrepare) -> bool:
        """
        Check if this PRE-PREPARE is not older than (not checking for greater
        than since batches maybe sent in less than 1 second) last PRE-PREPARE
        and in a sufficient range of local clock's UTC time.
        :param pp:
        :return:
        """
        return ((self.last_accepted_pre_prepare_time is None or
                 pp.ppTime >= self.last_accepted_pre_prepare_time) and
                (abs(pp.ppTime - self.utc_epoch) <= self.config.ACCEPTABLE_DEVIATION_PREPREPARE_SECS))

    def is_pre_prepare_time_acceptable(self, pp: PrePrepare) -> bool:
        """
        Returns True or False depending on the whether the time in PRE-PREPARE
        is acceptable. Can return True if time is not acceptable but sufficient
        PREPAREs are found to support the PRE-PREPARE
        :param pp:
        :return:
        """
        key = (pp.viewNo, pp.ppSeqNo)
        if key in self.requested_pre_prepares:
            # Special case for requested PrePrepares
            return True
        correct = self.is_pre_prepare_time_correct(pp)
        if not correct:
            self.logger.error(
                '{} found {} to have incorrect time.'.format(self, pp))
            if key in self.pre_prepares_stashed_for_incorrect_time and \
                    self.pre_prepares_stashed_for_incorrect_time[key][-1]:
                self.logger.info(
                    '{} marking time as correct for {}'.format(self, pp))
                correct = True
        return correct

    def _process_stashed_pre_prepare_for_time_if_possible(
            self, key: Tuple[int, int]):
        """
        Check if any PRE-PREPAREs that were stashed since their time was not
        acceptable, can now be accepted since enough PREPAREs are received
        """
        self.logger.debug('{} going to process stashed PRE-PREPAREs with '
                          'incorrect times'.format(self))
        q = self.quorums.f
        if len(self.preparesWaitingForPrePrepare[key]) > q:
            times = [pr.ppTime for (pr, _) in
                     self.preparesWaitingForPrePrepare[key]]
            most_common_time, freq = mostCommonElement(times)
            if self.quorums.timestamp.is_reached(freq):
                self.logger.debug('{} found sufficient PREPAREs for the '
                                  'PRE-PREPARE{}'.format(self, key))
                stashed_pp = self.pre_prepares_stashed_for_incorrect_time
                pp, sender, done = stashed_pp[key]
                if done:
                    self.logger.debug('{} already processed PRE-PREPARE{}'.format(self, key))
                    return True
                # True is set since that will indicate to `is_pre_prepare_time_acceptable`
                # that sufficient PREPAREs are received
                stashed_pp[key] = (pp, sender, True)
                self.processPrePrepare(pp, sender)
                return True
        return False

    # @property
    # def threePhaseState(self):
    #     # TODO: This method is incomplete
    #     # Gets the current stable and unstable checkpoints and creates digest
    #     # of unstable checkpoints
    #     if self.checkpoints:
    #         pass
    #     else:
    #         state = []
    #     return ThreePCState(self.instId, state)

    def process3PhaseState(self, msg: ThreePCState, sender: str):
        # TODO: This is not complete
        pass

    def send(self, msg, stat=None) -> None:
        """
        Send a message to the node on which this replica resides.

        :param stat:
        :param rid: remote id of one recipient (sends to all recipients if None)
        :param msg: the message to send
        """
        self.logger.trace("{} sending {}".format(self, msg.__class__.__name__),
                          extra={"cli": True, "tags": ['sending']})
        self.logger.trace("{} sending {}".format(self, msg))
        if stat:
            self.stats.inc(stat)
        self.outBox.append(msg)

    def revert_unordered_batches(self):
        """
        Revert changes to ledger (uncommitted) and state made by any requests
        that have not been ordered.
        """
        i = 0
        for key in sorted(self.batches.keys(), reverse=True):
            if compare_3PC_keys(self.last_ordered_3pc, key) > 0:
                ledger_id, count, _, prevStateRoot = self.batches.pop(key)
                self.logger.debug('{} reverting 3PC key {}'.format(self, key))
                self.revert(ledger_id, prevStateRoot, count)
                i += 1
            else:
                break
        return i

    def update_watermark_from_3pc(self):
        if (self.last_ordered_3pc is not None) and (self.last_ordered_3pc[0] == self.viewNo):
            self.logger.debug("update_watermark_from_3pc to {}".format(self.last_ordered_3pc))
            self.h = self.last_ordered_3pc[1]
        else:
            self.logger.debug("try to update_watermark_from_3pc but last_ordered_3pc is None")

    def caught_up_till_3pc(self, last_caught_up_3PC):
        self.last_ordered_3pc = last_caught_up_3PC
        self._remove_till_caught_up_3pc(last_caught_up_3PC)
        self._remove_ordered_from_queue(last_caught_up_3PC)
        self.update_watermark_from_3pc()

    def catchup_clear_for_backup(self):
        self.last_ordered_3pc = (self.viewNo, 0)
        self.batches.clear()
        self.sentPrePrepares.clear()
        self.prePrepares.clear()
        self.prepares.clear()
        self.commits.clear()
        self.outBox.clear()
        self.h = 0
        self.H = sys.maxsize

    def _remove_till_caught_up_3pc(self, last_caught_up_3PC):
        """
        Remove any 3 phase messages till the last ordered key and also remove
        any corresponding request keys
        """
        outdated_pre_prepares = {}
        for key, pp in self.prePrepares.items():
            if compare_3PC_keys(key, last_caught_up_3PC) >= 0:
                outdated_pre_prepares[key] = pp
        for key, pp in self.sentPrePrepares.items():
            if compare_3PC_keys(key, last_caught_up_3PC) >= 0:
                outdated_pre_prepares[key] = pp

        self.logger.trace('{} going to remove messages for {} 3PC keys'.format(
            self, len(outdated_pre_prepares)))

        for key, pp in outdated_pre_prepares.items():
            self.batches.pop(key, None)
            self.sentPrePrepares.pop(key, None)
            self.prePrepares.pop(key, None)
            self.prepares.pop(key, None)
            self.commits.pop(key, None)
            self._discard_ordered_req_keys(pp)

    def _remove_ordered_from_queue(self, last_caught_up_3PC=None):
        """
        Remove any Ordered that the replica might be sending to node which is
        less than or equal to `last_caught_up_3PC` if `last_caught_up_3PC` is
        passed else remove all ordered, needed in catchup
        """
        to_remove = []
        for i, msg in enumerate(self.outBox):
            if isinstance(msg, Ordered) and \
                    (not last_caught_up_3PC or
                     compare_3PC_keys((msg.viewNo, msg.ppSeqNo), last_caught_up_3PC) >= 0):
                to_remove.append(i)

        self.logger.trace('{} going to remove {} Ordered messages from outbox'.format(self, len(to_remove)))

        # Removing Ordered from queue but returning `Ordered` in order that
        # they should be processed.
        removed = []
        for i in reversed(to_remove):
            removed.insert(0, self.outBox[i])
            del self.outBox[i]
        return removed

    def _get_last_timestamp_from_state(self, ledger_id):
        if ledger_id == DOMAIN_LEDGER_ID:
            req_handler = self.node.ledger_to_req_handler.get(ledger_id)
            if req_handler.ts_store:
                last_timestamp = req_handler.ts_store.get_last_key()
                if last_timestamp:
                    last_timestamp = int(last_timestamp.decode())
                    self.logger.debug("Last ordered timestamp from store is : {}"
                                      "".format(last_timestamp))
                    return last_timestamp
        return None<|MERGE_RESOLUTION|>--- conflicted
+++ resolved
@@ -906,6 +906,7 @@
         """
         key = (pre_prepare.viewNo, pre_prepare.ppSeqNo)
         self.logger.debug("{} received PRE-PREPARE{} from {}".format(self, key, sender))
+
         # TODO: should we still do it?
         # Converting each req_idrs from list to tuple
         req_idrs = {f.REQ_IDR.nm: [(i, r) for i, r in pre_prepare.reqIdr]}
@@ -2181,12 +2182,7 @@
         return True
 
     def _request_pre_prepare(self, three_pc_key: Tuple[int, int],
-<<<<<<< HEAD
-                             stash_data: Optional[Tuple[int, int, int]] = None) -> bool:
-=======
-                             recipients: List[str] = None,
                              stash_data: Optional[Tuple[str, str, str]] = None) -> bool:
->>>>>>> df8d84ab
         """
         Request preprepare
         """
@@ -2203,7 +2199,8 @@
         """
         Request preprepare
         """
-        recipients = self.node.nodestack.connecteds.pop(self.primaryName)
+        recipients = self.node.nodestack.connecteds.pop(self.primaryName) \
+            if recipients is None else recipients
         return self._request_three_phase_msg(three_pc_key, self.requested_prepares, PREPARE, recipients, stash_data)
 
     def _request_commit(self, three_pc_key: Tuple[int, int],
