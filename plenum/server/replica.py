import time
from collections import deque, OrderedDict
from enum import unique, IntEnum
from hashlib import sha256
from typing import List, Dict, Optional, Any, Set, Tuple, Callable

import math

import sys

from common.exceptions import LogicError, PlenumValueError
from common.serializers.serialization import serialize_msg_for_signing, state_roots_serializer
from crypto.bls.bls_bft_replica import BlsBftReplica
from orderedset import OrderedSet

from plenum.common.config_util import getConfig
from plenum.common.constants import THREE_PC_PREFIX, PREPREPARE, PREPARE, \
    ReplicaHooks, DOMAIN_LEDGER_ID, COMMIT
from plenum.common.exceptions import SuspiciousNode, \
    InvalidClientMessageException, UnknownIdentifier
from plenum.common.hook_manager import HookManager
from plenum.common.message_processor import MessageProcessor
from plenum.common.messages.message_base import MessageBase
from plenum.common.messages.node_messages import Reject, Ordered, \
    PrePrepare, Prepare, Commit, Checkpoint, ThreePCState, CheckpointState, ThreePhaseMsg, ThreePhaseKey
from plenum.common.request import Request, ReqKey
from plenum.common.types import f
from plenum.common.util import updateNamedTuple, compare_3PC_keys, max_3PC_key, \
    mostCommonElement, SortedDict, firstKey
from plenum.config import CHK_FREQ
from plenum.server.has_action_queue import HasActionQueue
from plenum.server.models import Commits, Prepares
from plenum.server.router import Router
from plenum.server.suspicion_codes import Suspicions
from sortedcontainers import SortedList
from stp_core.common.log import getlogger

import plenum.server.node

LOG_TAGS = {
    'PREPREPARE': {"tags": ["node-preprepare"]},
    'PREPARE': {"tags": ["node-prepare"]},
    'COMMIT': {"tags": ["node-commit"]},
    'ORDERED': {"tags": ["node-ordered"]}
}


@unique
class TPCStat(IntEnum):  # TPC => Three-Phase Commit
    ReqDigestRcvd = 0
    PrePrepareSent = 1
    PrePrepareRcvd = 2
    PrepareRcvd = 3
    PrepareSent = 4
    CommitRcvd = 5
    CommitSent = 6
    OrderSent = 7


class Stats:
    def __init__(self, keys):
        sort = sorted([k.value for k in keys])
        self.stats = OrderedDict((s, 0) for s in sort)

    def inc(self, key):
        """
        Increment the stat specified by key.
        """
        self.stats[key] += 1

    def get(self, key):
        return self.stats[key]

    def __repr__(self):
        return str({TPCStat(k).name: v for k, v in self.stats.items()})


class Replica3PRouter(Router):
    def __init__(self, replica, *args, **kwargs):
        self.replica = replica
        super().__init__(*args, *kwargs)

    # noinspection PyCallingNonCallable
    def handleSync(self, msg: Any) -> Any:
        try:
            super().handleSync(msg)
        except SuspiciousNode as ex:
            self.replica.node.reportSuspiciousNodeEx(ex)


PP_CHECK_NOT_FROM_PRIMARY = 0
PP_CHECK_TO_PRIMARY = 1
PP_CHECK_DUPLICATE = 2
PP_CHECK_OLD = 3
PP_CHECK_REQUEST_NOT_FINALIZED = 4
PP_CHECK_NOT_NEXT = 5
PP_CHECK_WRONG_TIME = 6

PP_APPLY_REJECT_WRONG = 7
PP_APPLY_WRONG_DIGEST = 8
PP_APPLY_WRONG_STATE = 9
PP_APPLY_ROOT_HASH_MISMATCH = 10
PP_APPLY_HOOK_ERROR = 11


class Replica(HasActionQueue, MessageProcessor, HookManager):
    STASHED_CHECKPOINTS_BEFORE_CATCHUP = 1
    HAS_NO_PRIMARY_WARN_THRESCHOLD = 10

    def __init__(self, node: 'plenum.server.node.Node', instId: int,
                 config=None,
                 isMaster: bool = False,
                 bls_bft_replica: BlsBftReplica = None):
        """
        Create a new replica.

        :param node: Node on which this replica is located
        :param instId: the id of the protocol instance the replica belongs to
        :param isMaster: is this a replica of the master protocol instance
        """
        HasActionQueue.__init__(self)
        self.stats = Stats(TPCStat)
        self.config = config or getConfig()

        self.inBoxRouter = Router(
            (ReqKey, self.readyFor3PC),
            (PrePrepare, self.processThreePhaseMsg),
            (Prepare, self.processThreePhaseMsg),
            (Commit, self.processThreePhaseMsg),
            (Checkpoint, self.processCheckpoint),
            (ThreePCState, self.process3PhaseState),
        )

        self.threePhaseRouter = Replica3PRouter(
            self,
            (PrePrepare, self.processPrePrepare),
            (Prepare, self.processPrepare),
            (Commit, self.processCommit)
        )

        self.node = node
        self.instId = instId
        self.name = self.generateName(node.name, self.instId)
        self.logger = getlogger(self.name)

        self.outBox = deque()
        """
        This queue is used by the replica to send messages to its node. Replica
        puts messages that are consumed by its node
        """

        self.inBox = deque()
        """
        This queue is used by the replica to receive messages from its node.
        Node puts messages that are consumed by the replica
        """

        self.inBoxStash = deque()
        """
        If messages need to go back on the queue, they go here temporarily and
        are put back on the queue on a state change
        """

        self.isMaster = isMaster

        # Indicates name of the primary replica of this protocol instance.
        # None in case the replica does not know who the primary of the
        # instance is
        self._primaryName = None  # type: Optional[str]

        # TODO: Rename since it will contain all messages till primary is
        # selected, primary selection is only done once pool ledger is
        # caught up
        # Requests waiting to be processed once the replica is able to decide
        # whether it is primary or not
        self.postElectionMsgs = deque()

        # PRE-PREPAREs that are waiting to be processed but do not have the
        # corresponding request finalised. Happens when replica has not been
        # forwarded the request by the node but is getting 3 phase messages.
        # The value is a list since a malicious entry might send PRE-PREPARE
        # with a different digest and since we dont have the request finalised
        # yet, we store all PRE-PPREPAREs
        # type: List[Tuple[PrePrepare, str, Set[Tuple[str, int]]]]
        self.prePreparesPendingFinReqs = []

        # PrePrepares waiting for previous PrePrepares, key being tuple of view
        # number and pre-prepare sequence numbers and value being tuple of
        # PrePrepare and sender
        # TODO: Since pp_seq_no will start from 1 in each view, the comparator
        # of SortedDict needs to change
        self.prePreparesPendingPrevPP = SortedDict(lambda k: (k[0], k[1]))

        # PREPAREs that are stored by non primary replica for which it has not
        #  got any PRE-PREPARE. Dictionary that stores a tuple of view no and
        #  prepare sequence number as key and a deque of PREPAREs as value.
        # This deque is attempted to be flushed on receiving every
        # PRE-PREPARE request.
        self.preparesWaitingForPrePrepare = {}
        # type: Dict[Tuple[int, int], deque]

        # COMMITs that are stored for which there are no PRE-PREPARE or PREPARE
        # received
        self.commitsWaitingForPrepare = {}
        # type: Dict[Tuple[int, int], deque]

        # Dictionary of sent PRE-PREPARE that are stored by primary replica
        # which it has broadcasted to all other non primary replicas
        # Key of dictionary is a 2 element tuple with elements viewNo,
        # pre-prepare seqNo and value is the received PRE-PREPARE
        self.sentPrePrepares = SortedDict(lambda k: (k[0], k[1]))
        # type: Dict[Tuple[int, int], PrePrepare]

        # Dictionary of received PRE-PREPAREs. Key of dictionary is a 2
        # element tuple with elements viewNo, pre-prepare seqNo and value
        # is the received PRE-PREPARE
        self.prePrepares = SortedDict(lambda k: (k[0], k[1]))
        # type: Dict[Tuple[int, int], PrePrepare]

        # Dictionary of received Prepare requests. Key of dictionary is a 2
        # element tuple with elements viewNo, seqNo and value is a 2 element
        # tuple containing request digest and set of sender node names(sender
        # replica names in case of multiple protocol instances)
        # (viewNo, seqNo) -> ((identifier, reqId), {senders})
        self.prepares = Prepares()
        # type: Dict[Tuple[int, int], Tuple[Tuple[str, int], Set[str]]]

        self.commits = Commits()
        # type: Dict[Tuple[int, int], Tuple[Tuple[str, int], Set[str]]]

        # Set of tuples to keep track of ordered requests. Each tuple is
        # (viewNo, ppSeqNo).
        self.ordered = OrderedSet()  # type: OrderedSet[Tuple[int, int]]

        # Dictionary to keep track of the which replica was primary during each
        # view. Key is the view no and value is the name of the primary
        # replica during that view
        self.primaryNames = OrderedDict()  # type: OrderedDict[int, str]

        # Commits which are not being ordered since commits with lower
        # sequence numbers have not been ordered yet. Key is the
        # viewNo and value a map of pre-prepare sequence number to commit
        # type: Dict[int,Dict[int,Commit]]
        self.stashed_out_of_order_commits = {}

        self.checkpoints = SortedDict(lambda k: k[1])

        # Stashed checkpoints for each view. The key of the outermost
        # dictionary is the view_no, value being a dictionary with key as the
        # range of the checkpoint and its value again being a mapping between
        # senders and their sent checkpoint
        self.stashedRecvdCheckpoints = {}  # type: Dict[int, Dict[Tuple,
        # Dict[str, Checkpoint]]]

        self.stashingWhileOutsideWaterMarks = deque()

        # Flag being used for preterm exit from the loop in the method
        # `processStashedMsgsForNewWaterMarks`. See that method for details.
        self.consumedAllStashedMsgs = True

        # Low water mark
        self._h = 0  # type: int
        # Set high water mark (`H`) too
        self.h = 0  # type: int

        self._lastPrePrepareSeqNo = self.h  # type: int

        # Queues used in PRE-PREPARE for each ledger,
        self.requestQueues = {}  # type: Dict[int, OrderedSet]
        for ledger_id in self.ledger_ids:
            self.register_ledger(ledger_id)

        self.batches = OrderedDict()  # type: OrderedDict[Tuple[int, int],
        # Tuple[int, float, bytes]]

        # TODO: Need to have a timer for each ledger
        self.lastBatchCreated = time.perf_counter()

        # self.lastOrderedPPSeqNo = 0
        # Three phase key for the last ordered batch
        self._last_ordered_3pc = (0, 0)

        # 3 phase key for the last prepared certificate before view change
        # started, applicable only to master instance
        self.last_prepared_before_view_change = None

        # Tracks for which keys PRE-PREPAREs have been requested.
        # Cleared in `gc`
        # type: Dict[Tuple[int, int], Optional[Tuple[str, str, str]]]
        self.requested_pre_prepares = {}

        # Tracks for which keys PREPAREs have been requested.
        # Cleared in `gc`
        # type: Dict[Tuple[int, int], Optional[Tuple[str, str, str]]]
        self.requested_prepares = {}

        # Tracks for which keys COMMITs have been requested.
        # Cleared in `gc`
        # type: Dict[Tuple[int, int], Optional[Tuple[str, str, str]]]
        self.requested_commits = {}

        # Time of the last PRE-PREPARE which satisfied all validation rules
        # (time, digest, roots were all correct). This time is not to be
        # reverted even if the PRE-PREPAREs are not ordered. This implies that
        # the next primary would have seen all accepted PRE-PREPAREs or another
        # view change will happen
        self.last_accepted_pre_prepare_time = None

        # Keeps a map of PRE-PREPAREs which did not satisfy timestamp
        # criteria, they can be accepted if >f PREPAREs are encountered.
        # This is emptied on view change. With each PRE-PREPARE, a flag is
        # stored which indicates whether there are sufficient acceptable
        # PREPAREs or not
        self.pre_prepares_stashed_for_incorrect_time = OrderedDict()

        self._bls_bft_replica = bls_bft_replica
        self._state_root_serializer = state_roots_serializer

        HookManager.__init__(self, ReplicaHooks.get_all_vals())

    def register_ledger(self, ledger_id):
        # Using ordered set since after ordering each PRE-PREPARE,
        # the request key is removed, so fast lookup and removal of
        # request key is needed. Need the collection to be ordered since
        # the request key needs to be removed once its ordered
        if ledger_id not in self.requestQueues:
            self.requestQueues[ledger_id] = OrderedSet()

    def ledger_uncommitted_size(self, ledgerId):
        if not self.isMaster:
            return None
        return self.node.getLedger(ledgerId).uncommitted_size

    def txnRootHash(self, ledger_str, to_str=True):
        if not self.isMaster:
            return None
        ledger = self.node.getLedger(ledger_str)
        h = ledger.uncommittedRootHash
        # If no uncommittedHash since this is the beginning of the tree
        # or no transactions affecting the ledger were made after the
        # last changes were committed
        root = h if h else ledger.tree.root_hash
        if to_str:
            root = ledger.hashToStr(root)
        return root

    def stateRootHash(self, ledger_id, to_str=True, committed=False):
        if not self.isMaster:
            return None
        state = self.node.getState(ledger_id)
        root = state.committedHeadHash if committed else state.headHash
        if to_str:
            root = self._state_root_serializer.serialize(bytes(root))
        return root

    @property
    def h(self) -> int:
        return self._h

    @h.setter
    def h(self, n):
        self._h = n
        self.H = self._h + self.config.LOG_SIZE
        self.logger.info('{} set watermarks as {} {}'.format(self, self.h, self.H))

    @property
    def last_ordered_3pc(self) -> tuple:
        return self._last_ordered_3pc

    @last_ordered_3pc.setter
    def last_ordered_3pc(self, key3PC):
        self._last_ordered_3pc = key3PC
        self.logger.info('{} set last ordered as {}'.format(
            self, self._last_ordered_3pc))

    @property
    def lastPrePrepareSeqNo(self):
        return self._lastPrePrepareSeqNo

    @lastPrePrepareSeqNo.setter
    def lastPrePrepareSeqNo(self, n):
        """
        This will _lastPrePrepareSeqNo to values greater than its previous
        values else it will not. To forcefully override as in case of `revert`,
        directly set `self._lastPrePrepareSeqNo`
        """
        if n > self._lastPrePrepareSeqNo:
            self._lastPrePrepareSeqNo = n
        else:
            self.logger.debug(
                '{} cannot set lastPrePrepareSeqNo to {} as its '
                'already {}'.format(
                    self, n, self._lastPrePrepareSeqNo))

    @property
    def requests(self):
        return self.node.requests

    @property
    def ledger_ids(self):
        return self.node.ledger_ids

    @property
    def quorums(self):
        return self.node.quorums

    @property
    def utc_epoch(self):
        return self.node.utc_epoch()

    # This is to enable replaying, inst_id, view_no and pp_seq_no are used
    # while replaying
    def get_utc_epoch_for_preprepare(self, inst_id, view_no, pp_seq_no):
        tm = self.utc_epoch
        if self.last_accepted_pre_prepare_time and \
                tm < self.last_accepted_pre_prepare_time:
            tm = self.last_accepted_pre_prepare_time
        return tm

    @staticmethod
    def generateName(nodeName: str, instId: int):
        """
        Create and return the name for a replica using its nodeName and
        instanceId.
         Ex: Alpha:1
        """

        if isinstance(nodeName, str):
            # Because sometimes it is bytes (why?)
            if ":" in nodeName:
                # Because in some cases (for requested messages) it
                # already has ':'. This should be fixed.
                return nodeName
        return "{}:{}".format(nodeName, instId)

    @staticmethod
    def getNodeName(replicaName: str):
        return replicaName.split(":")[0]

    @property
    def isPrimary(self):
        """
        Is this node primary?

        :return: True if this node is primary, False if not, None if primary status not known
        """
        return self._primaryName == self.name if self._primaryName is not None \
            else None

    @property
    def hasPrimary(self):
        return self.primaryName is not None

    @property
    def primaryName(self):
        """
        Name of the primary replica of this replica's instance

        :return: Returns name if primary is known, None otherwise
        """
        return self._primaryName

    @primaryName.setter
    def primaryName(self, value: Optional[str]) -> None:
        """
        Set the value of isPrimary.

        :param value: the value to set isPrimary to
        """
        self.primaryNames[self.viewNo] = value
        self.compact_primary_names()
        if value != self._primaryName:
            self._primaryName = value
            self.logger.info("{} setting primaryName for view no {} to: {}".
                             format(self, self.viewNo, value))
            if value is None:
                # Since the GC needs to happen after a primary has been
                # decided.
                return
            self._gc_before_new_view()
            if self.viewNo > 0:
                self._reset_watermarks_before_new_view()
            self._stateChanged()

    def compact_primary_names(self):
        min_allowed_view_no = self.viewNo - 1
        views_to_remove = []
        for view_no in self.primaryNames:
            if view_no >= min_allowed_view_no:
                break
            views_to_remove.append(view_no)
        for view_no in views_to_remove:
            self.primaryNames.pop(view_no)

    def primaryChanged(self, primaryName):
        self.batches.clear()
        if self.isMaster:
            # Since there is no temporary state data structure and state root
            # is explicitly set to correct value
            for lid in self.ledger_ids:
                try:
                    ledger = self.node.getLedger(lid)
                except KeyError:
                    continue
                ledger.reset_uncommitted()

        self.primaryName = primaryName
        self._setup_for_non_master_after_view_change(self.viewNo)

    def on_view_change_start(self):
        if self.isMaster:
            lst = self.last_prepared_certificate_in_view()
            self.last_prepared_before_view_change = lst
            self.logger.info('{} setting last prepared for master to {}'.format(self, lst))
        # It can be that last_ordered_3pc was set for the previous view, since it's set during catch-up
        # Example: a Node has last_ordered = (1, 300), and then the whole pool except this node restarted
        # The new viewNo is 0, but last_ordered is (1, 300), so all new requests will be discarded by this Node
        # if we don't reset last_ordered_3pc
        if self.viewNo <= self.last_ordered_3pc[0]:
            self.last_ordered_3pc = (self.viewNo, 0)

    def on_view_change_done(self):
        if not self.isMaster:
            raise LogicError("{} is not a master".format(self))
        self.last_prepared_before_view_change = None

    def clear_requests_and_fix_last_ordered(self):
        reqs_for_remove = []
        for key in self.requests:
            ledger_id, seq_no = self.node.seqNoDB.get(key)
            if seq_no is not None:
                reqs_for_remove.append((key, ledger_id, seq_no))
        for key, ledger_id, seq_no in reqs_for_remove:
            self.requests.free(key)
            self.requestQueues[int(ledger_id)].discard(key)
        master_last_ordered_3pc = self.node.master_replica.last_ordered_3pc
        if compare_3PC_keys(master_last_ordered_3pc, self.last_ordered_3pc) < 0:
            self.last_ordered_3pc = master_last_ordered_3pc

    def on_propagate_primary_done(self):
        if not self.isMaster:
            raise LogicError("{} is not a master".format(self))
        # if this is a Primary that is re-connected (that is view change is not actually changed,
        # we just propagate it, then make sure that we don;t break the sequence
        # of ppSeqNo
        self.update_watermark_from_3pc()
        if self.isPrimary and (self.last_ordered_3pc[0] == self.viewNo):
            self.lastPrePrepareSeqNo = self.last_ordered_3pc[1]

    def get_lowest_probable_prepared_certificate_in_view(
            self, view_no) -> Optional[int]:
        """
        Return lowest pp_seq_no of the view for which can be prepared but
        choose from unprocessed PRE-PREPAREs and PREPAREs.
        """
        # TODO: Naive implementation, dont need to iterate over the complete
        # data structures, fix this later
        seq_no_pp = SortedList()  # pp_seq_no of PRE-PREPAREs
        # pp_seq_no of PREPAREs with count of PREPAREs for each
        seq_no_p = set()

        for (v, p) in self.prePreparesPendingPrevPP:
            if v == view_no:
                seq_no_pp.add(p)
            if v > view_no:
                break

        for (v, p), pr in self.preparesWaitingForPrePrepare.items():
            if v == view_no and len(pr) >= self.quorums.prepare.value:
                seq_no_p.add(p)

        for n in seq_no_pp:
            if n in seq_no_p:
                return n
        return None

    def _setup_last_ordered_for_non_master(self):
        """
        Since last ordered view_no and pp_seq_no are only communicated for
        master instance, backup instances use this method for restoring
        `last_ordered_3pc`
        :return:
        """
        if not self.isMaster and self.last_ordered_3pc[1] == 0 and\
                not self.isPrimary:
            # If not master instance choose last ordered seq no to be 1 less
            # the lowest prepared certificate in this view
            lowest_prepared = self.get_lowest_probable_prepared_certificate_in_view(
                self.viewNo)
            if lowest_prepared is not None:
                # now after catch up we have in last_ordered_3pc[1] value 0
                # it value should change last_ordered_3pc to lowest_prepared - 1
                self.logger.info('{} Setting last ordered for non-master as {}'.
                                 format(self, self.last_ordered_3pc))
                self.last_ordered_3pc = (self.viewNo, lowest_prepared - 1)
                self.update_watermark_from_3pc()

    def _setup_for_non_master_after_view_change(self, current_view):
        if not self.isMaster:
            self.h = 0
            for v in list(self.stashed_out_of_order_commits.keys()):
                if v < current_view:
                    self.stashed_out_of_order_commits.pop(v)

    def is_primary_in_view(self, viewNo: int) -> Optional[bool]:
        """
        Return whether this replica was primary in the given view
        """
        if viewNo not in self.primaryNames:
            return False
        return self.primaryNames[viewNo] == self.name

    def isMsgForCurrentView(self, msg):
        """
        Return whether this request's view number is equal to the current view
        number of this replica.
        """
        viewNo = getattr(msg, "viewNo", None)
        return viewNo == self.viewNo

    def isPrimaryForMsg(self, msg) -> Optional[bool]:
        """
        Return whether this replica is primary if the request's view number is
        equal this replica's view number and primary has been selected for
        the current view.
        Return None otherwise.
        :param msg: message
        """
        return self.isPrimary if self.isMsgForCurrentView(msg) \
            else self.is_primary_in_view(msg.viewNo)

    def isMsgFromPrimary(self, msg, sender: str) -> bool:
        """
        Return whether this message was from primary replica
        :param msg:
        :param sender:
        :return:
        """
        if self.isMsgForCurrentView(msg):
            return self.primaryName == sender
        try:
            return self.primaryNames[msg.viewNo] == sender
        except KeyError:
            return False

    def _stateChanged(self):
        """
        A series of actions to be performed when the state of this replica
        changes.

        - UnstashInBox (see _unstashInBox)
        """
        self._unstashInBox()
        if self.isPrimary is not None:
            try:
                self.processPostElectionMsgs()
            except SuspiciousNode as ex:
                self.outBox.append(ex)
                self.discard(ex.msg, ex.reason, self.logger.warning)

    def _stashInBox(self, msg):
        """
        Stash the specified message into the inBoxStash of this replica.

        :param msg: the message to stash
        """
        self.inBoxStash.append(msg)

    def _unstashInBox(self):
        """
        Append the inBoxStash to the right of the inBox.
        """
        # The stashed values need to go in "front" of the inBox.
        self.inBox.extendleft(self.inBoxStash)
        self.inBoxStash.clear()

    def __repr__(self):
        return self.name

    @property
    def f(self) -> int:
        """
        Return the number of Byzantine Failures that can be tolerated by this
        system. Equal to (N - 1)/3, where N is the number of nodes in the
        system.
        """
        return self.node.f

    @property
    def viewNo(self):
        """
        Return the current view number of this replica.
        """
        return self.node.viewNo

    def trackBatches(self, pp: PrePrepare, prevStateRootHash):
        # pp.discarded indicates the index from where the discarded requests
        #  starts hence the count of accepted requests, prevStateRoot is
        # tracked to revert this PRE-PREPARE
        self.logger.trace('{} tracking batch for {} with state root {}'.format(
            self, pp, prevStateRootHash))
        self.batches[(pp.viewNo, pp.ppSeqNo)] = [pp.ledgerId, pp.discarded,
                                                 pp.ppTime, prevStateRootHash]

    def send3PCBatch(self):
        r = 0
        for lid, q in self.requestQueues.items():
            # TODO: make the condition more apparent
            if len(q) >= self.config.Max3PCBatchSize or \
                    (self.lastBatchCreated + self.config.Max3PCBatchWait < time.perf_counter() and
                     len(q) > 0):
                oldStateRootHash = self.stateRootHash(lid, to_str=False)
                ppReq = self.create3PCBatch(lid)
                if ppReq is None:
                    continue
                self.sendPrePrepare(ppReq)
                self.trackBatches(ppReq, oldStateRootHash)
                r += 1

        if r > 0:
            self.lastBatchCreated = time.perf_counter()
        return r

    @staticmethod
    def batchDigest(reqs):
        return sha256(b''.join([r.digest.encode() for r in reqs])).hexdigest()

    def processReqDuringBatch(
            self,
            req: Request,
            cons_time: int,
            validReqs: List,
            inValidReqs: List,
            rejects: List):
        """
        This method will do dynamic validation and apply requests, also it
        will modify `validReqs`, `inValidReqs` and `rejects`
        """
        try:
            if self.isMaster:
                self.node.doDynamicValidation(req)
                self.node.applyReq(req, cons_time)
        except (InvalidClientMessageException, UnknownIdentifier) as ex:
            self.logger.warning('{} encountered exception {} while processing {}, '
                                'will reject'.format(self, ex, req))
            rejects.append((req.key, Reject(req.identifier, req.reqId, ex)))
            inValidReqs.append(req)
        else:
            validReqs.append(req)

    def create3PCBatch(self, ledger_id):
        pp_seq_no = self.lastPrePrepareSeqNo + 1
        self.logger.debug("{} creating batch {} for ledger {} with state root {}".format(
            self, pp_seq_no, ledger_id,
            self.stateRootHash(ledger_id, to_str=False)))

        if self.last_accepted_pre_prepare_time is None:
            last_ordered_ts = self._get_last_timestamp_from_state(ledger_id)
            if last_ordered_ts:
                self.last_accepted_pre_prepare_time = last_ordered_ts

        validReqs, inValidReqs, rejects, tm = self.consume_req_queue_for_pre_prepare(
            ledger_id, self.viewNo,
            pp_seq_no)
        if not (validReqs or inValidReqs):
            self.logger.trace('{} not creating a Pre-Prepare for view no {} '
                              'seq no {}'.format(self, self.viewNo, pp_seq_no))
            return

        reqs = validReqs + inValidReqs
        digest = self.batchDigest(reqs)

        state_root_hash = self.stateRootHash(ledger_id)
        params = [
            self.instId,
            self.viewNo,
            pp_seq_no,
            tm,
            [req.digest for req in reqs],
            len(validReqs),
            digest,
            ledger_id,
            state_root_hash,
            self.txnRootHash(ledger_id)
        ]

        # BLS multi-sig:
        params = self._bls_bft_replica.update_pre_prepare(params, ledger_id)

        pre_prepare = PrePrepare(*params)
        if self.isMaster:
            rv = self.execute_hook(ReplicaHooks.CREATE_PPR, pre_prepare)
            pre_prepare = rv if rv is not None else pre_prepare

        self.logger.trace('{} created a PRE-PREPARE with {} requests for ledger {}'.format(
            self, len(validReqs), ledger_id))
        self.lastPrePrepareSeqNo = pp_seq_no
        self.last_accepted_pre_prepare_time = tm
        if self.isMaster:
            self.outBox.extend(rejects)
            self.node.onBatchCreated(
                ledger_id, self.stateRootHash(
                    ledger_id, to_str=False))
        return pre_prepare

    def consume_req_queue_for_pre_prepare(self, ledger_id, view_no, pp_seq_no):
        # DO NOT REMOVE `view_no` argument, used while replay
        # tm = self.utc_epoch
        tm = self.get_utc_epoch_for_preprepare(self.instId, view_no,
                                               pp_seq_no)
        validReqs = []
        inValidReqs = []
        rejects = []
        while len(validReqs) + len(inValidReqs) < self.config.Max3PCBatchSize \
                and self.requestQueues[ledger_id]:
            key = self.requestQueues[ledger_id].pop(0)
            if key in self.requests:
                fin_req = self.requests[key].finalised
                self.processReqDuringBatch(
                    fin_req, tm, validReqs, inValidReqs, rejects)
            else:
                self.logger.debug('{} found {} in its request queue but the '
                                  'corresponding request was removed'.format(self, key))

        return validReqs, inValidReqs, rejects, tm

    def sendPrePrepare(self, ppReq: PrePrepare):
        self.sentPrePrepares[ppReq.viewNo, ppReq.ppSeqNo] = ppReq
        self.send(ppReq, TPCStat.PrePrepareSent)

    def readyFor3PC(self, key: ReqKey):
        fin_req = self.requests[key.digest].finalised
        queue = self.requestQueues[self.node.ledger_id_for_request(fin_req)]
        queue.add(key.digest)
        if not self.hasPrimary and len(queue) >= self.HAS_NO_PRIMARY_WARN_THRESCHOLD:
            self.logger.warning('{} is getting requests but still does not have '
                                'a primary so the replica will not process the request '
                                'until a primary is chosen'.format(self))

    def serviceQueues(self, limit=None):
        """
        Process `limit` number of messages in the inBox.

        :param limit: the maximum number of messages to process
        :return: the number of messages successfully processed
        """
        # TODO should handle SuspiciousNode here
        r = self.dequeue_pre_prepares() if self.node.isParticipating else 0
        r += self.inBoxRouter.handleAllSync(self.inBox, limit)
        r += self.send3PCBatch() if (self.isPrimary and
                                     self.node.isParticipating) else 0
        r += self._serviceActions()
        return r
        # Messages that can be processed right now needs to be added back to the
        # queue. They might be able to be processed later

    def processPostElectionMsgs(self):
        """
        Process messages waiting for the election of a primary replica to
        complete.
        """
        while self.postElectionMsgs:
            msg = self.postElectionMsgs.popleft()
            self.logger.debug("{} processing pended msg {}".format(self, msg))
            self.dispatchThreePhaseMsg(*msg)

    def dispatchThreePhaseMsg(self, msg: ThreePhaseMsg, sender: str) -> Any:
        """
        Create a three phase request to be handled by the threePhaseRouter.

        :param msg: the ThreePhaseMsg to dispatch
        :param sender: the name of the node that sent this request
        """
        senderRep = self.generateName(sender, self.instId)
        if self.isPpSeqNoStable(msg.ppSeqNo):
            self.discard(msg, "achieved stable checkpoint for 3 phase message", self.logger.info)
            return

        if self.has_already_ordered(msg.viewNo, msg.ppSeqNo):
            self.discard(msg, 'already ordered 3 phase message', self.logger.trace)
            return

        if self.isPpSeqNoBetweenWaterMarks(msg.ppSeqNo):
            if self.can_pp_seq_no_be_in_view(msg.viewNo, msg.ppSeqNo):
                self.threePhaseRouter.handleSync((msg, senderRep))
            else:
                self.discard(msg, 'un-acceptable pp seq no from previous view', self.logger.warning)
        else:
            self.logger.debug("{} stashing 3 phase message {} since ppSeqNo {} is not between {} and {}".
                              format(self, msg, msg.ppSeqNo, self.h, self.H))
            self.stashOutsideWatermarks((msg, sender))

    def processThreePhaseMsg(self, msg: ThreePhaseMsg, sender: str):
        """
        Process a 3-phase (pre-prepare, prepare and commit) request.
        Dispatch the request only if primary has already been decided, otherwise
        stash it.

        :param msg: the Three Phase message, one of PRE-PREPARE, PREPARE,
            COMMIT
        :param sender: name of the node that sent this message
        """
        if self.isPrimary is None:
            if not self.can_process_since_view_change_in_progress(msg):
                self.postElectionMsgs.append((msg, sender))
                self.logger.debug("Replica {} pended request {} from {}".format(self, msg, sender))
                return
        self.dispatchThreePhaseMsg(msg, sender)

    def can_process_since_view_change_in_progress(self, msg):
        # Commit msg with 3PC key not greater than last prepared one's
        r = isinstance(msg, Commit) and \
            self.last_prepared_before_view_change and \
            compare_3PC_keys((msg.viewNo, msg.ppSeqNo),
                             self.last_prepared_before_view_change) >= 0
        if r:
            self.logger.debug('{} can process {} since view change is in progress'.format(self, msg))
        return r

    def _process_valid_preprepare(self, pre_prepare, sender):
        # TODO: rename to apply_pre_prepare
        if not self.node.isParticipating:
            self.discard(pre_prepare, 'node is not participating', self.logger.debug)
            return None
        pre_state_root = self.stateRootHash(pre_prepare.ledgerId, to_str=False)
        why_not_applied = self._apply_pre_prepare(pre_prepare, sender)
        if why_not_applied is not None:
            return why_not_applied
        self.addToPrePrepares(pre_prepare)

        if self.isMaster:
            # TODO: can pre_state_root be used here instead?
            state_root = self.stateRootHash(pre_prepare.ledgerId, to_str=False)
            self.node.onBatchCreated(pre_prepare.ledgerId, state_root)
            # BLS multi-sig:
            self._bls_bft_replica.process_pre_prepare(pre_prepare, sender)
            self.logger.trace("{} saved shared multi signature for "
                              "root".format(self, pre_state_root))

        self.trackBatches(pre_prepare, pre_state_root)
        key = (pre_prepare.viewNo, pre_prepare.ppSeqNo)
        self.logger.debug("{} processed incoming PRE-PREPARE{}".format(self, key),
                          extra={"tags": ["processing"]})
        return None

    def processPrePrepare(self, pre_prepare: PrePrepare, sender: str):
        """
        Validate and process provided PRE-PREPARE, create and
        broadcast PREPARE for it.

        :param pre_prepare: message
        :param sender: name of the node that sent this message
        """
        key = (pre_prepare.viewNo, pre_prepare.ppSeqNo)
        self.logger.debug("{} received PRE-PREPARE{} from {}".format(self, key, sender))

        # TODO: should we still do it?
        # Converting each req_idrs from list to tuple
        req_idrs = {f.REQ_IDR.nm: [key for key in pre_prepare.reqIdr]}
        pre_prepare = updateNamedTuple(pre_prepare, **req_idrs)

        def report_suspicious(reason):
            ex = SuspiciousNode(sender, reason, pre_prepare)
            self.node.reportSuspiciousNodeEx(ex)

        why_not = self._can_process_pre_prepare(pre_prepare, sender)
        if why_not is None:
            why_not_applied = \
                self._process_valid_preprepare(pre_prepare, sender)
            if why_not_applied is not None:
                if why_not_applied == PP_APPLY_REJECT_WRONG:
                    report_suspicious(Suspicions.PPR_REJECT_WRONG)
                elif why_not_applied == PP_APPLY_WRONG_DIGEST:
                    report_suspicious(Suspicions.PPR_DIGEST_WRONG)
                elif why_not_applied == PP_APPLY_WRONG_STATE:
                    report_suspicious(Suspicions.PPR_STATE_WRONG)
                elif why_not_applied == PP_APPLY_ROOT_HASH_MISMATCH:
                    report_suspicious(Suspicions.PPR_TXN_WRONG)
                elif why_not_applied == PP_APPLY_HOOK_ERROR:
                    report_suspicious(Suspicions.PPR_PLUGIN_EXCEPTION)
        elif why_not == PP_CHECK_NOT_FROM_PRIMARY:
            report_suspicious(Suspicions.PPR_FRM_NON_PRIMARY)
        elif why_not == PP_CHECK_TO_PRIMARY:
            report_suspicious(Suspicions.PPR_TO_PRIMARY)
        elif why_not == PP_CHECK_DUPLICATE:
            report_suspicious(Suspicions.DUPLICATE_PPR_SENT)
        elif why_not == PP_CHECK_OLD:
            self.logger.debug("PRE-PREPARE {} has ppSeqNo lower "
                              "then the latest one - ignoring it".format(key))
        elif why_not == PP_CHECK_REQUEST_NOT_FINALIZED:
            non_fin_reqs = self.nonFinalisedReqs(pre_prepare.reqIdr)
            self.enqueue_pre_prepare(pre_prepare, sender, non_fin_reqs)
            # TODO: An optimisation might be to not request PROPAGATEs
            # if some PROPAGATEs are present or a client request is
            # present and sufficient PREPAREs and PRE-PREPARE are present,
            # then the digest can be compared but this is expensive as the
            # PREPARE and PRE-PREPARE contain a combined digest
            self.node.request_propagates(non_fin_reqs)
        elif why_not == PP_CHECK_NOT_NEXT:
            pp_view_no = pre_prepare.viewNo
            pp_seq_no = pre_prepare.ppSeqNo
            last_pp_view_no, last_pp_seq_no = self.__last_pp_3pc
            if pp_view_no >= last_pp_view_no and (
                    self.isMaster or self.last_ordered_3pc[1] != 0):
                seq_frm = last_pp_seq_no + 1 if pp_view_no == last_pp_view_no else 1
                seq_to = pp_seq_no - 1
                if seq_to >= seq_frm >= pp_seq_no - CHK_FREQ + 1:
                    self.logger.warning(
                        "{} missing PRE-PREPAREs from {} to {}, "
                        "going to request".format(self, seq_frm, seq_to))
                    self._request_missing_three_phase_messages(
                        pp_view_no, seq_frm, seq_to)
            self.enqueue_pre_prepare(pre_prepare, sender)
            self._setup_last_ordered_for_non_master()
        elif why_not == PP_CHECK_WRONG_TIME:
            key = (pre_prepare.viewNo, pre_prepare.ppSeqNo)
            item = (pre_prepare, sender, False)
            self.pre_prepares_stashed_for_incorrect_time[key] = item
            report_suspicious(Suspicions.PPR_TIME_WRONG)
        elif why_not == BlsBftReplica.PPR_BLS_MULTISIG_WRONG:
            report_suspicious(Suspicions.PPR_BLS_MULTISIG_WRONG)
        else:
            self.logger.warning("Unknown PRE-PREPARE check status: {}".format(why_not))

    def tryPrepare(self, pp: PrePrepare):
        """
        Try to send the Prepare message if the PrePrepare message is ready to
        be passed into the Prepare phase.
        """
        rv, msg = self.canPrepare(pp)
        if rv:
            self.doPrepare(pp)
        else:
            self.logger.debug("{} cannot send PREPARE since {}".format(self, msg))

    def processPrepare(self, prepare: Prepare, sender: str) -> None:
        """
        Validate and process the PREPARE specified.
        If validation is successful, create a COMMIT and broadcast it.

        :param prepare: a PREPARE msg
        :param sender: name of the node that sent the PREPARE
        """
        key = (prepare.viewNo, prepare.ppSeqNo)
        self.logger.debug("{} received PREPARE{} from {}".format(self, key, sender))

        # TODO move this try/except up higher
        if self.isPpSeqNoStable(prepare.ppSeqNo):
            self.discard(prepare,
                         "achieved stable checkpoint for Prepare",
                         self.logger.debug)
            return
        try:
            if self.validatePrepare(prepare, sender):
                self.addToPrepares(prepare, sender)
                self.stats.inc(TPCStat.PrepareRcvd)
                self.logger.debug("{} processed incoming PREPARE {}".format(
                    self, (prepare.viewNo, prepare.ppSeqNo)))
            else:
                # TODO let's have isValidPrepare throw an exception that gets
                # handled and possibly logged higher
                self.logger.trace("{} cannot process incoming PREPARE".format(self))
        except SuspiciousNode as ex:
            self.node.reportSuspiciousNodeEx(ex)

    def processCommit(self, commit: Commit, sender: str) -> None:
        """
        Validate and process the COMMIT specified.
        If validation is successful, return the message to the node.

        :param commit: an incoming COMMIT message
        :param sender: name of the node that sent the COMMIT
        """
        self.logger.debug("{} received COMMIT{} from {}".format(
            self, (commit.viewNo, commit.ppSeqNo), sender))

        if self.isPpSeqNoStable(commit.ppSeqNo):
            self.discard(commit,
                         "achieved stable checkpoint for Commit",
                         self.logger.debug)
            return

        if self.validateCommit(commit, sender):
            self.stats.inc(TPCStat.CommitRcvd)
            self.addToCommits(commit, sender)
            self.logger.debug("{} processed incoming COMMIT{}".format(
                self, (commit.viewNo, commit.ppSeqNo)))

    def tryCommit(self, prepare: Prepare):
        """
        Try to commit if the Prepare message is ready to be passed into the
        commit phase.
        """
        rv, reason = self.canCommit(prepare)
        if rv:
            self.doCommit(prepare)
        else:
            self.logger.debug("{} cannot send COMMIT since {}".format(self, reason))

    def tryOrder(self, commit: Commit):
        """
        Try to order if the Commit message is ready to be ordered.
        """
        canOrder, reason = self.canOrder(commit)
        if canOrder:
            self.logger.trace("{} returning request to node".format(self))
            self.doOrder(commit)
        else:
            self.logger.debug("{} cannot return request to node: {}".format(self, reason))
        return canOrder

    def doPrepare(self, pp: PrePrepare):
        self.logger.debug("{} Sending PREPARE{} at {}".format(
            self, (pp.viewNo, pp.ppSeqNo), time.perf_counter()))
        params = [self.instId,
                  pp.viewNo,
                  pp.ppSeqNo,
                  pp.ppTime,
                  pp.digest,
                  pp.stateRootHash,
                  pp.txnRootHash]

        # BLS multi-sig:
        params = self._bls_bft_replica.update_prepare(params, pp.ledgerId)

        prepare = Prepare(*params)
        if self.isMaster:
            rv = self.execute_hook(ReplicaHooks.CREATE_PR, prepare, pp)
            prepare = rv if rv is not None else prepare
        self.send(prepare, TPCStat.PrepareSent)
        self.addToPrepares(prepare, self.name)

    def doCommit(self, p: Prepare):
        """
        Create a commit message from the given Prepare message and trigger the
        commit phase
        :param p: the prepare message
        """
        key_3pc = (p.viewNo, p.ppSeqNo)
        self.logger.debug("{} Sending COMMIT{} at {}".format(self, key_3pc, time.perf_counter()))

        params = [
            self.instId, p.viewNo, p.ppSeqNo
        ]

        pre_prepare = self.getPrePrepare(*key_3pc)

        # BLS multi-sig:
        if p.stateRootHash is not None:
            pre_prepare = self.getPrePrepare(*key_3pc)
            params = self._bls_bft_replica.update_commit(params, pre_prepare)

        commit = Commit(*params)
        if self.isMaster:
            rv = self.execute_hook(ReplicaHooks.CREATE_CM, commit)
            commit = rv if rv is not None else commit

        self.send(commit, TPCStat.CommitSent)
        self.addToCommits(commit, self.name)

    def nonFinalisedReqs(self, reqKeys: List[Tuple[str, int]]):
        """
        Check if there are any requests which are not finalised, i.e for
        which there are not enough PROPAGATEs
        """
        return {key for key in reqKeys if not self.requests.is_finalised(key)}

    def __is_next_pre_prepare(self, view_no: int, pp_seq_no: int):
        if view_no == self.viewNo and pp_seq_no == 1:
            # First PRE-PREPARE in a new view
            return True
        (last_pp_view_no, last_pp_seq_no) = self.__last_pp_3pc
        if last_pp_view_no > view_no:
            return False
        if last_pp_view_no < view_no:
            # TODO: strange assumption here ???
            if view_no != self.viewNo:
                raise LogicError(
                    "{} 'view_no' {} is not equal to current view_no {}"
                    .format(self, view_no, self.viewNo)
                )
            last_pp_seq_no = 0
        if pp_seq_no - last_pp_seq_no > 1:
            return False
        return True

    @property
    def __last_pp_3pc(self):
        last_pp = self.lastPrePrepare
        if not last_pp:
            return self.last_ordered_3pc

        last_3pc = (last_pp.viewNo, last_pp.ppSeqNo)
        if compare_3PC_keys(self.last_ordered_3pc, last_3pc) > 0:
            return last_3pc

        return self.last_ordered_3pc

    def revert(self, ledgerId, stateRootHash, reqCount):
        # A batch should only be reverted if all batches that came after it
        # have been reverted
        ledger = self.node.getLedger(ledgerId)
        state = self.node.getState(ledgerId)
        self.logger.info('{} reverting {} txns and state root from {} to {} for'
                         ' ledger {}'.format(self, reqCount, state.headHash, stateRootHash, ledgerId))
        state.revertToHead(stateRootHash)
        ledger.discardTxns(reqCount)
        self.node.onBatchRejected(ledgerId)

    def _apply_pre_prepare(self, pre_prepare: PrePrepare, sender: str) -> Optional[int]:
        """
        Applies (but not commits) requests of the PrePrepare
        to the ledger and state
        """

        valid_reqs = []
        invalid_reqs = []
        rejects = []

        if self.isMaster:
            old_state_root = \
                self.stateRootHash(pre_prepare.ledgerId, to_str=False)
            old_txn_root = self.txnRootHash(pre_prepare.ledgerId)
            self.logger.debug('{} state root before processing {} is {}, {}'.format(
                self,
                pre_prepare,
                old_state_root,
                old_txn_root))

        for req_key in pre_prepare.reqIdr:
            req = self.requests[req_key].finalised

            self.processReqDuringBatch(req,
                                       pre_prepare.ppTime,
                                       valid_reqs,
                                       invalid_reqs,
                                       rejects)

        def revert():
            self.revert(pre_prepare.ledgerId,
                        old_state_root,
                        len(valid_reqs))

        if len(valid_reqs) != pre_prepare.discarded:
            if self.isMaster:
                revert()
            return PP_APPLY_REJECT_WRONG

        digest = self.batchDigest(valid_reqs + invalid_reqs)

        # A PRE-PREPARE is sent that does not match request digest
        if digest != pre_prepare.digest:
            if self.isMaster:
                revert()
            return PP_APPLY_WRONG_DIGEST

        if self.isMaster:
            if pre_prepare.stateRootHash != self.stateRootHash(pre_prepare.ledgerId):
                revert()
                return PP_APPLY_WRONG_STATE

            if pre_prepare.txnRootHash != self.txnRootHash(pre_prepare.ledgerId):
                revert()
                return PP_APPLY_ROOT_HASH_MISMATCH

            try:
                self.execute_hook(ReplicaHooks.APPLY_PPR, pre_prepare)
            except Exception as ex:
                self.logger.warning('{} encountered exception in replica '
                                    'hook {} : {}'.
                                    format(self, ReplicaHooks.APPLY_PPR, ex))
                revert()
                return PP_APPLY_HOOK_ERROR

            self.outBox.extend(rejects)
        return None

    def _can_process_pre_prepare(self, pre_prepare: PrePrepare, sender: str) -> Optional[int]:
        """
        Decide whether this replica is eligible to process a PRE-PREPARE.

        :param pre_prepare: a PRE-PREPARE msg to process
        :param sender: the name of the node that sent the PRE-PREPARE msg
        """
        # TODO: Check whether it is rejecting PRE-PREPARE from previous view

        # PRE-PREPARE should not be sent from non primary
        if not self.isMsgFromPrimary(pre_prepare, sender):
            return PP_CHECK_NOT_FROM_PRIMARY

        # A PRE-PREPARE is being sent to primary
        if self.isPrimaryForMsg(pre_prepare) is True:
            return PP_CHECK_TO_PRIMARY

        # Already has a PRE-PREPARE with same 3 phase key
        if (pre_prepare.viewNo, pre_prepare.ppSeqNo) in self.prePrepares:
            return PP_CHECK_DUPLICATE

        if not self.node.isParticipating:
            # Let the node stash the pre-prepare
            # TODO: The next processed pre-prepare needs to take consider if
            # the last pre-prepare was stashed or not since stashed requests
            # do not make change to state or ledger
            return None

        if compare_3PC_keys((pre_prepare.viewNo, pre_prepare.ppSeqNo),
                            self.__last_pp_3pc) > 0:
            return PP_CHECK_OLD  # ignore old pre-prepare

        if self.nonFinalisedReqs(pre_prepare.reqIdr):
            return PP_CHECK_REQUEST_NOT_FINALIZED

        if not self.is_pre_prepare_time_acceptable(pre_prepare):
            return PP_CHECK_WRONG_TIME

        if not self.__is_next_pre_prepare(pre_prepare.viewNo,
                                          pre_prepare.ppSeqNo):
            return PP_CHECK_NOT_NEXT

        # BLS multi-sig:
        status = self._bls_bft_replica.validate_pre_prepare(pre_prepare,
                                                            sender)
        if status is not None:
            return status
        return None

    def addToPrePrepares(self, pp: PrePrepare) -> None:
        """
        Add the specified PRE-PREPARE to this replica's list of received
        PRE-PREPAREs and try sending PREPARE

        :param pp: the PRE-PREPARE to add to the list
        """
        key = (pp.viewNo, pp.ppSeqNo)
        self.prePrepares[key] = pp
        self.lastPrePrepareSeqNo = pp.ppSeqNo
        self.last_accepted_pre_prepare_time = pp.ppTime
        self.dequeue_prepares(*key)
        self.dequeue_commits(*key)
        self.stats.inc(TPCStat.PrePrepareRcvd)
        self.tryPrepare(pp)

    def has_sent_prepare(self, request) -> bool:
        return self.prepares.hasPrepareFrom(request, self.name)

    def canPrepare(self, ppReq) -> (bool, str):
        """
        Return whether the batch of requests in the PRE-PREPARE can
        proceed to the PREPARE step.

        :param ppReq: any object with identifier and requestId attributes
        """
        if not self.node.isParticipating:
            return False, 'node is not participating'
        if self.has_sent_prepare(ppReq):
            return False, 'has already sent PREPARE for {}'.format(ppReq)
        return True, ''

    def validatePrepare(self, prepare: Prepare, sender: str) -> bool:
        """
        Return whether the PREPARE specified is valid.

        :param prepare: the PREPARE to validate
        :param sender: the name of the node that sent the PREPARE
        :return: True if PREPARE is valid, False otherwise
        """
        key = (prepare.viewNo, prepare.ppSeqNo)
        primaryStatus = self.isPrimaryForMsg(prepare)

        ppReq = self.getPrePrepare(*key)

        # If a non primary replica and receiving a PREPARE request before a
        # PRE-PREPARE request, then proceed

        # PREPARE should not be sent from primary
        if self.isMsgFromPrimary(prepare, sender):
            raise SuspiciousNode(sender, Suspicions.PR_FRM_PRIMARY, prepare)

        # If non primary replica
        if primaryStatus is False:
            if self.prepares.hasPrepareFrom(prepare, sender):
                raise SuspiciousNode(
                    sender, Suspicions.DUPLICATE_PR_SENT, prepare)
            # If PRE-PREPARE not received for the PREPARE, might be slow
            # network
            if not ppReq:
                self.enqueue_prepare(prepare, sender)
                self._setup_last_ordered_for_non_master()
                return False
        # If primary replica
        if primaryStatus is True:
            if self.prepares.hasPrepareFrom(prepare, sender):
                raise SuspiciousNode(
                    sender, Suspicions.DUPLICATE_PR_SENT, prepare)
            # If PRE-PREPARE was not sent for this PREPARE, certainly
            # malicious behavior
            elif not ppReq:
                raise SuspiciousNode(
                    sender, Suspicions.UNKNOWN_PR_SENT, prepare)

        if primaryStatus is None and not ppReq:
            self.enqueue_prepare(prepare, sender)
            self._setup_last_ordered_for_non_master()
            return False

        if prepare.digest != ppReq.digest:
            raise SuspiciousNode(sender, Suspicions.PR_DIGEST_WRONG, prepare)

        elif prepare.stateRootHash != ppReq.stateRootHash:
            raise SuspiciousNode(sender, Suspicions.PR_STATE_WRONG,
                                 prepare)
        elif prepare.txnRootHash != ppReq.txnRootHash:
            raise SuspiciousNode(sender, Suspicions.PR_TXN_WRONG,
                                 prepare)

        try:
            self.execute_hook(ReplicaHooks.VALIDATE_PR, prepare, ppReq)
        except Exception as ex:
            self.logger.warning('{} encountered exception in replica '
                                'hook {} : {}'.
                                format(self, ReplicaHooks.VALIDATE_PR, ex))
            raise SuspiciousNode(sender, Suspicions.PR_PLUGIN_EXCEPTION,
                                 prepare)

        # BLS multi-sig:
        self._bls_bft_replica.validate_prepare(prepare, sender)

        return True

    def addToPrepares(self, prepare: Prepare, sender: str):
        """
        Add the specified PREPARE to this replica's list of received
        PREPAREs and try sending COMMIT

        :param prepare: the PREPARE to add to the list
        """
        # BLS multi-sig:
        self._bls_bft_replica.process_prepare(prepare, sender)

        self.prepares.addVote(prepare, sender)
        self.dequeue_commits(prepare.viewNo, prepare.ppSeqNo)
        self.tryCommit(prepare)

    def getPrePrepare(self, viewNo, ppSeqNo):
        key = (viewNo, ppSeqNo)
        if key in self.sentPrePrepares:
            return self.sentPrePrepares[key]
        if key in self.prePrepares:
            return self.prePrepares[key]
        return None

    def get_sent_prepare(self, viewNo, ppSeqNo):
        key = (viewNo, ppSeqNo)
        if key in self.prepares:
            prepare = self.prepares[key].msg
            if self.prepares.hasPrepareFrom(prepare, self.name):
                return prepare
        return None

    def get_sent_commit(self, viewNo, ppSeqNo):
        key = (viewNo, ppSeqNo)
        if key in self.commits:
            commit = self.commits[key].msg
            if self.commits.hasCommitFrom(commit, self.name):
                return commit
        return None

    @property
    def lastPrePrepare(self):
        last_3pc = (0, 0)
        lastPp = None
        if self.sentPrePrepares:
            (v, s), pp = self.sentPrePrepares.peekitem(-1)
            last_3pc = (v, s)
            lastPp = pp
        if self.prePrepares:
            (v, s), pp = self.prePrepares.peekitem(-1)
            if compare_3PC_keys(last_3pc, (v, s)) > 0:
                lastPp = pp
        return lastPp

    def hasCommitted(self, request) -> bool:
        return self.commits.hasCommitFrom(ThreePhaseKey(
            request.viewNo, request.ppSeqNo), self.name)

    def canCommit(self, prepare: Prepare) -> (bool, str):
        """
        Return whether the specified PREPARE can proceed to the Commit
        step.

        Decision criteria:

        - If this replica has got just n-f-1 PREPARE requests then commit request.
        - If less than n-f-1 PREPARE requests then probably there's no consensus on
            the request; don't commit
        - If more than n-f-1 then already sent COMMIT; don't commit

        :param prepare: the PREPARE
        """
        if not self.node.isParticipating:
            return False, 'node is not participating'
        quorum = self.quorums.prepare.value
        if not self.prepares.hasQuorum(prepare, quorum):
            return False, 'does not have prepare quorum for {}'.format(prepare)
        if self.hasCommitted(prepare):
            return False, 'has already sent COMMIT for {}'.format(prepare)
        return True, ''

    def validateCommit(self, commit: Commit, sender: str) -> bool:
        """
        Return whether the COMMIT specified is valid.

        :param commit: the COMMIT to validate
        :return: True if `request` is valid, False otherwise
        """
        key = (commit.viewNo, commit.ppSeqNo)
        ppReq = self.getPrePrepare(*key)
        if not ppReq:
            self.enqueue_commit(commit, sender)
            return False

        # TODO: Fix problem that can occur with a primary and non-primary(s)
        # colluding and the honest nodes being slow
        if ((key not in self.prepares and key not in self.sentPrePrepares) and
                (key not in self.preparesWaitingForPrePrepare)):
            self.logger.error("{} rejecting COMMIT{} due to lack of prepares".format(self, key))
            return False

        if self.commits.hasCommitFrom(commit, sender):
            raise SuspiciousNode(sender, Suspicions.DUPLICATE_CM_SENT, commit)

        # BLS multi-sig:
        pre_prepare = self.getPrePrepare(commit.viewNo, commit.ppSeqNo)
        why_not = self._bls_bft_replica.validate_commit(commit, sender, pre_prepare)

        if why_not == BlsBftReplica.CM_BLS_SIG_WRONG:
            raise SuspiciousNode(sender,
                                 Suspicions.CM_BLS_SIG_WRONG,
                                 commit)
        elif why_not is not None:
            self.logger.warning("Unknown error code returned for bls commit "
                                "validation {}".format(why_not))

        return True

    def addToCommits(self, commit: Commit, sender: str):
        """
        Add the specified COMMIT to this replica's list of received
        commit requests.

        :param commit: the COMMIT to add to the list
        :param sender: the name of the node that sent the COMMIT
        """
        # BLS multi-sig:
        self._bls_bft_replica.process_commit(commit, sender)

        self.commits.addVote(commit, sender)
        self.tryOrder(commit)

    def canOrder(self, commit: Commit) -> Tuple[bool, Optional[str]]:
        """
        Return whether the specified commitRequest can be returned to the node.

        Decision criteria:

        - If have got just n-f Commit requests then return request to node
        - If less than n-f of commit requests then probably don't have
            consensus on the request; don't return request to node
        - If more than n-f then already returned to node; don't return request
            to node

        :param commit: the COMMIT
        """
        quorum = self.quorums.commit.value
        if not self.commits.hasQuorum(commit, quorum):
            return False, "no quorum ({}): {} commits where f is {}". \
                format(quorum, commit, self.f)

        key = (commit.viewNo, commit.ppSeqNo)
        if self.has_already_ordered(*key):
            return False, "already ordered"

        if commit.ppSeqNo > 1 and not self.all_prev_ordered(commit):
            viewNo, ppSeqNo = commit.viewNo, commit.ppSeqNo
            if viewNo not in self.stashed_out_of_order_commits:
                self.stashed_out_of_order_commits[viewNo] = {}
            self.stashed_out_of_order_commits[viewNo][ppSeqNo] = commit
            self.startRepeating(self.process_stashed_out_of_order_commits, 1)
            return False, "stashing {} since out of order". \
                format(commit)

        return True, None

    def all_prev_ordered(self, commit: Commit):
        """
        Return True if all previous COMMITs have been ordered
        """
        # TODO: This method does a lot of work, choose correct data
        # structures to make it efficient.

        viewNo, ppSeqNo = commit.viewNo, commit.ppSeqNo

        if self.last_ordered_3pc == (viewNo, ppSeqNo - 1):
            # Last ordered was in same view as this COMMIT
            return True

        # if some PREPAREs/COMMITs were completely missed in the same view
        toCheck = set()
        toCheck.update(set(self.sentPrePrepares.keys()))
        toCheck.update(set(self.prePrepares.keys()))
        toCheck.update(set(self.prepares.keys()))
        toCheck.update(set(self.commits.keys()))
        for (v, p) in toCheck:
            if v < viewNo and (v, p) not in self.ordered:
                # Have commits from previous view that are unordered.
                return False
            if v == viewNo and p < ppSeqNo and (v, p) not in self.ordered:
                # If unordered commits are found with lower ppSeqNo then this
                # cannot be ordered.
                return False

        return True

    def process_stashed_out_of_order_commits(self):
        # This method is called periodically to check for any commits that
        # were stashed due to lack of commits before them and orders them if it
        # can
        self.logger.debug('{} trying to order from out of order commits. '
                          'Len(stashed_out_of_order_commits) == {}'
                          .format(self, len(self.stashed_out_of_order_commits)))
        if self.last_ordered_3pc:
            lastOrdered = self.last_ordered_3pc
            vToRemove = set()
            for v in self.stashed_out_of_order_commits:
                if v < lastOrdered[0]:
                    self.logger.debug(
                        "{} found commits {} from previous view {}"
                        " that were not ordered but last ordered"
                        " is {}".format(
                            self, self.stashed_out_of_order_commits[v], v, lastOrdered))
                    vToRemove.add(v)
                    continue
                pToRemove = set()
                for p, commit in self.stashed_out_of_order_commits[v].items():
                    if (v, p) in self.ordered or\
                            self.has_already_ordered(*(commit.viewNo, commit.ppSeqNo)):
                        pToRemove.add(p)
                        continue
                    if (v == lastOrdered[0] and lastOrdered == (v, p - 1)) or \
                            (v > lastOrdered[0] and self.isLowestCommitInView(commit)):
                        self.logger.debug("{} ordering stashed commit {}".format(self, commit))
                        if self.tryOrder(commit):
                            lastOrdered = (v, p)
                            pToRemove.add(p)

                for p in pToRemove:
                    del self.stashed_out_of_order_commits[v][p]
                if not self.stashed_out_of_order_commits[v]:
                    vToRemove.add(v)

            for v in vToRemove:
                del self.stashed_out_of_order_commits[v]

            if not self.stashed_out_of_order_commits:
                self.stopRepeating(self.process_stashed_out_of_order_commits)
        else:
            self.logger.debug('{} last_ordered_3pc if False. '
                              'Len(stashed_out_of_order_commits) == {}'
                              .format(self, len(self.stashed_out_of_order_commits)))

    def isLowestCommitInView(self, commit):
        view_no = commit.viewNo
        if view_no > self.viewNo:
            self.logger.debug('{} encountered {} which belongs to a later view'.format(self, commit))
            return False
        return commit.ppSeqNo == 1

    def last_prepared_certificate_in_view(self) -> Optional[Tuple[int, int]]:
        # Pick the latest sent COMMIT in the view.
        # TODO: Consider stashed messages too?
        if not self.isMaster:
            raise LogicError("{} is not a master".format(self))
        keys = []
        quorum = self.quorums.prepare.value
        for key in self.prepares.keys():
            if self.prepares.hasQuorum(ThreePhaseKey(*key), quorum):
                keys.append(key)
        return max_3PC_key(keys) if keys else None

    def has_prepared(self, key):
        return self.getPrePrepare(*key) and self.prepares.hasQuorum(
            ThreePhaseKey(*key), self.quorums.prepare.value)

    def doOrder(self, commit: Commit):
        key = (commit.viewNo, commit.ppSeqNo)
        self.logger.debug("{} ordering COMMIT {}".format(self, key))
        return self.order_3pc_key(key)

    def order_3pc_key(self, key):
        pp = self.getPrePrepare(*key)
        if pp is None:
            raise ValueError(
                "{} no PrePrepare with a 'key' {} found"
                .format(self, key)
            )

        self.addToOrdered(*key)
        ordered = Ordered(self.instId,
                          pp.viewNo,
                          pp.reqIdr[:pp.discarded],
                          pp.ppSeqNo,
                          pp.ppTime,
                          pp.ledgerId,
                          pp.stateRootHash,
                          pp.txnRootHash)
        if self.isMaster:
            rv = self.execute_hook(ReplicaHooks.CREATE_ORD, ordered, pp)
            ordered = rv if rv is not None else ordered

        self._discard_ordered_req_keys(pp)

        self.send(ordered, TPCStat.OrderSent)
        self.logger.debug("{} ordered batch request, view no {}, ppSeqNo {}, "
                          "ledger {}, state root {}, txn root {}, requests ordered {}, discarded {}".
                          format(self, pp.viewNo, pp.ppSeqNo, pp.ledgerId,
                                 pp.stateRootHash, pp.txnRootHash, pp.reqIdr[:pp.discarded],
                                 pp.reqIdr[pp.discarded:]))

        self.addToCheckpoint(pp.ppSeqNo, pp.digest)

        # BLS multi-sig:
        self._bls_bft_replica.process_order(key, self.quorums, pp)

        return True

    def _discard_ordered_req_keys(self, pp: PrePrepare):
        for k in pp.reqIdr:
            # Using discard since the key may not be present as in case of
            # primary, the key was popped out while creating PRE-PREPARE.
            # Or in case of node catching up, it will not validate
            # PRE-PREPAREs or PREPAREs but will only validate number of COMMITs
            #  and their consistency with PRE-PREPARE of PREPAREs
            self.discard_req_key(pp.ledgerId, k)

    def discard_req_key(self, ledger_id, req_key):
        self.requestQueues[ledger_id].discard(req_key)

    def processCheckpoint(self, msg: Checkpoint, sender: str) -> bool:
        """
        Process checkpoint messages

        :return: whether processed (True) or stashed (False)
        """
        self.logger.info('{} processing checkpoint {} from {}'.format(self, msg, sender))
        seqNoEnd = msg.seqNoEnd
        if self.isPpSeqNoStable(seqNoEnd):
            self.discard(msg, reason="Checkpoint already stable", logMethod=self.logger.debug)
            return True

        seqNoStart = msg.seqNoStart
        key = (seqNoStart, seqNoEnd)

        if key not in self.checkpoints or not self.checkpoints[key].digest:
            self.stashCheckpoint(msg, sender)
            self.__start_catchup_if_needed()
            return False

        checkpoint_state = self.checkpoints[key]
        # Raise the error only if master since only master's last
        # ordered 3PC is communicated during view change
        if self.isMaster and checkpoint_state.digest != msg.digest:
            self.logger.warning("{} received an incorrect digest {} for "
                                "checkpoint {} from {}".format(self, msg.digest, key, sender))
            return True

        checkpoint_state.receivedDigests[sender] = msg.digest
        self.checkIfCheckpointStable(key)
        return True

    def __start_catchup_if_needed(self):
        stashed_checkpoint_ends = self.stashed_checkpoints_with_quorum()
        lag_in_checkpoints = len(stashed_checkpoint_ends)
        if self.checkpoints:
            (s, e) = firstKey(self.checkpoints)
            # If the first stored own checkpoint has a not aligned lower bound
            # (this means that it was started after a catch-up), is complete
            # and there is a quorumed stashed checkpoint from other replicas
            # with the same end then don't include this stashed checkpoint
            # into the lag
            if s % self.config.CHK_FREQ != 0 \
                    and self.checkpoints[(s, e)].seqNo == e \
                    and e in stashed_checkpoint_ends:
                lag_in_checkpoints -= 1
        is_stashed_enough = \
            lag_in_checkpoints > self.STASHED_CHECKPOINTS_BEFORE_CATCHUP
        if not is_stashed_enough:
            return

        self.logger.warning('{} has lagged for {} checkpoints so updating watermarks to {}'.
                            format(self, lag_in_checkpoints, stashed_checkpoint_ends[-1]))
        self.h = stashed_checkpoint_ends[-1]

        if self.isMaster and not self.isPrimary:
            self.logger.warning('{} has lagged for {} checkpoints so the catchup procedure starts'.
                                format(self, lag_in_checkpoints))
            self.node.start_catchup()

    def addToCheckpoint(self, ppSeqNo, digest):
        for (s, e) in self.checkpoints.keys():
            if s <= ppSeqNo <= e:
                state = self.checkpoints[s, e]  # type: CheckpointState
                state.digests.append(digest)
                state = updateNamedTuple(state, seqNo=ppSeqNo)
                self.checkpoints[s, e] = state
                break
        else:
            s, e = ppSeqNo, math.ceil(ppSeqNo / self.config.CHK_FREQ) * self.config.CHK_FREQ
            self.logger.debug("{} adding new checkpoint state for {}".format(self, (s, e)))
            state = CheckpointState(ppSeqNo, [digest, ], None, {}, False)
            self.checkpoints[s, e] = state

        if state.seqNo == e:
            if len(state.digests) == self.config.CHK_FREQ:
                # TODO CheckpointState/Checkpoint is not a namedtuple anymore
                # 1. check if updateNamedTuple works for the new message type
                # 2. choose another name
                state = updateNamedTuple(state,
                                         digest=sha256(
                                             serialize_msg_for_signing(
                                                 state.digests)
                                         ).hexdigest(),
                                         digests=[])
                self.checkpoints[s, e] = state
                self.send(Checkpoint(self.instId, self.viewNo, s, e,
                                     state.digest))
            self.processStashedCheckpoints((s, e))

    def markCheckPointStable(self, seqNo):
        previousCheckpoints = []
        for (s, e), state in self.checkpoints.items():
            if e == seqNo:
                # TODO CheckpointState/Checkpoint is not a namedtuple anymore
                # 1. check if updateNamedTuple works for the new message type
                # 2. choose another name
                state = updateNamedTuple(state, isStable=True)
                self.checkpoints[s, e] = state
                break
            else:
                previousCheckpoints.append((s, e))
        else:
            self.logger.debug("{} could not find {} in checkpoints".format(self, seqNo))
            return
        self.h = seqNo
        for k in previousCheckpoints:
            self.logger.trace("{} removing previous checkpoint {}".format(self, k))
            self.checkpoints.pop(k)
        self._remove_stashed_checkpoints(till_3pc_key=(self.viewNo, seqNo))
        self._gc((self.viewNo, seqNo))
        self.logger.info("{} marked stable checkpoint {}".format(self, (s, e)))
        self.processStashedMsgsForNewWaterMarks()

    def checkIfCheckpointStable(self, key: Tuple[int, int]):
        ckState = self.checkpoints[key]
        if self.quorums.checkpoint.is_reached(len(ckState.receivedDigests)):
            self.markCheckPointStable(ckState.seqNo)
            return True
        else:
            self.logger.debug('{} has state.receivedDigests as {}'.format(
                self, ckState.receivedDigests.keys()))
            return False

    def stashCheckpoint(self, ck: Checkpoint, sender: str):
        self.logger.debug('{} stashing {} from {}'.format(self, ck, sender))
        seqNoStart, seqNoEnd = ck.seqNoStart, ck.seqNoEnd
        if ck.viewNo not in self.stashedRecvdCheckpoints:
            self.stashedRecvdCheckpoints[ck.viewNo] = {}
        stashed_for_view = self.stashedRecvdCheckpoints[ck.viewNo]
        if (seqNoStart, seqNoEnd) not in stashed_for_view:
            stashed_for_view[seqNoStart, seqNoEnd] = {}
        stashed_for_view[seqNoStart, seqNoEnd][sender] = ck

    def _clear_prev_view_pre_prepares(self):
        to_remove = []
        for idx, (pp, _, _) in enumerate(self.prePreparesPendingFinReqs):
            if pp.viewNo < self.viewNo:
                to_remove.insert(0, idx)
        for idx in to_remove:
            self.prePreparesPendingFinReqs.pop(idx)

        for (v, p) in list(self.prePreparesPendingPrevPP.keys()):
            if v < self.viewNo:
                self.prePreparesPendingPrevPP.pop((v, p))

    def stashed_checkpoints_with_quorum(self):
        end_pp_seq_numbers = []
        quorum = self.quorums.checkpoint
        for (_, seq_no_end), senders in self.stashedRecvdCheckpoints.get(
                self.viewNo, {}).items():
            if quorum.is_reached(len(senders)):
                end_pp_seq_numbers.append(seq_no_end)
        return sorted(end_pp_seq_numbers)

    def processStashedCheckpoints(self, key):
        # Remove all checkpoints from previous views if any
        self._remove_stashed_checkpoints(till_3pc_key=(self.viewNo, 0))

        if key not in self.stashedRecvdCheckpoints.get(self.viewNo, {}):
            self.logger.trace("{} have no stashed checkpoints for {}")
            return 0

        # Get a snapshot of all the senders of stashed checkpoints for `key`
        senders = list(self.stashedRecvdCheckpoints[self.viewNo][key].keys())
        total_processed = 0
        consumed = 0

        for sender in senders:
            # Check if the checkpoint from `sender` is still in
            # `stashedRecvdCheckpoints` because it might be removed from there
            # in case own checkpoint was stabilized when we were processing
            # stashed checkpoints from previous senders in this loop
            if self.viewNo in self.stashedRecvdCheckpoints \
                    and key in self.stashedRecvdCheckpoints[self.viewNo] \
                    and sender in self.stashedRecvdCheckpoints[self.viewNo][key]:
                if self.processCheckpoint(
                        self.stashedRecvdCheckpoints[self.viewNo][key].pop(sender),
                        sender):
                    consumed += 1
                # Note that if `processCheckpoint` returned False then the
                # checkpoint from `sender` was re-stashed back to
                # `stashedRecvdCheckpoints`
                total_processed += 1

        # If we have consumed stashed checkpoints for `key` from all the
        # senders then remove entries which have become empty
        if self.viewNo in self.stashedRecvdCheckpoints \
                and key in self.stashedRecvdCheckpoints[self.viewNo] \
                and len(self.stashedRecvdCheckpoints[self.viewNo][key]) == 0:
            del self.stashedRecvdCheckpoints[self.viewNo][key]
            if len(self.stashedRecvdCheckpoints[self.viewNo]) == 0:
                del self.stashedRecvdCheckpoints[self.viewNo]

        restashed = total_processed - consumed
        self.logger.info('{} processed {} stashed checkpoints for {}, '
                         '{} of them were stashed again'.
                         format(self, total_processed, key, restashed))

        return total_processed

    def _gc(self, till3PCKey):
        self.logger.info("{} cleaning up till {}".format(self, till3PCKey))
        tpcKeys = set()
        reqKeys = set()
        for key3PC, pp in self.sentPrePrepares.items():
            if compare_3PC_keys(till3PCKey, key3PC) <= 0:
                tpcKeys.add(key3PC)
                for reqKey in pp.reqIdr:
                    reqKeys.add(reqKey)
        for key3PC, pp in self.prePrepares.items():
            if compare_3PC_keys(till3PCKey, key3PC) <= 0:
                tpcKeys.add(key3PC)
                for reqKey in pp.reqIdr:
                    reqKeys.add(reqKey)

        self.logger.trace("{} found {} 3-phase keys to clean".
                          format(self, len(tpcKeys)))
        self.logger.trace("{} found {} request keys to clean".
                          format(self, len(reqKeys)))

        to_clean_up = (
            self.sentPrePrepares,
            self.prePrepares,
            self.prepares,
            self.commits,
            self.batches,
            self.requested_pre_prepares,
            self.requested_prepares,
            self.requested_commits,
            self.pre_prepares_stashed_for_incorrect_time,
        )
        for request_key in tpcKeys:
            for coll in to_clean_up:
                coll.pop(request_key, None)

        for request_key in reqKeys:
            self.requests.free(request_key)
            self.logger.trace('{} freed request {} from previous checkpoints'
                              .format(self, request_key))

        self.compact_ordered()

        # BLS multi-sig:
        self._bls_bft_replica.gc(till3PCKey)

    def _gc_before_new_view(self):
        # Trigger GC for all batches of old view
        # Clear any checkpoints, since they are valid only in a view
        self._gc(self.last_ordered_3pc)
        self.checkpoints.clear()
        self._remove_stashed_checkpoints(till_3pc_key=(self.viewNo, 0))
        self._clear_prev_view_pre_prepares()

    def _reset_watermarks_before_new_view(self):
        # Reset any previous view watermarks since for view change to
        # successfully complete, the node must have reached the same state
        # as other nodes
        self.h = 0
        self._lastPrePrepareSeqNo = self.h

    def stashOutsideWatermarks(self, item: Tuple):
        self.stashingWhileOutsideWaterMarks.append(item)

    def processStashedMsgsForNewWaterMarks(self):
        # Items from `stashingWhileOutsideWaterMarks` can be re-enqueued back
        # to this queue, so `stashingWhileOutsideWaterMarks` might never
        # become empty during the execution of this method resulting
        # in an infinite loop. So we should consume each item only once
        # during one call of this method.
        itemsToConsume = len(self.stashingWhileOutsideWaterMarks)

        # Moreover, the watermarks may be updated again while consuming items
        # from `stashingWhileOutsideWaterMarks`. So this method may be called
        # recursively. We should stop iteration in all the outward calls of
        # this method in case we complete consuming of stashed messages in any
        # recursive call of this method.
        self.consumedAllStashedMsgs = False

        while itemsToConsume and not self.consumedAllStashedMsgs:
            item = self.stashingWhileOutsideWaterMarks.popleft()
            self.logger.debug("{} processing stashed item {} after new stable "
                              "checkpoint".format(self, item))

            if isinstance(item, tuple) and len(item) == 2:
                self.dispatchThreePhaseMsg(*item)
            else:
                self.logger.debug("{} cannot process {} "
                                  "from stashingWhileOutsideWaterMarks".format(self, item))
            itemsToConsume -= 1

        self.consumedAllStashedMsgs = True

    @property
    def firstCheckPoint(self) -> Tuple[Tuple[int, int], CheckpointState]:
        if not self.checkpoints:
            return None
        else:
            return self.checkpoints.peekitem(0)

    @property
    def lastCheckPoint(self) -> Tuple[Tuple[int, int], CheckpointState]:
        if not self.checkpoints:
            return None
        else:
            return self.checkpoints.peekitem(-1)

    def isPpSeqNoStable(self, ppSeqNo):
        """
        :param ppSeqNo:
        :return: True if ppSeqNo is less than or equal to last stable
        checkpoint, false otherwise
        """
        ck = self.firstCheckPoint
        if ck:
            _, ckState = ck
            return ckState.isStable and ckState.seqNo >= ppSeqNo
        else:
            return False

    def has_already_ordered(self, view_no, pp_seq_no):
        return compare_3PC_keys((view_no, pp_seq_no),
                                self.last_ordered_3pc) >= 0

    def isPpSeqNoBetweenWaterMarks(self, ppSeqNo: int):
        return self.h < ppSeqNo <= self.H

    def addToOrdered(self, view_no: int, pp_seq_no: int):
        self.ordered.add((view_no, pp_seq_no))
        self.last_ordered_3pc = (view_no, pp_seq_no)

        self.requested_pre_prepares.pop((view_no, pp_seq_no), None)
        self.requested_prepares.pop((view_no, pp_seq_no), None)
        self.requested_commits.pop((view_no, pp_seq_no), None)

    def compact_ordered(self):
        min_allowed_view_no = self.viewNo - 1
        i = 0
        for view_no, _ in self.ordered:
            if view_no >= min_allowed_view_no:
                break
            i += 1
        self.ordered = self.ordered[i:]

    def enqueue_pre_prepare(self, ppMsg: PrePrepare, sender: str,
                            nonFinReqs: Set = None):
        if nonFinReqs:
            self.logger.debug("Queueing pre-prepares due to unavailability of finalised "
                              "requests. PrePrepare {} from {}".format(ppMsg, sender))
            self.prePreparesPendingFinReqs.append((ppMsg, sender, nonFinReqs))
        else:
            # Possible exploit, an malicious party can send an invalid
            # pre-prepare and over-write the correct one?
            self.logger.debug("Queueing pre-prepares due to unavailability of previous pre-prepares. {} from {}".
                              format(ppMsg, sender))
            self.prePreparesPendingPrevPP[ppMsg.viewNo, ppMsg.ppSeqNo] = (
                ppMsg, sender)

    def dequeue_pre_prepares(self):
        """
        Dequeue any received PRE-PREPAREs that did not have finalized requests
        or the replica was missing any PRE-PREPAREs before it
        :return:
        """
        ppsReady = []
        # Check if any requests have become finalised belonging to any stashed
        # PRE-PREPAREs.
        for i, (pp, sender, reqIds) in enumerate(
                self.prePreparesPendingFinReqs):
            finalised = set()
            for r in reqIds:
                if self.requests.is_finalised(r):
                    finalised.add(r)
            diff = reqIds.difference(finalised)
            # All requests become finalised
            if not diff:
                ppsReady.append(i)
            self.prePreparesPendingFinReqs[i] = (pp, sender, diff)

        for i in sorted(ppsReady, reverse=True):
            pp, sender, _ = self.prePreparesPendingFinReqs.pop(i)
            self.prePreparesPendingPrevPP[pp.viewNo, pp.ppSeqNo] = (pp, sender)

        r = 0
        while self.prePreparesPendingPrevPP and self.__is_next_pre_prepare(
                *self.prePreparesPendingPrevPP.iloc[0]):
            _, (pp, sender) = self.prePreparesPendingPrevPP.popitem(last=False)
            if not self.can_pp_seq_no_be_in_view(pp.viewNo, pp.ppSeqNo):
                self.discard(pp, "Pre-Prepare from a previous view",
                             self.logger.debug)
                continue
            self.threePhaseRouter.handleSync((pp, sender))
            r += 1
        return r

    def enqueue_prepare(self, pMsg: Prepare, sender: str):
        self.logger.debug("{} queueing prepare due to unavailability of PRE-PREPARE. "
                          "Prepare {} from {}".format(self, pMsg, sender))
        key = (pMsg.viewNo, pMsg.ppSeqNo)
        if key not in self.preparesWaitingForPrePrepare:
            self.preparesWaitingForPrePrepare[key] = deque()
        self.preparesWaitingForPrePrepare[key].append((pMsg, sender))
        if key not in self.pre_prepares_stashed_for_incorrect_time:
            if self.isMaster or self.last_ordered_3pc[1] != 0:
                self._request_pre_prepare_for_prepare(key)
        else:
            self._process_stashed_pre_prepare_for_time_if_possible(key)

    def dequeue_prepares(self, viewNo: int, ppSeqNo: int):
        key = (viewNo, ppSeqNo)
        if key in self.preparesWaitingForPrePrepare:
            i = 0
            # Keys of pending prepares that will be processed below
            while self.preparesWaitingForPrePrepare[key]:
                prepare, sender = self.preparesWaitingForPrePrepare[
                    key].popleft()
                self.logger.debug("{} popping stashed PREPARE{}".format(self, key))
                self.threePhaseRouter.handleSync((prepare, sender))
                i += 1
            self.preparesWaitingForPrePrepare.pop(key)
            self.logger.debug("{} processed {} PREPAREs waiting for PRE-PREPARE for"
                              " view no {} and seq no {}".format(self, i, viewNo, ppSeqNo))

    def enqueue_commit(self, request: Commit, sender: str):
        self.logger.debug("Queueing commit due to unavailability of PREPARE. "
                          "Request {} from {}".format(request, sender))
        key = (request.viewNo, request.ppSeqNo)
        if key not in self.commitsWaitingForPrepare:
            self.commitsWaitingForPrepare[key] = deque()
        self.commitsWaitingForPrepare[key].append((request, sender))

    def dequeue_commits(self, viewNo: int, ppSeqNo: int):
        key = (viewNo, ppSeqNo)
        if key in self.commitsWaitingForPrepare:
            if not self.has_prepared(key):
                self.logger.debug('{} has not prepared {}, will dequeue the '
                                  'COMMITs later'.format(self, key))
                return
            i = 0
            # Keys of pending prepares that will be processed below
            while self.commitsWaitingForPrepare[key]:
                commit, sender = self.commitsWaitingForPrepare[
                    key].popleft()
                self.logger.debug("{} popping stashed COMMIT{}".format(self, key))
                self.threePhaseRouter.handleSync((commit, sender))

                i += 1
            self.commitsWaitingForPrepare.pop(key)
            self.logger.debug("{} processed {} COMMITs waiting for PREPARE for"
                              " view no {} and seq no {}".format(self, i, viewNo, ppSeqNo))

    def getDigestFor3PhaseKey(self, key: ThreePhaseKey) -> Optional[str]:
        reqKey = self.getReqKeyFrom3PhaseKey(key)
        digest = self.requests.digest(reqKey)
        if not digest:
            self.logger.debug("{} could not find digest in sent or received "
                              "PRE-PREPAREs or PREPAREs for 3 phase key {} and req "
                              "key {}".format(self, key, reqKey))
            return None
        else:
            return digest

    def getReqKeyFrom3PhaseKey(self, key: ThreePhaseKey):
        reqKey = None
        if key in self.sentPrePrepares:
            reqKey = self.sentPrePrepares[key][0]
        elif key in self.prePrepares:
            reqKey = self.prePrepares[key][0]
        elif key in self.prepares:
            reqKey = self.prepares[key][0]
        else:
            self.logger.debug("Could not find request key for 3 phase key {}".format(key))
        return reqKey

    def can_pp_seq_no_be_in_view(self, view_no, pp_seq_no):
        """
        Checks if the `pp_seq_no` could have been in view `view_no`. It will
        return False when the `pp_seq_no` belongs to a later view than
        `view_no` else will return True
        :return:
        """
        if view_no > self.viewNo:
            raise PlenumValueError(
                'view_no', view_no,
                "<= current view_no {}".format(self.viewNo),
                prefix=self
            )

        return view_no == self.viewNo or (
            view_no < self.viewNo and self.last_prepared_before_view_change and compare_3PC_keys(
                (view_no, pp_seq_no), self.last_prepared_before_view_change) >= 0)

    def _request_missing_three_phase_messages(self, view_no: int, seq_frm: int, seq_to: int) -> None:
        for pp_seq_no in range(seq_frm, seq_to + 1):
            key = (view_no, pp_seq_no)
            self._request_pre_prepare(key)
            self._request_prepare(key)
            self._request_commit(key)

    def _request_three_phase_msg(self, three_pc_key: Tuple[int, int],
                                 stash: Dict[Tuple[int, int], Optional[Tuple[str, str, str]]],
                                 msg_type: str,
                                 recipients: Optional[List[str]] = None,
                                 stash_data: Optional[Tuple[str, str, str]] = None) -> bool:
        if three_pc_key in stash:
            self.logger.debug('{} not requesting {} since already '
                              'requested for {}'.format(self, msg_type, three_pc_key))
            return False

        # TODO: Using a timer to retry would be a better thing to do
        self.logger.trace('{} requesting {} for {} from {}'.format(
            self, msg_type, three_pc_key, recipients))
        # An optimisation can be to request PRE-PREPARE from f+1 or
        # f+x (f+x<2f) nodes only rather than 2f since only 1 correct
        # PRE-PREPARE is needed.
        self.node.request_msg(msg_type, {f.INST_ID.nm: self.instId,
                                         f.VIEW_NO.nm: three_pc_key[0],
                                         f.PP_SEQ_NO.nm: three_pc_key[1]},
                              recipients)

        stash[three_pc_key] = stash_data
        return True

    def _request_pre_prepare(self, three_pc_key: Tuple[int, int],
                             stash_data: Optional[Tuple[str, str, str]] = None) -> bool:
        """
        Request preprepare
        """
        recipients = self.primaryName
        return self._request_three_phase_msg(three_pc_key,
                                             self.requested_pre_prepares,
                                             PREPREPARE,
                                             recipients,
                                             stash_data)

    def _request_prepare(self, three_pc_key: Tuple[int, int],
                         recipients: List[str] = None,
                         stash_data: Optional[Tuple[str, str, str]] = None) -> bool:
        """
        Request preprepare
        """
        if recipients is None:
            recipients = self.node.nodestack.connecteds.copy()
            primaryName = self.primaryName[:self.primaryName.rfind(":")]
            recipients.discard(primaryName)
        return self._request_three_phase_msg(three_pc_key, self.requested_prepares, PREPARE, recipients, stash_data)

    def _request_commit(self, three_pc_key: Tuple[int, int],
                        recipients: List[str] = None) -> bool:
        """
        Request commit
        """
        return self._request_three_phase_msg(three_pc_key, self.requested_commits, COMMIT, recipients)

    def _request_pre_prepare_for_prepare(self, three_pc_key) -> bool:
        """
        Check if has an acceptable PRE_PREPARE already stashed, if not then
        check count of PREPAREs, make sure >f consistent PREPAREs are found,
        store the acceptable PREPARE state (digest, roots) for verification of
        the received PRE-PREPARE
        """

        if three_pc_key in self.prePreparesPendingPrevPP:
            self.logger.debug('{} not requesting a PRE-PREPARE since already found '
                              'stashed for {}'.format(self, three_pc_key))
            return False

        if len(
                self.preparesWaitingForPrePrepare[three_pc_key]) < self.quorums.prepare.value:
            self.logger.debug(
                '{} not requesting a PRE-PREPARE because does not have'
                ' sufficient PREPAREs for {}'.format(
                    self, three_pc_key))
            return False

        digest, state_root, txn_root, _ = \
            self.get_acceptable_stashed_prepare_state(three_pc_key)

        # Choose a better data structure for `prePreparesPendingFinReqs`
        pre_prepares = [pp for pp, _, _ in self.prePreparesPendingFinReqs
                        if (pp.viewNo, pp.ppSeqNo) == three_pc_key]
        if pre_prepares:
            if [pp for pp in pre_prepares if (
                pp.digest, pp.stateRootHash, pp.txnRootHash) == (
                    digest, state_root, txn_root)]:
                self.logger.debug('{} not requesting a PRE-PREPARE since already '
                                  'found stashed for {}'.format(self, three_pc_key))
                return False

        self._request_pre_prepare(three_pc_key,
                                  stash_data=(digest, state_root, txn_root))
        return True

    def get_acceptable_stashed_prepare_state(self, three_pc_key):
        prepares = {s: (m.digest, m.stateRootHash, m.txnRootHash) for m, s in
                    self.preparesWaitingForPrePrepare[three_pc_key]}
        acceptable, freq = mostCommonElement(prepares.values())
        return (*acceptable, {s for s, state in prepares.items()
                              if state == acceptable})

    def _process_requested_three_phase_msg(self, msg: object,
                                           sender: List[str],
                                           stash: Dict[Tuple[int, int], Optional[Tuple[str, str, str]]],
                                           get_saved: Optional[Callable[[int, int], Optional[MessageBase]]] = None):
        if msg is None:
            self.logger.debug('{} received null from {}'.format(self, sender))
            return
        key = (msg.viewNo, msg.ppSeqNo)
        self.logger.debug('{} received requested msg ({}) from {}'.format(self, key, sender))

        if key not in stash:
            self.logger.debug('{} had either not requested this msg or already '
                              'received the msg for {}'.format(self, key))
            return
        if self.has_already_ordered(*key):
            self.logger.debug(
                '{} has already ordered msg ({})'.format(self, key))
            return
        if get_saved and get_saved(*key):
            self.logger.debug(
                '{} has already received msg ({})'.format(self, key))
            return
        # There still might be stashed msg but not checking that
        # it is expensive, also reception of msgs is idempotent
        stashed_data = stash[key]
        curr_data = (msg.digest, msg.stateRootHash, msg.txnRootHash) \
            if isinstance(msg, PrePrepare) or isinstance(msg, Prepare) \
            else None
        if stashed_data is None or curr_data == stashed_data:
            return self.processThreePhaseMsg(msg, sender)

        self.discard(msg, reason='{} does not have expected state {}'.
                     format(THREE_PC_PREFIX, stashed_data),
                     logMethod=self.logger.warning)

    def process_requested_pre_prepare(self, pp: PrePrepare, sender: str):
        return self._process_requested_three_phase_msg(pp, sender, self.requested_pre_prepares, self.getPrePrepare)

    def process_requested_prepare(self, prepare: Prepare, sender: str):
        return self._process_requested_three_phase_msg(prepare, sender, self.requested_prepares)

    def process_requested_commit(self, commit: Commit, sender: str):
        return self._process_requested_three_phase_msg(commit, sender, self.requested_commits)

    def is_pre_prepare_time_correct(self, pp: PrePrepare) -> bool:
        """
        Check if this PRE-PREPARE is not older than (not checking for greater
        than since batches maybe sent in less than 1 second) last PRE-PREPARE
        and in a sufficient range of local clock's UTC time.
        :param pp:
        :return:
        """
        return ((self.last_accepted_pre_prepare_time is None or
                 pp.ppTime >= self.last_accepted_pre_prepare_time) and
                (abs(pp.ppTime - self.utc_epoch) <= self.config.ACCEPTABLE_DEVIATION_PREPREPARE_SECS))

    def is_pre_prepare_time_acceptable(self, pp: PrePrepare) -> bool:
        """
        Returns True or False depending on the whether the time in PRE-PREPARE
        is acceptable. Can return True if time is not acceptable but sufficient
        PREPAREs are found to support the PRE-PREPARE
        :param pp:
        :return:
        """
        key = (pp.viewNo, pp.ppSeqNo)
        if key in self.requested_pre_prepares:
            # Special case for requested PrePrepares
            return True
        correct = self.is_pre_prepare_time_correct(pp)
        if not correct:
            self.logger.warning('{} found {} to have incorrect time.'.format(self, pp))
            if key in self.pre_prepares_stashed_for_incorrect_time and \
                    self.pre_prepares_stashed_for_incorrect_time[key][-1]:
                self.logger.debug('{} marking time as correct for {}'.format(self, pp))
                correct = True
        return correct

    def _process_stashed_pre_prepare_for_time_if_possible(
            self, key: Tuple[int, int]):
        """
        Check if any PRE-PREPAREs that were stashed since their time was not
        acceptable, can now be accepted since enough PREPAREs are received
        """
        self.logger.debug('{} going to process stashed PRE-PREPAREs with '
                          'incorrect times'.format(self))
        q = self.quorums.f
        if len(self.preparesWaitingForPrePrepare[key]) > q:
            times = [pr.ppTime for (pr, _) in
                     self.preparesWaitingForPrePrepare[key]]
            most_common_time, freq = mostCommonElement(times)
            if self.quorums.timestamp.is_reached(freq):
                self.logger.debug('{} found sufficient PREPAREs for the '
                                  'PRE-PREPARE{}'.format(self, key))
                stashed_pp = self.pre_prepares_stashed_for_incorrect_time
                pp, sender, done = stashed_pp[key]
                if done:
                    self.logger.debug('{} already processed PRE-PREPARE{}'.format(self, key))
                    return True
                # True is set since that will indicate to `is_pre_prepare_time_acceptable`
                # that sufficient PREPAREs are received
                stashed_pp[key] = (pp, sender, True)
                self.threePhaseRouter.handleSync((pp, sender))
                return True
        return False

    # @property
    # def threePhaseState(self):
    #     # TODO: This method is incomplete
    #     # Gets the current stable and unstable checkpoints and creates digest
    #     # of unstable checkpoints
    #     if self.checkpoints:
    #         pass
    #     else:
    #         state = []
    #     return ThreePCState(self.instId, state)

    def process3PhaseState(self, msg: ThreePCState, sender: str):
        # TODO: This is not complete
        pass

    def send(self, msg, stat=None) -> None:
        """
        Send a message to the node on which this replica resides.

        :param stat:
        :param rid: remote id of one recipient (sends to all recipients if None)
        :param msg: the message to send
        """
        self.logger.trace("{} sending {}".format(self, msg.__class__.__name__),
                          extra={"cli": True, "tags": ['sending']})
        self.logger.trace("{} sending {}".format(self, msg))
        if stat:
            self.stats.inc(stat)
        self.outBox.append(msg)

    def revert_unordered_batches(self):
        """
        Revert changes to ledger (uncommitted) and state made by any requests
        that have not been ordered.
        """
        i = 0
        for key in sorted(self.batches.keys(), reverse=True):
            if compare_3PC_keys(self.last_ordered_3pc, key) > 0:
                ledger_id, count, _, prevStateRoot = self.batches.pop(key)
                self.logger.debug('{} reverting 3PC key {}'.format(self, key))
                self.revert(ledger_id, prevStateRoot, count)
                i += 1
            else:
                break
        return i

    def update_watermark_from_3pc(self):
        if (self.last_ordered_3pc is not None) and (self.last_ordered_3pc[0] == self.viewNo):
            self.logger.info("update_watermark_from_3pc to {}".format(self.last_ordered_3pc))
            self.h = self.last_ordered_3pc[1]
        else:
            self.logger.info("try to update_watermark_from_3pc but last_ordered_3pc is None")

    def caught_up_till_3pc(self, last_caught_up_3PC):
        self.last_ordered_3pc = last_caught_up_3PC
        self._remove_till_caught_up_3pc(last_caught_up_3PC)
        self._remove_ordered_from_queue(last_caught_up_3PC)
        self.checkpoints.clear()
        self._remove_stashed_checkpoints(till_3pc_key=last_caught_up_3PC)
        self.update_watermark_from_3pc()

    def catchup_clear_for_backup(self):
        if not self.isPrimary:
            self.last_ordered_3pc = (self.viewNo, 0)
            self.batches.clear()
            self.sentPrePrepares.clear()
            self.prePrepares.clear()
            self.prepares.clear()
            self.commits.clear()
            self.outBox.clear()
            self.checkpoints.clear()
            self._remove_stashed_checkpoints()
            self.h = 0
            self.H = sys.maxsize

    def _remove_till_caught_up_3pc(self, last_caught_up_3PC):
        """
        Remove any 3 phase messages till the last ordered key and also remove
        any corresponding request keys
        """
        outdated_pre_prepares = {}
        for key, pp in self.prePrepares.items():
            if compare_3PC_keys(key, last_caught_up_3PC) >= 0:
                outdated_pre_prepares[key] = pp
        for key, pp in self.sentPrePrepares.items():
            if compare_3PC_keys(key, last_caught_up_3PC) >= 0:
                outdated_pre_prepares[key] = pp

        self.logger.trace('{} going to remove messages for {} 3PC keys'.format(
            self, len(outdated_pre_prepares)))

        for key, pp in outdated_pre_prepares.items():
            self.batches.pop(key, None)
            self.sentPrePrepares.pop(key, None)
            self.prePrepares.pop(key, None)
            self.prepares.pop(key, None)
            self.commits.pop(key, None)
            self._discard_ordered_req_keys(pp)

    def _remove_ordered_from_queue(self, last_caught_up_3PC=None):
        """
        Remove any Ordered that the replica might be sending to node which is
        less than or equal to `last_caught_up_3PC` if `last_caught_up_3PC` is
        passed else remove all ordered, needed in catchup
        """
        to_remove = []
        for i, msg in enumerate(self.outBox):
            if isinstance(msg, Ordered) and \
                    (not last_caught_up_3PC or
                     compare_3PC_keys((msg.viewNo, msg.ppSeqNo), last_caught_up_3PC) >= 0):
                to_remove.append(i)

        self.logger.trace('{} going to remove {} Ordered messages from outbox'.format(self, len(to_remove)))

        # Removing Ordered from queue but returning `Ordered` in order that
        # they should be processed.
        removed = []
        for i in reversed(to_remove):
            removed.insert(0, self.outBox[i])
            del self.outBox[i]
        return removed

    def _remove_stashed_checkpoints(self, till_3pc_key=None):
        """
        Remove stashed received checkpoints up to `till_3pc_key` if provided,
        otherwise remove all stashed received checkpoints
        """
        if till_3pc_key is None:
            self.stashedRecvdCheckpoints.clear()
            self.logger.info('{} removing all stashed checkpoints'.format(self))
            return

        for view_no in list(self.stashedRecvdCheckpoints.keys()):

            if view_no < till_3pc_key[0]:
                self.logger.info('{} removing stashed checkpoints for view {}'.format(self, view_no))
                del self.stashedRecvdCheckpoints[view_no]

            elif view_no == till_3pc_key[0]:
                for (s, e) in list(self.stashedRecvdCheckpoints[view_no].keys()):
                    if e <= till_3pc_key[1]:
<<<<<<< HEAD
                        self.logger.info('{} removing stashed checkpoints: '
                                         'viewNo={}, seqNoStart={}, seqNoEnd={}'.
                                         format(self, view_no, s, e))
                        try:
                            # TODO: This is very suspicious, could it by a typo?
                            del self.stashedRecvdCheckpoints[self.viewNo][(s, e)]
                        except KeyError:
                            pass
                try:
                    if len(self.stashedRecvdCheckpoints[self.viewNo]) == 0:
                        del self.stashedRecvdCheckpoints[self.viewNo]
                except KeyError:
                    pass
=======
                        self.logger.debug(
                            '{} removing stashed checkpoints: '
                            'viewNo={}, seqNoStart={}, seqNoEnd={}'
                            .format(self, view_no, s, e))
                        del self.stashedRecvdCheckpoints[view_no][(s, e)]
                if len(self.stashedRecvdCheckpoints[view_no]) == 0:
                    del self.stashedRecvdCheckpoints[view_no]
>>>>>>> c8dda116

    def _get_last_timestamp_from_state(self, ledger_id):
        if ledger_id == DOMAIN_LEDGER_ID:
            req_handler = self.node.ledger_to_req_handler.get(ledger_id)
            if req_handler.ts_store:
                last_timestamp = req_handler.ts_store.get_last_key()
                if last_timestamp:
                    last_timestamp = int(last_timestamp.decode())
                    self.logger.debug("Last ordered timestamp from store is : {}"
                                      "".format(last_timestamp))
                    return last_timestamp
        return None<|MERGE_RESOLUTION|>--- conflicted
+++ resolved
@@ -2591,29 +2591,12 @@
             elif view_no == till_3pc_key[0]:
                 for (s, e) in list(self.stashedRecvdCheckpoints[view_no].keys()):
                     if e <= till_3pc_key[1]:
-<<<<<<< HEAD
                         self.logger.info('{} removing stashed checkpoints: '
                                          'viewNo={}, seqNoStart={}, seqNoEnd={}'.
                                          format(self, view_no, s, e))
-                        try:
-                            # TODO: This is very suspicious, could it by a typo?
-                            del self.stashedRecvdCheckpoints[self.viewNo][(s, e)]
-                        except KeyError:
-                            pass
-                try:
-                    if len(self.stashedRecvdCheckpoints[self.viewNo]) == 0:
-                        del self.stashedRecvdCheckpoints[self.viewNo]
-                except KeyError:
-                    pass
-=======
-                        self.logger.debug(
-                            '{} removing stashed checkpoints: '
-                            'viewNo={}, seqNoStart={}, seqNoEnd={}'
-                            .format(self, view_no, s, e))
                         del self.stashedRecvdCheckpoints[view_no][(s, e)]
                 if len(self.stashedRecvdCheckpoints[view_no]) == 0:
                     del self.stashedRecvdCheckpoints[view_no]
->>>>>>> c8dda116
 
     def _get_last_timestamp_from_state(self, ledger_id):
         if ledger_id == DOMAIN_LEDGER_ID:
