from abc import ABCMeta, abstractmethod
from typing import List

import base58

from plenum.common.ledger import Ledger
from plenum.common.request import Request
from stp_core.common.log import getlogger

from state.state import State

logger = getlogger()


class RequestHandler(metaclass=ABCMeta):
    """
    Base class for request handlers
    Declares methods for validation, application of requests and
    state control
    """
    operation_types = set()

    @abstractmethod
    def doStaticValidation(self, request: Request):
        """
        Does static validation like presence of required fields,
        properly formed request, etc
        """

    @abstractmethod
    def validate(self, req: Request):
        """
        Does dynamic validation (state based validation) on request.
        Raises exception if request is invalid.
        """

    @abstractmethod
    def apply(self, req: Request, cons_time: int):
        """
        Applies request
<<<<<<< HEAD
        """

    def updateState(self, txns, isCommitted=False):
        """
        Updates current state with a number of committed or
        not committed transactions
        """

    def commit(self, txnCount, stateRoot, txnRoot, ppTime) -> List:
        """
        :param txnCount: The number of requests to commit (The actual requests
        are picked up from the uncommitted list from the ledger)
        :param stateRoot: The state trie root after the txns are committed
        :param txnRoot: The txn merkle root after the txns are committed

        :return: list of committed transactions
        """

        (seqNoStart, seqNoEnd), committedTxns = \
            self.ledger.commitTxns(txnCount)
        stateRoot = base58.b58decode(stateRoot.encode())
        # Probably the following assertion fail should trigger catchup
        assert self.ledger.root_hash == txnRoot, '{} {}'.format(
            self.ledger.root_hash, txnRoot)
        self.state.commit(rootHash=stateRoot)
        return committedTxns

    def onBatchCreated(self, state_root):
        pass

    def onBatchRejected(self):
        pass

    def is_query(self, txn_type):
        return txn_type in self.query_types

    def get_query_response(self, request):
        raise NotImplementedError

    @staticmethod
    def transform_txn_for_ledger(txn):
        return txn

    @property
    def valid_txn_types(self) -> set:
        return self.write_types.union(self.query_types)
=======
        """
>>>>>>> 6c35bc19
<|MERGE_RESOLUTION|>--- conflicted
+++ resolved
@@ -38,53 +38,4 @@
     def apply(self, req: Request, cons_time: int):
         """
         Applies request
-<<<<<<< HEAD
-        """
-
-    def updateState(self, txns, isCommitted=False):
-        """
-        Updates current state with a number of committed or
-        not committed transactions
-        """
-
-    def commit(self, txnCount, stateRoot, txnRoot, ppTime) -> List:
-        """
-        :param txnCount: The number of requests to commit (The actual requests
-        are picked up from the uncommitted list from the ledger)
-        :param stateRoot: The state trie root after the txns are committed
-        :param txnRoot: The txn merkle root after the txns are committed
-
-        :return: list of committed transactions
-        """
-
-        (seqNoStart, seqNoEnd), committedTxns = \
-            self.ledger.commitTxns(txnCount)
-        stateRoot = base58.b58decode(stateRoot.encode())
-        # Probably the following assertion fail should trigger catchup
-        assert self.ledger.root_hash == txnRoot, '{} {}'.format(
-            self.ledger.root_hash, txnRoot)
-        self.state.commit(rootHash=stateRoot)
-        return committedTxns
-
-    def onBatchCreated(self, state_root):
-        pass
-
-    def onBatchRejected(self):
-        pass
-
-    def is_query(self, txn_type):
-        return txn_type in self.query_types
-
-    def get_query_response(self, request):
-        raise NotImplementedError
-
-    @staticmethod
-    def transform_txn_for_ledger(txn):
-        return txn
-
-    @property
-    def valid_txn_types(self) -> set:
-        return self.write_types.union(self.query_types)
-=======
-        """
->>>>>>> 6c35bc19
+        """