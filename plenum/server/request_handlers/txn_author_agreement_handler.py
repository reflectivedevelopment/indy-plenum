from datetime import datetime
from typing import Optional

from common.exceptions import LogicError
from common.serializers.serialization import config_state_serializer
from plenum.common.constants import TXN_AUTHOR_AGREEMENT, CONFIG_LEDGER_ID, TXN_AUTHOR_AGREEMENT_VERSION, \
    TXN_AUTHOR_AGREEMENT_TEXT, TXN_AUTHOR_AGREEMENT_RETIREMENT_TS, TXN_AUTHOR_AGREEMENT_RATIFICATION_TS
from plenum.common.exceptions import InvalidClientRequest
from plenum.common.request import Request
from plenum.common.txn_util import get_payload_data, get_seq_no, get_txn_time
from plenum.server.database_manager import DatabaseManager
from plenum.server.request_handlers.base_taa_handler import BaseTAAHandler
from plenum.server.request_handlers.static_taa_helper import StaticTAAHelper
from plenum.server.request_handlers.utils import decode_state_value


class TxnAuthorAgreementHandler(BaseTAAHandler):

    def __init__(self, database_manager: DatabaseManager):
        super().__init__(database_manager, TXN_AUTHOR_AGREEMENT, CONFIG_LEDGER_ID)

    def static_validation(self, request: Request):
<<<<<<< HEAD
        self._validate_request_type(request)
        operation, identifier, req_id = request.operation, request.identifier, request.reqId
        self._validate_ts(operation.get(TXN_AUTHOR_AGREEMENT_RETIREMENT_TS),
                          identifier, req_id, TXN_AUTHOR_AGREEMENT_RETIREMENT_TS)
        self._validate_ts(operation.get(TXN_AUTHOR_AGREEMENT_RATIFICATION_TS),
                          identifier, req_id, TXN_AUTHOR_AGREEMENT_RATIFICATION_TS)

    def dynamic_validation(self, request: Request, req_pp_time: Optional[int]):
=======
>>>>>>> 705582e2
        self._validate_request_type(request)
        operation, identifier, req_id = request.operation, request.identifier, request.reqId
        self._validate_ts(operation.get(TXN_AUTHOR_AGREEMENT_RETIREMENT_TS),
                          identifier, req_id, TXN_AUTHOR_AGREEMENT_RETIREMENT_TS)
        self._validate_ts(operation.get(TXN_AUTHOR_AGREEMENT_RATIFICATION_TS),
                          identifier, req_id, TXN_AUTHOR_AGREEMENT_RATIFICATION_TS)

    def additional_dynamic_validation(self, request: Request, req_pp_time: Optional[int]):
        operation, identifier, req_id = request.operation, request.identifier, request.reqId
        aml_latest, _, _ = self.get_from_state(StaticTAAHelper.state_path_taa_aml_latest())
        if aml_latest is None:
            raise InvalidClientRequest(identifier, req_id,
                                       "TAA txn is forbidden until TAA AML is set. Send TAA AML first.")
        version = operation[TXN_AUTHOR_AGREEMENT_VERSION]
        digest = StaticTAAHelper.get_taa_digest(self.state, version, isCommitted=False)
        if digest is None:
            if req_pp_time is None:
                raise LogicError("Cannot validate TAA transaction outside of normal ordering")
            self._validate_add_taa(request, req_pp_time)
        else:
            self._validate_update_taa(request, digest)

    def update_state(self, txn, prev_result, request, is_committed=False):
        self._validate_txn_type(txn)
        payload = get_payload_data(txn)
        text = payload.get(TXN_AUTHOR_AGREEMENT_TEXT)
        version = payload[TXN_AUTHOR_AGREEMENT_VERSION]
        retired = payload.get(TXN_AUTHOR_AGREEMENT_RETIREMENT_TS)
        ratified = payload.get(TXN_AUTHOR_AGREEMENT_RATIFICATION_TS)
        seq_no = get_seq_no(txn)
        txn_time = get_txn_time(txn)
        digest = StaticTAAHelper.get_taa_digest(self.state, version, isCommitted=False)
        if digest is None:
            digest = StaticTAAHelper.taa_digest(text, version)
            self._add_taa_to_state(digest, seq_no, txn_time, text, version, ratified)
        else:
            self._update_taa_to_state(digest, seq_no, txn_time, retired)

    def authorize(self, request):
        StaticTAAHelper.authorize(self.database_manager, request)

    def _add_taa_to_state(self, digest, seq_no, txn_time, text, version, ratification_ts):
        self._set_taa_to_state(digest, seq_no, txn_time, text, version,
                               ratification_ts)

        self.state.set(StaticTAAHelper.state_path_taa_version(version), digest)
        self.state.set(StaticTAAHelper.state_path_taa_latest(), digest)

    def _update_taa_to_state(self, digest, seq_no, txn_time, retirement_ts=None):
        ledger_data = self.get_from_state(StaticTAAHelper.state_path_taa_digest(digest))
        if ledger_data is None:
            return
        ledger_taa, last_seq_no, last_update_time = ledger_data
        ratification_ts = ledger_taa.get(TXN_AUTHOR_AGREEMENT_RATIFICATION_TS, last_update_time)
        text = ledger_taa.get(TXN_AUTHOR_AGREEMENT_TEXT)
        version = ledger_taa.get(TXN_AUTHOR_AGREEMENT_VERSION)

        self._set_taa_to_state(digest, seq_no, txn_time, text, version, ratification_ts, retirement_ts)

    def _decode_state_value(self, encoded):
        if encoded:
            value, last_seq_no, last_update_time = decode_state_value(encoded,
                                                                      serializer=config_state_serializer)
            return value, last_seq_no, last_update_time
        return None, None, None

    def _validate_add_taa(self, request: Request, req_pp_time: int):
        if request.operation.get(TXN_AUTHOR_AGREEMENT_TEXT) is None:
            raise InvalidClientRequest(request.identifier, request.reqId,
                                       "Cannot create transaction author agreement without a '{}' field."
                                       .format(TXN_AUTHOR_AGREEMENT_TEXT))

        if request.operation.get(TXN_AUTHOR_AGREEMENT_RETIREMENT_TS) is not None:
            raise InvalidClientRequest(request.identifier, request.reqId,
                                       "Cannot create transaction author agreement with a '{}' field."
                                       .format(TXN_AUTHOR_AGREEMENT_RETIREMENT_TS))

        ratification_ts = request.operation.get(TXN_AUTHOR_AGREEMENT_RATIFICATION_TS)
        if ratification_ts is None:
            raise InvalidClientRequest(request.identifier, request.reqId,
                                       "Cannot create transaction author agreement without a '{}' field."
                                       .format(TXN_AUTHOR_AGREEMENT_RATIFICATION_TS))

        if ratification_ts > req_pp_time:
            raise InvalidClientRequest(request.identifier, request.reqId,
                                       "Cannot create transaction author agreement with '{}' set in future."
                                       .format(TXN_AUTHOR_AGREEMENT_RATIFICATION_TS))

    def _validate_update_taa(self, request, digest):
        ledger_taa = self.get_from_state(StaticTAAHelper.state_path_taa_digest(digest))[0]

        # check TAA text
        taa_text = ledger_taa.get(TXN_AUTHOR_AGREEMENT_TEXT)
        if request.operation.get(TXN_AUTHOR_AGREEMENT_TEXT, taa_text) != taa_text:
            raise InvalidClientRequest(request.identifier, request.reqId,
                                       "Changing a text of existing transaction author agreement is forbidden")

        # check TAA ratification timestamp
        taa_ratified = ledger_taa.get(TXN_AUTHOR_AGREEMENT_RATIFICATION_TS)
        if request.operation.get(TXN_AUTHOR_AGREEMENT_RATIFICATION_TS, taa_ratified) != taa_ratified:
            raise InvalidClientRequest(request.identifier, request.reqId,
                                       "Changing ratification date of existing "
                                       "transaction author agreement is forbidden")

        # TODO: Following code assumes that the only reason for updating TAA is changing its retirement date.
        #   If this is no longer the case this needs to be changed. Also this cries for adding separate transaction
        #   for TAA retirement

        # check if TAA enforcement is disabled
        last_taa_digest = StaticTAAHelper.get_latest_taa(self.state)
        if last_taa_digest is None:
            raise InvalidClientRequest(request.identifier, request.reqId,
                                       "Retirement date cannot be changed when TAA enforcement is disabled.")

        # check if we are trying to modify latest TAA
        if last_taa_digest == digest:
            raise InvalidClientRequest(request.identifier, request.reqId,
                                       "The latest transaction author agreement cannot be retired.")

    def _validate_ts(self, ts, identifier, req_id, field_name):
        if not ts:
            return
        try:
            datetime.utcfromtimestamp(ts)
        except ValueError:
            raise InvalidClientRequest(identifier, req_id,
                                       "{} = {} is out of range.".format(field_name, ts))<|MERGE_RESOLUTION|>--- conflicted
+++ resolved
@@ -20,17 +20,6 @@
         super().__init__(database_manager, TXN_AUTHOR_AGREEMENT, CONFIG_LEDGER_ID)
 
     def static_validation(self, request: Request):
-<<<<<<< HEAD
-        self._validate_request_type(request)
-        operation, identifier, req_id = request.operation, request.identifier, request.reqId
-        self._validate_ts(operation.get(TXN_AUTHOR_AGREEMENT_RETIREMENT_TS),
-                          identifier, req_id, TXN_AUTHOR_AGREEMENT_RETIREMENT_TS)
-        self._validate_ts(operation.get(TXN_AUTHOR_AGREEMENT_RATIFICATION_TS),
-                          identifier, req_id, TXN_AUTHOR_AGREEMENT_RATIFICATION_TS)
-
-    def dynamic_validation(self, request: Request, req_pp_time: Optional[int]):
-=======
->>>>>>> 705582e2
         self._validate_request_type(request)
         operation, identifier, req_id = request.operation, request.identifier, request.reqId
         self._validate_ts(operation.get(TXN_AUTHOR_AGREEMENT_RETIREMENT_TS),
