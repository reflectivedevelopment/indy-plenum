from _sha256 import sha256
from datetime import datetime, time
from typing import Dict, List, Optional, Tuple

from common.exceptions import LogicError
from common.serializers.serialization import pool_state_serializer, config_state_serializer
from plenum.common.config_util import getConfig

from plenum.common.constants import TXN_TYPE, POOL_LEDGER_ID, AML, TXN_AUTHOR_AGREEMENT_VERSION, \
    TXN_AUTHOR_AGREEMENT_TEXT, CONFIG_LEDGER_ID, AUDIT_LEDGER_ID, TXN_AUTHOR_AGREEMENT_RETIREMENT_TS, \
    TXN_AUTHOR_AGREEMENT_RATIFICATION_TS
from plenum.common.exceptions import InvalidClientTaaAcceptanceError, TaaAmlNotSetError
from plenum.server.batch_handlers.node_reg_handler import NodeRegHandler
from plenum.server.batch_handlers.primary_batch_handler import PrimaryBatchHandler
from plenum.server.client_error_codes import Rejects

from plenum.server.request_handlers.utils import VALUE
from plenum.common.request import Request
from plenum.common.txn_util import get_type, get_txn_time, get_version
from plenum.common.types import f
from plenum.server.batch_handlers.batch_request_handler import BatchRequestHandler
from plenum.server.batch_handlers.three_pc_batch import ThreePcBatch
from plenum.server.database_manager import DatabaseManager
from plenum.server.request_handlers.handler_interfaces.write_request_handler import WriteRequestHandler
from plenum.server.request_handlers.state_constants import MARKER_TAA, MARKER_TAA_AML
from plenum.server.request_handlers.utils import decode_state_value
from plenum.server.request_managers.request_manager import RequestManager
from stp_core.common.log import getlogger

logger = getlogger()


class WriteRequestManager(RequestManager):
    def __init__(self, database_manager: DatabaseManager):
        super().__init__()
        self.database_manager = database_manager
        self.batch_handlers = {}  # type: Dict[int,List[BatchRequestHandler]]
        self.state_serializer = pool_state_serializer
        self.audit_b_handler = None
        self.node_reg_handler = None
        self.primary_reg_handler = None
        self.config = getConfig()
        # TODO: combine dictionary request_handlers with _request_handlers_with_version.
        self._request_handlers_with_version = {}  # type: Dict[Tuple[int, str], List[WriteRequestHandler]]

    def is_valid_ledger_id(self, ledger_id):
        return ledger_id in self.ledger_ids

    def _add_handler(self, typ, handler):
        handler_list = self.request_handlers.setdefault(typ, [])
        handler_list.append(handler)

    def register_req_handler(self, handler: WriteRequestHandler, ledger_id=None, typ=None):
        if not isinstance(handler, WriteRequestHandler):
            raise LogicError
        self._register_req_handler(handler, ledger_id=ledger_id, typ=typ)

    def register_req_handler_with_version(self, handler: WriteRequestHandler, version, typ=None):
        if not isinstance(handler, WriteRequestHandler):
            raise LogicError
        if typ is None:
            typ = handler.txn_type
        self._request_handlers_with_version.setdefault((typ, version), [])
        self._request_handlers_with_version[(typ, version)].append(handler)

    def register_batch_handler(self, handler: BatchRequestHandler,
                               ledger_id=None, add_to_begin=False):
        # TODO: Probably it would be a good idea to improve this a bit
        #  - allow to register batch handler for ALL ledgers (including ones yet unknown)
        #    with just one function call
        #  - instead of add_to_begin flag allow handlers to order themselves by
        #    adding method order to BatchRequestHandler which takes other batch handler
        #    and returns one of BEFORE, AFTER, DONTCARE
        #  With these improvements both NodeBootstrap and plugins registration will
        #  become simpler and more robust
        if not isinstance(handler, BatchRequestHandler):
            raise LogicError
        ledger_id = ledger_id if ledger_id is not None else handler.ledger_id
        handler_list = self.batch_handlers.setdefault(ledger_id, [])
        if handler in handler_list:
            return
        if add_to_begin:
            handler_list.insert(0, handler)
        else:
            handler_list.append(handler)
        self.ledger_ids.add(ledger_id)
        if handler.ledger_id == AUDIT_LEDGER_ID:
            self.audit_b_handler = handler
        if isinstance(handler, NodeRegHandler):
            self.node_reg_handler = handler
        if isinstance(handler, PrimaryBatchHandler):
            self.primary_reg_handler = handler

    def remove_batch_handler(self, ledger_id):
        del self.batch_handlers[ledger_id]
        self.ledger_ids.remove(ledger_id)

    # WriteRequestHandler methods
    def static_validation(self, request: Request):
        handlers = self.request_handlers.get(request.operation[TXN_TYPE], None)
        if handlers is None:
            raise LogicError
        for handler in handlers:
            handler.static_validation(request)

    def dynamic_validation(self, request: Request, req_pp_time: Optional[int]):
        handlers = self.request_handlers.get(request.operation[TXN_TYPE], None)
        if handlers is None:
            raise LogicError
        for handler in handlers:
            handler.dynamic_validation(request, req_pp_time)

    def _get_handlers_by_version(self, txn):
        txn_type = get_type(txn)
        timestamp = get_txn_time(txn)
        version = self.database_manager.get_pool_version(timestamp)
        version = self.config.INDY_VERSION_MATCHING.get(version, version)
        if (txn_type, version) not in self._request_handlers_with_version:
            version = self.database_manager.get_txn_version(txn)

        handlers = self._request_handlers_with_version.get((txn_type, version)) \
            if (txn_type, version) in self._request_handlers_with_version \
            else self.request_handlers.get(txn_type, None)
        if handlers is None:
            raise LogicError
        return handlers

    def update_state(self, txn, request=None, isCommitted=False):
        handlers = self.request_handlers.get(get_type(txn), None)
        if handlers is None:
            raise LogicError
        updated_state = None
        for handler in handlers:
            updated_state = handler.update_state(txn, updated_state, request, isCommitted)

    def restore_state(self, txn, ledger_id):
        self.database_manager.update_state_version(txn)
        # TODO: add to TxnVersionController function `get_version(txn)`
        # to use a version from the txn and update it in the internal TxnVersionController version
        handlers = self._get_handlers_by_version(txn)
        updated_state = None
        for handler in handlers:
            updated_state = handler.update_state(txn, updated_state, None, is_committed=True)
        state = self.database_manager.get_state(ledger_id)
        if state:
            state.commit(rootHash=state.headHash)

    def apply_request(self, request, batch_ts):
        handlers = self.request_handlers.get(request.operation[TXN_TYPE], None)
        if handlers is None:
            raise LogicError
        start, txn, updated_state = handlers[0].apply_request(request, batch_ts, None)
        for handler in handlers[1:]:
            _, _, updated_state = handler.apply_request(request, batch_ts, updated_state)
        return start, txn

    def apply_forced_request(self, request):
        handlers = self.request_handlers.get(request.operation[TXN_TYPE], None)
        if handlers is None:
            raise LogicError
        for handler in handlers:
            handler.apply_forced_request(request)

    def revert_request(self):
        pass

    # BatchRequestHandler methods
    def post_apply_batch(self, three_pc_batch):
        handlers = self.batch_handlers.get(three_pc_batch.ledger_id, None)
        if handlers is None:
            raise LogicError
        prev_handler_result = handlers[0].post_batch_applied(three_pc_batch, None)
        for handler in handlers[1:]:
            prev_handler_result = handler.post_batch_applied(three_pc_batch, prev_handler_result)

    # TODO: no need to pass all these arguments explicitly here
    # we can use LedgerUncommittedTracker to get this values
    def commit_batch(self, three_pc_batch: ThreePcBatch):
        handlers = self.batch_handlers.get(three_pc_batch.ledger_id, None)
        if handlers is None:
            raise LogicError
        commited_txns = handlers[0].commit_batch(three_pc_batch, None)
        for handler in handlers[1:]:
            handler.commit_batch(three_pc_batch, commited_txns)
        return commited_txns

    def post_batch_rejected(self, ledger_id):
        handlers = self.batch_handlers.get(ledger_id, None)
        if handlers is None:
            raise LogicError
        prev_handler_result = handlers[0].post_batch_rejected(ledger_id, None)
        for handler in handlers[1:]:
            prev_handler_result = handler.post_batch_rejected(ledger_id, prev_handler_result)

    def transform_txn_for_ledger(self, txn):
        handlers = self.request_handlers.get(get_type(txn), None)
        if handlers is None:
            raise LogicError
        return handlers[0].transform_txn_for_ledger(txn)

    @property
    def pool_state(self):
        return self.database_manager.get_database(POOL_LEDGER_ID).state

    def get_node_data(self, nym, is_committed: bool = True):
        key = nym.encode()
        data = self.pool_state.get(key, is_committed)
        if not data:
            return {}
        return self.state_serializer.deserialize(data)

    def get_all_node_data_for_root_hash(self, root_hash):
        leaves = self.pool_state.get_all_leaves_for_root_hash(root_hash)
        raw_node_data = leaves.values()
        nodes = list(map(lambda x: self.state_serializer.deserialize(
            self.pool_state.get_decoded(x)), raw_node_data))
        return nodes

    @property
    def config_state(self):
        return self.database_manager.get_state(CONFIG_LEDGER_ID)

    def get_taa_digest(self, version: Optional[str] = None,
                       isCommitted: bool = True) -> Optional[str]:
        path = self._state_path_taa_latest() if version is None \
            else self._state_path_taa_version(version)
        res = self.config_state.get(path, isCommitted=isCommitted)
        if res is not None:
            return res.decode()

    # TODO return object as result instead
    def get_taa_data(self, digest: Optional[str] = None,
                     version: Optional[str] = None,
                     isCommitted: bool = True) -> Optional[Tuple[Dict, str]]:
        data = None
        if digest is None:
            digest = self.get_taa_digest(version=version, isCommitted=isCommitted)
        if digest is not None:
            data = self.config_state.get(
                self._state_path_taa_digest(digest),
                isCommitted=isCommitted
            )
        if data is not None:
            data = decode_state_value(
                data, serializer=config_state_serializer)
        return None if data is None else (data, digest)

    def get_taa_aml_data(self, version: Optional[str] = None, isCommitted: bool = True):
        path = self._state_path_taa_aml_latest() if version is None \
            else self._state_path_taa_aml_version(version)
        payload = self.config_state.get(path, isCommitted=isCommitted)
        if payload is None:
            return None
        return config_state_serializer.deserialize(payload)

    @staticmethod
    def _state_path_taa_latest() -> bytes:
        return "{marker}:latest". \
            format(marker=MARKER_TAA).encode()

    @staticmethod
    def _state_path_taa_version(version: str) -> bytes:
        return "{marker}:v:{version}". \
            format(marker=MARKER_TAA, version=version).encode()

    @staticmethod
    def _state_path_taa_digest(digest: str) -> bytes:
        return "{marker}:d:{digest}". \
            format(marker=MARKER_TAA, digest=digest).encode()

    @staticmethod
    def _taa_digest(text: str, version: str) -> str:
        return sha256('{}{}'.format(version, text).encode()).hexdigest()

    @staticmethod
    def _state_path_taa_aml_latest():
        return "{marker}:latest".format(marker=MARKER_TAA_AML).encode()

    @staticmethod
    def _state_path_taa_aml_version(version: str):
        return "{marker}:v:{version}".format(marker=MARKER_TAA_AML, version=version).encode()

    def on_catchup_finished(self):
        # ToDo: ugly thing, needs to be refactored
        self.audit_b_handler.on_catchup_finished()
        self.node_reg_handler.on_catchup_finished()

    def get_lid_for_request(self, request: Request):
        if request.operation.get(TXN_TYPE) is None:
            raise ValueError(
                "{} TXN_TYPE is not defined for request {}".format(self, request)
            )

        typ = request.operation[TXN_TYPE]
        return self.type_to_ledger_id[typ]

    def do_taa_validation(self, request: Request, req_pp_time: int, config):

        ledger_id = self.get_lid_for_request(request)
        if not self.database_manager.is_taa_acceptance_required(ledger_id):
            if request.taaAcceptance:
                raise InvalidClientTaaAcceptanceError(
                    request.identifier, request.reqId,
                    Rejects.TAA_NOT_EXPECTED_FOR_LEDGER.reason.format(ledger_id),
                    Rejects.TAA_NOT_EXPECTED_FOR_LEDGER.code
                )
            else:
                logger.trace(
                    "{} TAA acceptance passed for request {}: "
                    "not required for ledger id {}"
                    .format(self, request.reqId, ledger_id)
                )
                return

        if not self.get_taa_data(isCommitted=False):
            logger.trace(
                "{} TAA acceptance passed for request {}: "
                "taa is disabled".format(self, request.reqId)
            )
            return

        if not request.taaAcceptance:
            raise InvalidClientTaaAcceptanceError(
                request.identifier, request.reqId,
                Rejects.TAA_MISSING_FOR_LEDGER.reason.format(ledger_id),
                Rejects.TAA_MISSING_FOR_LEDGER.code
            )

        taa = None
        r_taa_a_digest = request.taaAcceptance.get(f.TAA_ACCEPTANCE_DIGEST.nm)
        taa_data = self.get_taa_data(digest=r_taa_a_digest, isCommitted=False)
        if taa_data is not None:
            (taa, taa_seq_no, taa_txn_time), taa_digest = taa_data
        else:
            raise InvalidClientTaaAcceptanceError(
                request.identifier, request.reqId,
                Rejects.TAA_NOT_FOUND.reason.format(r_taa_a_digest),
                Rejects.TAA_NOT_FOUND.code
            )

        retired = taa.get(TXN_AUTHOR_AGREEMENT_RETIREMENT_TS)
        if retired and retired < req_pp_time:
            raise InvalidClientTaaAcceptanceError(
                request.identifier, request.reqId,
                Rejects.TAA_RETIRED.reason.format(taa[TXN_AUTHOR_AGREEMENT_VERSION], taa_seq_no, taa_txn_time),
                Rejects.TAA_RETIRED.code
            )

        r_taa_a_ts = request.taaAcceptance[f.TAA_ACCEPTANCE_TIME.nm]
        try:
            datetime_r_taa = datetime.utcfromtimestamp(r_taa_a_ts)
        except ValueError:
            raise InvalidClientTaaAcceptanceError(
                request.identifier, request.reqId,
<<<<<<< HEAD
                "TAA_ACCEPTANCE_TIME = {} is out of range".format(r_taa_a_ts))
=======
                Rejects.TAA_INCORRECT_ACCEPTANCE_TIME_FORMAT.reason.format(r_taa_a_ts),
                Rejects.TAA_INCORRECT_ACCEPTANCE_TIME_FORMAT.code)
>>>>>>> 705582e2
        if datetime_r_taa.time() != time(0):
            raise InvalidClientTaaAcceptanceError(
                request.identifier, request.reqId,
                Rejects.TAA_TOO_PRECISE.reason.format(r_taa_a_ts),
                Rejects.TAA_RETIRED.code)
        taa_txn_creation_time = taa.get(TXN_AUTHOR_AGREEMENT_RATIFICATION_TS, taa_txn_time)
        date_lowest = datetime.utcfromtimestamp(
            taa_txn_creation_time -
            config.TXN_AUTHOR_AGREEMENT_ACCEPTANCE_TIME_BEFORE_TAA_TIME
        ).date()
        date_higest = datetime.utcfromtimestamp(
            req_pp_time +
            config.TXN_AUTHOR_AGREEMENT_ACCEPTANCE_TIME_AFTER_PP_TIME
        ).date()
        if (datetime_r_taa.date() < date_lowest) or (datetime_r_taa.date() > date_higest):
            raise InvalidClientTaaAcceptanceError(
                request.identifier, request.reqId,
                Rejects.TAA_WRONG_ACCEPTANCE_TIME.reason.format(r_taa_a_ts, date_lowest, date_higest),
                Rejects.TAA_WRONG_ACCEPTANCE_TIME.code
            )

        taa_aml_data = self.get_taa_aml_data()
        if taa_aml_data is None:
            raise TaaAmlNotSetError(
                "Txn Author Agreement acceptance mechanism list is not defined"
            )

        taa_aml = taa_aml_data[VALUE][AML]
        r_taa_a_mech = request.taaAcceptance[f.TAA_ACCEPTANCE_MECHANISM.nm]
        if r_taa_a_mech not in taa_aml:
            raise InvalidClientTaaAcceptanceError(
                request.identifier, request.reqId,
                Rejects.TAA_AML_INVALID.reason.format(r_taa_a_mech, sorted(taa_aml)),
                Rejects.TAA_AML_INVALID.code
            )

        logger.trace(
            "{} TAA acceptance passed for request {}".format(self, request.reqId)
        )<|MERGE_RESOLUTION|>--- conflicted
+++ resolved
@@ -352,12 +352,8 @@
         except ValueError:
             raise InvalidClientTaaAcceptanceError(
                 request.identifier, request.reqId,
-<<<<<<< HEAD
-                "TAA_ACCEPTANCE_TIME = {} is out of range".format(r_taa_a_ts))
-=======
                 Rejects.TAA_INCORRECT_ACCEPTANCE_TIME_FORMAT.reason.format(r_taa_a_ts),
                 Rejects.TAA_INCORRECT_ACCEPTANCE_TIME_FORMAT.code)
->>>>>>> 705582e2
         if datetime_r_taa.time() != time(0):
             raise InvalidClientTaaAcceptanceError(
                 request.identifier, request.reqId,
