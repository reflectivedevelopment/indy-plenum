--- conflicted
+++ resolved
@@ -237,11 +237,8 @@
     @view_change_in_progress.setter
     def view_change_in_progress(self, value: bool):
         self._view_change_in_progress = value
-<<<<<<< HEAD
         self._internal_bus.send(LegacyViewChangeStatusUpdate(value))
-=======
         self.provider.set_view_change_status(value)
->>>>>>> 588e0db6
 
     @property
     def quorum(self) -> int:
