import logging
from abc import ABC, abstractmethod
from collections import deque
from typing import List, Optional, Tuple, Set
from functools import partial

from plenum.common.startable import Mode
<<<<<<< HEAD
from plenum.server.view_change.instance_change_provider import InstanceChangeProvider
from plenum.server.view_change.pre_view_change_strategies import preVCStrategies
=======
from plenum.server.quorums import Quorums
>>>>>>> c69c49ad
from stp_core.common.log import getlogger
from stp_core.ratchet import Ratchet

from plenum.common.throttler import Throttler
from plenum.common.constants import PRIMARY_SELECTION_PREFIX, \
    VIEW_CHANGE_PREFIX, MONITORING_PREFIX, POOL_LEDGER_ID
from plenum.common.messages.node_messages import InstanceChange, ViewChangeDone, FutureViewChangeDone
from plenum.common.util import mostCommonElement
<<<<<<< HEAD
from plenum.common.message_processor import MessageProcessor
=======
from plenum.server.models import InstanceChanges
>>>>>>> c69c49ad
from plenum.server.has_action_queue import HasActionQueue
from plenum.server.suspicion_codes import Suspicions
from plenum.server.router import Router


logger = getlogger()

# TODO docs and types
# TODO logging


class ViewChangerDataProvider(ABC):
    @abstractmethod
    def name(self) -> str:
        pass

    @abstractmethod
    def config(self) -> object:
        pass

    @abstractmethod
    def quorums(self) -> Quorums:
        pass

    @abstractmethod
    def has_pool_ledger(self) -> bool:
        pass

    @abstractmethod
    def ledger_summary(self) -> List[Tuple[int, int, str]]:
        pass

    @abstractmethod
    def node_registry(self, size):
        pass

    @abstractmethod
    def is_node_synced(self) -> bool:
        pass

    @abstractmethod
    def node_mode(self) -> Mode:
        pass

    @abstractmethod
    def next_primary_name(self) -> str:
        pass

    @abstractmethod
    def current_primary_name(self) -> str:
        pass

    @abstractmethod
    def has_primary(self) -> bool:
        pass

    @abstractmethod
    def is_primary(self) -> Optional[bool]:
        pass

    @abstractmethod
    def is_primary_disconnected(self) -> bool:
        pass

    @abstractmethod
    def is_master_degraded(self) -> bool:
        pass

    @abstractmethod
    def pretty_metrics(self) -> str:
        pass

    @abstractmethod
    def state_freshness(self) -> float:
        pass

    @abstractmethod
    def connected_nodes(self) -> Set[str]:
        pass

    @abstractmethod
    def notify_view_change_start(self):
        pass

    @abstractmethod
    def notify_view_change_complete(self):
        pass

    @abstractmethod
    def notify_initial_propose_view_change(self):
        pass

    @abstractmethod
    def start_catchup(self):
        pass

    @abstractmethod
    def restore_backup_replicas(self):
        pass

    @abstractmethod
    def select_primaries(self, node_reg):
        pass

    @abstractmethod
    def discard(self, msg, reason, logMethod=logging.error, cliOutput=False):
        pass


class ViewChanger(HasActionQueue):

    def __init__(self, provider: ViewChangerDataProvider):
        self.provider = provider
        self.pre_vc_strategy = None

        self._view_no = 0  # type: int

        HasActionQueue.__init__(self)

        self.inBox = deque()
        self.outBox = deque()
        self.inBoxRouter = Router(
            (InstanceChange, self.process_instance_change_msg),
            (ViewChangeDone, self.process_vchd_msg),
            (FutureViewChangeDone, self.process_future_view_vchd_msg)
        )

<<<<<<< HEAD
        self.instance_changes = InstanceChangeProvider(node.config.OUTDATED_INSTANCE_CHANGES_CHECK_INTERVAL,
                                                       node_status_db=node.nodeStatusDB)
=======
        self.instanceChanges = InstanceChanges(self.config)
>>>>>>> c69c49ad

        # The quorum of `ViewChangeDone` msgs is different depending on whether we're doing a real view change,
        # or just propagating view_no and Primary from `CurrentState` messages sent to a newly joined Node.
        # TODO: separate real view change and Propagation of Primary
        # TODO: separate catch-up, view-change and primary selection so that
        # they are really independent.
        self.propagate_primary = False

        # Tracks if other nodes are indicating that this node is in lower view
        # than others. Keeps a map of view no to senders
        # TODO: Consider if sufficient ViewChangeDone for 2 different (and
        # higher views) are received, should one view change be interrupted in
        # between.
        self._next_view_indications = {}

        self._view_change_in_progress = False

        self.previous_view_no = None
        self.previous_master_primary = None

        self.set_defaults()

        self.initInsChngThrottling()

        # Action for _schedule instanceChange messages
        self.instance_change_action = None

        # Count of instance change rounds
        self.instance_change_rounds = 0

        # Time for view_change_starting
        self.start_view_change_ts = 0

        # Last successful viewNo.
        # In some cases view_change process can be uncompleted in time.
        # In that case we want to know, which viewNo was successful (last completed view_change)
        self.last_completed_view_no = 0

        # Force periodic view change if enabled in config
        force_view_change_freq = self.config.ForceViewChangeFreq
        if force_view_change_freq > 0:
            self.startRepeating(self.on_master_degradation, force_view_change_freq)

        # Start periodic freshness check
        state_freshness_update_interval = self.config.STATE_FRESHNESS_UPDATE_INTERVAL
        if state_freshness_update_interval > 0:
            self.startRepeating(self.check_freshness, state_freshness_update_interval)

    def __repr__(self):
        return "{}".format(self.name)

    # PROPERTIES

    @property
    def view_no(self):
        return self._view_no

    @view_no.setter
    def view_no(self, value):
        logger.info("{} setting view no to {}".format(self.name, value))
        self._view_no = value

    @property
    def name(self) -> str:
        return self.provider.name()

    @property
    def config(self) -> object:
        return self.provider.config()

    @property
    def quorums(self) -> Quorums:
        return self.provider.quorums()

    @property
    def view_change_in_progress(self) -> bool:
        return self._view_change_in_progress

    @view_change_in_progress.setter
    def view_change_in_progress(self, value: bool):
        self._view_change_in_progress = value

    @property
    def quorum(self) -> int:
        # TODO: re-factor this, separate this two states (selection of a new
        # primary and propagation of existing one)
        if not self.view_change_in_progress:
            return self.quorums.propagate_primary.value
        if self.propagate_primary:
            return self.quorums.propagate_primary.value
        return self.quorums.view_change_done.value

    @property
    def _hasViewChangeQuorum(self):
        # This method should just be present for master instance.
        """
        Checks whether n-f nodes completed view change and whether one
        of them is the next primary
        """
        num_of_ready_nodes = len(self._view_change_done)
        diff = self.quorum - num_of_ready_nodes
        if diff > 0:
            logger.info('{} needs {} ViewChangeDone messages'.format(self, diff))
            return False

        logger.info("{} got view change quorum ({} >= {})".
                    format(self.name, num_of_ready_nodes, self.quorum))
        return True

    @property
    def _is_propagated_view_change_completed(self):
        if not self._propagated_view_change_completed and \
                self.provider.has_pool_ledger() and \
                self.propagate_primary:

            accepted = self.get_sufficient_same_view_change_done_messages()
            if accepted is not None:
                accepted_pool_ledger_i = \
                    next(filter(lambda x: x[0] == POOL_LEDGER_ID,
                                accepted[1]))
                self_pool_ledger_i = \
                    next(filter(lambda x: x[0] == POOL_LEDGER_ID,
                                self.provider.ledger_summary()))
                logger.info("{} Primary selection has been already completed "
                            "on pool ledger info = {}, primary {}, self pool ledger info {}".
                            format(self, accepted_pool_ledger_i, accepted[0], self_pool_ledger_i))
                self._propagated_view_change_completed = True

        return self._propagated_view_change_completed

    @property
    def has_view_change_from_primary(self) -> bool:
        if not self._has_view_change_from_primary:
            next_primary_name = self.provider.next_primary_name()

            if next_primary_name not in self._view_change_done:
                logger.info("{} has not received ViewChangeDone from the next "
                            "primary {} (view_no: {}, totalNodes: {})".
                            format(self.name, next_primary_name, self.view_no, self.quorums.n))
            else:
                logger.info('{} received ViewChangeDone from primary {}'.format(self, next_primary_name))
                self._has_view_change_from_primary = True

        return self._has_view_change_from_primary

    @property
    def has_acceptable_view_change_quorum(self):
        if not self._has_acceptable_view_change_quorum:
            self._has_acceptable_view_change_quorum = (
                self._hasViewChangeQuorum and
                (self._is_propagated_view_change_completed or
                 self.has_view_change_from_primary)
            )
        return self._has_acceptable_view_change_quorum

    @property
    def is_behind_for_view(self) -> bool:
        # Checks if the node is currently behind the accepted state for this
        # view, only makes sense to call when the node has an acceptable
        # view change quorum
        _, accepted_ledger_summary = self.get_sufficient_same_view_change_done_messages()
        for (ledgerId, own_ledger_size, _), (_, accepted_ledger_size, _) in \
                zip(self.provider.ledger_summary(), accepted_ledger_summary):
            if own_ledger_size < accepted_ledger_size:
                logger.info("{} ledger {} sizes are differ: own {} accepted {}".
                            format(self, ledgerId, own_ledger_size, accepted_ledger_size))
                return True
        return False

    # __ PROPERTIES __

    # EXTERNAL EVENTS

    def on_master_degradation(self):
        self.propose_view_change()

    def check_freshness(self):
        if self.is_state_fresh_enough():
            logger.debug("{} not sending instance change because found state to be fresh enough".format(self))
            return
        self.propose_view_change(Suspicions.STATE_SIGS_ARE_NOT_UPDATED)

    def send_instance_change_if_needed(self, proposed_view_no, reason):
        can, whyNot = self._canViewChange(proposed_view_no)
        # if scheduled action will be awakened after view change completed,
        # then this action must be stopped also.
        if not can and self.view_no < proposed_view_no and self.provider.is_primary_disconnected():
            # Resend the same instance change message if we are not archive
            # InstanceChange quorum
            logger.info("Resend instance change message to all recipients")
            self.sendInstanceChange(proposed_view_no, reason)
            self._schedule(action=self.instance_change_action,
                           seconds=self.config.INSTANCE_CHANGE_TIMEOUT)
            logger.info("Count of rounds without quorum of "
                        "instance change messages: {}".format(self.instance_change_rounds))
            self.instance_change_rounds += 1
        else:
            # ViewChange procedure was started, therefore stop scheduling
            # resending instanceChange messages
            logger.info("Stop scheduling instance change resending")
            self._cancel(action=self.instance_change_action)
            self.instance_change_action = None
            self.instance_change_rounds = 0

    def on_primary_loss(self):
        view_no = self.propose_view_change(Suspicions.PRIMARY_DISCONNECTED)
        if self.instance_change_action:
            # It's an action, scheduled for previous instanceChange round
            logger.info("Stop previous instance change resending schedule")
            self._cancel(action=self.instance_change_action)
            self.instance_change_rounds = 0
        self.instance_change_action = partial(self.send_instance_change_if_needed,
                                              view_no,
                                              Suspicions.PRIMARY_DISCONNECTED)
        self._schedule(self.instance_change_action,
                       seconds=self.config.INSTANCE_CHANGE_TIMEOUT)

    # TODO we have `on_primary_loss`, do we need that one?
    def on_primary_about_to_be_disconnected(self):
        self.propose_view_change(Suspicions.PRIMARY_ABOUT_TO_BE_DISCONNECTED)

    def on_suspicious_primary(self, suspicion: Suspicions):
        self.propose_view_change(suspicion)

    def on_view_change_not_completed_in_time(self):
        self.propose_view_change(Suspicions.INSTANCE_CHANGE_TIMEOUT)

    def on_catchup_complete(self):
        if self.provider.is_node_synced() \
                and self.provider.is_primary() is None \
                and not self._is_propagated_view_change_completed:
            self._send_view_change_done_message()

        self._start_selection()

    def process_future_view_vchd_msg(self, future_vcd_msg: FutureViewChangeDone, frm):
        # if we already started a view change then do not decide on a new one
        if self.view_change_in_progress:
            return

        from_current_state = future_vcd_msg.from_current_state
        view_no = future_vcd_msg.vcd_msg.viewNo
        # ToDo maybe we should compare with last_completed_view_no instead of viewNo.
        if not ((view_no > self.view_no) or
                (self.view_no == 0 and from_current_state)):
            # it means we already processed this future View Change Done
            return

        if self.view_no == 0 and from_current_state:
            # This is the first Propagate Primary,
            # so we need to make sure that we connected to the real primary for the proposed view
            # see test_view_change_after_back_to_quorum_with_disconnected_primary
            self.provider.notify_initial_propose_view_change()

        if view_no not in self._next_view_indications:
            self._next_view_indications[view_no] = {}
        self._next_view_indications[view_no][frm] = future_vcd_msg.vcd_msg
        self._start_view_change_if_possible(view_no, propagate_primary=from_current_state)

    # __ EXTERNAL EVENTS __

    def process_instance_change_msg(self, instChg: InstanceChange, frm: str) -> None:
        """
        Validate and process an instance change request.

        :param instChg: the instance change request
        :param frm: the name of the node that sent this `msg`
        """
        if frm not in self.provider.connected_nodes():
            self.provider.discard(
                instChg,
                "received instance change request: {} from {} "
                "which is not in connected list: {}".
                format(instChg, frm, self.provider.connected_nodes()), logger.info)
            return

        logger.info("{} received instance change request: {} from {}".format(self, instChg, frm))

        # TODO: add sender to blacklist?
        if not isinstance(instChg.viewNo, int):
            self.provider.discard(
                instChg, "{}field view_no has incorrect type: {}".
                format(VIEW_CHANGE_PREFIX, type(instChg.viewNo)))
        elif instChg.viewNo <= self.view_no:
            self.provider.discard(
                instChg,
                "Received instance change request with view no {} "
                "which is not more than its view no {}".
                format(instChg.viewNo, self.view_no), logger.info)
        else:
            # Record instance changes for views but send instance change
            # only when found master to be degraded. if quorum of view changes
            #  found then change view even if master not degraded
            self._on_verified_instance_change_msg(instChg, frm)

            if self.instance_changes.has_inst_chng_from(instChg.viewNo, self.name):
                logger.info("{} received instance change message {} but has already "
                            "sent an instance change message".format(self, instChg))
            elif not self.provider.is_master_degraded():
                logger.info("{} received instance change message {} but did not "
                            "find the master to be slow".format(self, instChg))
            else:
                logger.display("{}{} found master degraded after receiving instance change"
                               " message from {}".format(VIEW_CHANGE_PREFIX, self, frm))
                self.sendInstanceChange(instChg.viewNo)

    def process_vchd_msg(self, msg: ViewChangeDone, sender: str) -> bool:
        """
        Processes ViewChangeDone messages. Once n-f messages have been
        received, decides on a primary for specific replica.

        :param msg: ViewChangeDone message
        :param sender: the name of the node from which this message was sent
        """
        logger.info("{}'s primary selector started processing of ViewChangeDone msg from {} : {}".
                    format(self.name, sender, msg))
        view_no = msg.viewNo
        if self.view_no != view_no:
            self.provider.discard(msg, '{} got Primary from {} for view no {} '
                                  'whereas current view no is {}'.
                                  format(self, sender, view_no, self.view_no),
                                  logMethod=logger.info)
            return False

        new_primary_name = msg.name
        if new_primary_name == self.previous_master_primary:
            self.provider.discard(msg, '{} got Primary from {} for {} who was primary of '
                                  'master in previous view too'.
                                  format(self, sender, new_primary_name),
                                  logMethod=logger.info)
            return False

        # Since a node can send ViewChangeDone more than one time
        self._on_verified_view_change_done_msg(msg, sender)
        # TODO why do we check that after the message tracking
        if self.provider.has_primary():
            self.provider.discard(msg, "it already decided primary which is {}".
                                  format(self.provider.current_primary_name()), logger.info)
            return False

        self._start_selection()

    def send(self, msg):
        """
        Send a message to the node.

        :param msg: the message to send
        """
        logger.debug("{}'s view_changer sending {}".format(self.name, msg))
        self.outBox.append(msg)

    async def serviceQueues(self, limit=None) -> int:
        """
        Service at most `limit` messages from the inBox.

        :param limit: the maximum number of messages to service
        :return: the number of messages successfully processed
        """
        # do not start any view changes until catch-up is finished!
        if not Mode.is_done_syncing(self.provider.node_mode()):
            return 0
        return await self.inBoxRouter.handleAll(self.inBox, limit)

    def sendInstanceChange(self, view_no: int,
                           suspicion=Suspicions.PRIMARY_DEGRADED):
        """
        Broadcast an instance change request to all the remaining nodes

        :param view_no: the view number when the instance change is requested
        """

        # If not found any sent instance change messages in last
        # `ViewChangeWindowSize` seconds or the last sent instance change
        # message was sent long enough ago then instance change message can be
        # sent otherwise no.
        canSendInsChange, cooldown = self.insChngThrottler.acquire()
        if canSendInsChange:
            logger.info(
                "{}{} sending an instance change with view_no {}"
                " since {}".format(
                    VIEW_CHANGE_PREFIX,
                    self,
                    view_no,
                    suspicion.reason))
            logger.info("{}{} metrics for monitor: {}"
                        .format(MONITORING_PREFIX, self,
                                self.provider.pretty_metrics()))
            msg = self._create_instance_change_msg(view_no, suspicion.code)
            self.send(msg)
            # record instance change vote for self and try to change the view
            # if quorum is reached
            self._on_verified_instance_change_msg(msg, self.name)
        else:
            logger.info("{} cannot send instance change sooner then {} seconds".format(self, cooldown))

    # noinspection PyAttributeOutsideInit
    def initInsChngThrottling(self):
        windowSize = self.config.ViewChangeWindowSize
        ratchet = Ratchet(a=2, b=0.05, c=1, base=2, peak=windowSize)
        self.insChngThrottler = Throttler(windowSize, ratchet.get)

    def _create_instance_change_msg(self, view_no, suspicion_code):
        return InstanceChange(view_no, suspicion_code)

    def _on_verified_instance_change_msg(self, msg, frm):
        view_no = msg.viewNo

        if not self.instance_changes.has_inst_chng_from(view_no, frm):
            self.instance_changes.add_vote(msg, frm)
            if view_no > self.view_no:
                self.do_view_change_if_possible(view_no)

    def do_view_change_if_possible(self, view_no):
        # TODO: Need to handle skewed distributions which can arise due to
        # malicious nodes sending messages early on
        can, whyNot = self._canViewChange(view_no)
        if can:
            logger.display("{}{} initiating a view change to {} from {}".
                           format(VIEW_CHANGE_PREFIX, self, view_no, self.view_no))
            self.propagate_primary = False
            self.startViewChange(view_no)
        else:
            logger.info(whyNot)
        return can

    def _qourum_is_reached(self, count, propagate_primary):
        if propagate_primary:
            return self.quorums.propagate_primary.is_reached(count)
        else:
            return self.quorums.view_change_done.is_reached(count)

    def _start_view_change_if_possible(self, view_no, propagate_primary=False) -> bool:
        ind_count = len(self._next_view_indications[view_no])
        if self._qourum_is_reached(ind_count, propagate_primary):
            logger.display('{}{} starting view change for {} after {} view change '
                           'indications from other nodes'.format(VIEW_CHANGE_PREFIX, self, view_no, ind_count))
            self.propagate_primary = propagate_primary
            self.startViewChange(view_no)
            return True
        return False

    def _canViewChange(self, proposedViewNo: int) -> (bool, str):
        """
        Return whether there's quorum for view change for the proposed view
        number and its view is less than or equal to the proposed view
        """
        msg = None
        quorum = self.quorums.view_change.value
        if not self.instance_changes.has_quorum(proposedViewNo, quorum):
            msg = '{} has no quorum for view {}'.format(self, proposedViewNo)
        elif not proposedViewNo > self.view_no:
            msg = '{} is in higher view more than {}'.format(
                self, proposedViewNo)

        return not bool(msg), msg

    def startViewChange(self, proposed_view_no: int, continue_vc=False):
        """
        Trigger the view change process.

        :param proposed_view_no: the new view number after view change.
        """
        # TODO: consider moving this to pool manager
        # TODO: view change is a special case, which can have different
        # implementations - we need to make this logic pluggable

        if self.pre_vc_strategy and (not self.propagate_primary) and (not continue_vc):
            self.pre_vc_strategy.prepare_view_change(proposed_view_no)
            return
        elif self.pre_vc_strategy:
            self.pre_vc_strategy.on_strategy_complete()

        self.previous_view_no = self.view_no
        self.view_no = proposed_view_no
        self.view_change_in_progress = True
        self.previous_master_primary = self.provider.current_primary_name()
        self.set_defaults()
        self._process_vcd_for_future_view()

        self.initInsChngThrottling()

        self.provider.notify_view_change_start()
        self.provider.start_catchup()

    def _process_vcd_for_future_view(self):
        # make sure that all received VCD messages for future view
        # (including the current view) are stored, as they will be needed for a quorum
        # to finish the View Change and start selection.
        # This is especially critical for Propagate Primary mode (on receiving CURRENT_STATE by a new node).
        if self.view_no in self._next_view_indications:
            for frm, vcd in self._next_view_indications[self.view_no].items():
                # we call _on_verified_view_change_done_msg, not process_vchd_msg,
                # since we may be in propagate primary mode where some of validation inside process_vchd_msg
                # is not correct (for example, checking that the new primary differs from the current one)
                self._on_verified_view_change_done_msg(vcd, frm)

        # remove all for previous views
        for view_no in tuple(self._next_view_indications.keys()):
            if view_no <= self.view_no:
                del self._next_view_indications[view_no]

    def _on_verified_view_change_done_msg(self, msg, frm):
        new_primary_name = msg.name
        ledger_summary = msg.ledgerInfo

        # TODO what is the case when node sends several different
        # view change done messages
        data = (new_primary_name, ledger_summary)
        self._view_change_done[frm] = data

    def _start_selection(self):

        error = None

        if not self.provider.is_node_synced():
            error = "mode is {}".format(self.provider.node_mode())
        elif not self.has_acceptable_view_change_quorum:
            error = "has no view change quorum or no message from next primary"
        else:
            rv = self.get_sufficient_same_view_change_done_messages()
            if rv is None:
                error = "there are not sufficient same ViewChangeDone messages"
            elif not (self._is_propagated_view_change_completed or
                      self._verify_primary(*rv)):
                error = "failed to verify primary"

        if error is not None:
            logger.info('{} cannot start primary selection because {}'.format(self, error))
            return

        if self.is_behind_for_view:
            logger.info('{} is synced and has an acceptable view change quorum '
                        'but is behind the accepted state'.format(self))
            self.provider.start_catchup()
            return

        logger.info("{} starting selection".format(self))

        node_reg = None
        # in case of already completed view change
        # use node registry actual for the moment when it happened
        if self._is_propagated_view_change_completed:
            assert self._accepted_view_change_done_message is not None
            ledger_summary = self._accepted_view_change_done_message[1]
            pool_ledger_size = ledger_summary[POOL_LEDGER_ID][1]
            node_reg = self.provider.node_registry(pool_ledger_size)

        if self.view_change_in_progress:
            self.provider.restore_backup_replicas()

        self.provider.select_primaries(node_reg)

        if self.view_change_in_progress:
            self.view_change_in_progress = False
            self.provider.notify_view_change_complete()
            # when we had INSTANCE_CHANGE message, they added into instanceChanges
            # by msg.view_no. When view change was occured and view_no is changed,
            # then we should delete all INSTANCE_CHANGE messages with current (already changed)
            # view_no (which used in corresponded INSTANCE_CHANGE messages)
            # Therefore we delete all INSTANCE_CHANGE messages from previous and current view number
            self.instance_changes.remove_view(self.view_no)
            self.previous_view_no = None
            self.previous_master_primary = None
            self.propagate_primary = False

    def set_defaults(self):
        # Tracks view change done message
        self._view_change_done = {}  # replica name -> data

        # Set when an appropriate view change quorum is found which has
        # sufficient same ViewChangeDone messages
        self._primary_verified = False

        self._has_view_change_from_primary = False

        self._has_acceptable_view_change_quorum = False

        self._accepted_view_change_done_message = None

        # accept any primary if propagating view change done msgs
        # for already completed view change
        self._propagated_view_change_completed = False

    def get_sufficient_same_view_change_done_messages(self) -> Optional[Tuple]:
        # Returns whether has a quorum of ViewChangeDone messages that are same
        # TODO: Does not look like optimal implementation.
        if self._accepted_view_change_done_message is None and \
                self._view_change_done:
            votes = self._view_change_done.values()
            votes = [(nm, tuple(tuple(i) for i in info)) for nm, info in votes]
            (new_primary, ledger_info), vote_count = mostCommonElement(votes)
            if vote_count >= self.quorum:
                logger.info('{} found acceptable primary {} and ledger info {}'.
                            format(self, new_primary, ledger_info))
                self._accepted_view_change_done_message = (new_primary,
                                                           ledger_info)
            else:
                logger.info('{} does not have acceptable primary, only {} votes for {}'.
                            format(self, vote_count, (new_primary, ledger_info)))

        return self._accepted_view_change_done_message

    def _verify_primary(self, new_primary, ledger_info):
        """
        This method is called when sufficient number of ViewChangeDone
        received and makes steps to switch to the new primary
        """
        expected_primary = self.provider.next_primary_name()
        if new_primary != expected_primary:
            logger.error("{}{} expected next primary to be {}, but majority "
                         "declared {} instead for view {}"
                         .format(PRIMARY_SELECTION_PREFIX, self.name,
                                 expected_primary, new_primary, self.view_no))
            return False

        self._primary_verified = True
        return True
        # TODO: check if ledger status is expected

    def _send_view_change_done_message(self):
        """
        Sends ViewChangeDone message to other protocol participants
        """
        new_primary_name = self.provider.next_primary_name()
        ledger_summary = self.provider.ledger_summary()
        message = ViewChangeDone(self.view_no,
                                 new_primary_name,
                                 ledger_summary)

        logger.info("{} is sending ViewChangeDone msg to all : {}".format(self, message))

        self.send(message)
        self._on_verified_view_change_done_msg(message, self.name)

    # overridden method of PrimaryDecider
    def get_msgs_for_lagged_nodes(self) -> List[ViewChangeDone]:
        # Should not return a list, only done for compatibility with interface
        """
        Returns the last accepted `ViewChangeDone` message.
        If no view change has happened returns ViewChangeDone
        with view no 0 to a newly joined node
        """
        # TODO: Consider a case where more than one node joins immediately,
        # then one of the node might not have an accepted
        # ViewChangeDone message
        messages = []
        accepted = self._accepted_view_change_done_message
        if accepted:
            messages.append(ViewChangeDone(self.last_completed_view_no, *accepted))
        elif self.name in self._view_change_done:
            messages.append(ViewChangeDone(self.last_completed_view_no,
                                           *self._view_change_done[self.name]))
        else:
            logger.info('{} has no ViewChangeDone message to send for view {}'.
                        format(self, self.view_no))
        return messages

    def propose_view_change(self, suspicion=Suspicions.PRIMARY_DEGRADED):
        proposed_view_no = self.view_no
        # TODO: For some reason not incrementing view_no in most cases leads to lots of failing/flaky tests
        # if suspicion == Suspicions.INSTANCE_CHANGE_TIMEOUT or not self.view_change_in_progress:
        if suspicion != Suspicions.STATE_SIGS_ARE_NOT_UPDATED or not self.view_change_in_progress:
            proposed_view_no += 1
        self.sendInstanceChange(proposed_view_no, suspicion)
        return proposed_view_no

    def is_state_fresh_enough(self):
        threshold = self.config.ACCEPTABLE_FRESHNESS_INTERVALS_COUNT * self.config.STATE_FRESHNESS_UPDATE_INTERVAL
        return self.provider.state_freshness() < threshold<|MERGE_RESOLUTION|>--- conflicted
+++ resolved
@@ -5,12 +5,8 @@
 from functools import partial
 
 from plenum.common.startable import Mode
-<<<<<<< HEAD
+from plenum.server.quorums import Quorums
 from plenum.server.view_change.instance_change_provider import InstanceChangeProvider
-from plenum.server.view_change.pre_view_change_strategies import preVCStrategies
-=======
-from plenum.server.quorums import Quorums
->>>>>>> c69c49ad
 from stp_core.common.log import getlogger
 from stp_core.ratchet import Ratchet
 
@@ -19,11 +15,6 @@
     VIEW_CHANGE_PREFIX, MONITORING_PREFIX, POOL_LEDGER_ID
 from plenum.common.messages.node_messages import InstanceChange, ViewChangeDone, FutureViewChangeDone
 from plenum.common.util import mostCommonElement
-<<<<<<< HEAD
-from plenum.common.message_processor import MessageProcessor
-=======
-from plenum.server.models import InstanceChanges
->>>>>>> c69c49ad
 from plenum.server.has_action_queue import HasActionQueue
 from plenum.server.suspicion_codes import Suspicions
 from plenum.server.router import Router
@@ -151,12 +142,8 @@
             (FutureViewChangeDone, self.process_future_view_vchd_msg)
         )
 
-<<<<<<< HEAD
-        self.instance_changes = InstanceChangeProvider(node.config.OUTDATED_INSTANCE_CHANGES_CHECK_INTERVAL,
+        self.instance_changes = InstanceChangeProvider(self.config.OUTDATED_INSTANCE_CHANGES_CHECK_INTERVAL,
                                                        node_status_db=node.nodeStatusDB)
-=======
-        self.instanceChanges = InstanceChanges(self.config)
->>>>>>> c69c49ad
 
         # The quorum of `ViewChangeDone` msgs is different depending on whether we're doing a real view change,
         # or just propagating view_no and Primary from `CurrentState` messages sent to a newly joined Node.
