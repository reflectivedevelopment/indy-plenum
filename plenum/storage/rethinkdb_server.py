import os
import signal
import time
from multiprocessing import Process, current_process
from subprocess import call

import rethinkdb as r
from rethinkdb.errors import ReqlRuntimeError, RqlError, ReqlError

from plenum.common.request_types import Reply, f
from plenum.common.util import checkPortAvailable, getlogger
from plenum.storage.storage import Storage

logger = getlogger()


class RethinkDB(Storage):
    def __init__(self, host, port, dirpath: str):
        if not checkPortAvailable((host, port)):
            raise RuntimeError(
                "Address {}:{} already in use".format(host, port))
        self.host = host
        self.port = port
        self.portOffset = port - 28015
        assert self.portOffset >= 0
        self.dbName = "db{}".format(port)
        self.processedReqTB = "processedRequests"
        self.txnTB = "txn"
        self.dirpath = dirpath

    def start(self, loop):
        def startdb():
            DB_CMD = 'rethinkdb'
            try:
                call([DB_CMD,
                      '--port-offset', '{}'.format(self.portOffset),
                      '--directory',
                      '{}'.format(self.dirpath)])
            except Exception as ex:
                raise RuntimeError("Could not call '{}'; is it installed?".
                                   format(DB_CMD)) from ex

        p = Process(target=startdb)
        p.start()
        time.sleep(15)  # todo: FIX THIS we cannot have blocking code!!!!
        with r.connect(host=self.host, port=self.port) as rdbConn:
            if self.dbName not in r.db_list().run(rdbConn):
                self._bootstrapDB()

    def stop(self):
        try:
            with r.connect(host=self.host, port=self.port) as rdbConn:
                for status in list(
                        r.db('rethinkdb').table('server_status').run(rdbConn)):
                    pid = int(status['process']['pid'])
                    call(['kill', '-9', '{}'.format(pid)])
        except Exception as ex:
            logger.warn("RethinkDB already stopped.")

    def reset(self):
        with r.connect(host=self.host, port=self.port) as rdbConn:
            r.db_drop(self.dbName).run(rdbConn)

    def _bootstrapDB(self):
        self._createDB(self.dbName)
        self._createTable(self.dbName, self.processedReqTB)
        self._createTable(self.dbName, self.txnTB)


    # this async does not make it async,
    # it is just in convention with storage intrface
<<<<<<< HEAD
    async def append(self, clientId: str, reply: Reply, txnId: str):
=======
    async def insertTxn(self, identifier: str, reply: Reply, txnId: str):
>>>>>>> 23ecb000
        with r.connect(host=self.host, port=self.port) as rdbConn:
            try:
                # add txn to table
                reply = self._createReplyRecord(txnId, reply)
                r.db(self.dbName).table(self.txnTB).insert(reply).run(rdbConn)

                # add to processed transaction
                processedReq = self._createProcessedReqRecord(identifier,
                                                              reply["reqId"],
                                                              txnId)
                r.db(self.dbName).table(self.processedReqTB).insert(
                    processedReq).run(rdbConn)
            except ReqlError as ex:
                logger.error("error inserting transaction for identifier {}, "
                             "reply {}, and txnId {}: {}".
                             format(identifier, reply, txnId, ex))

<<<<<<< HEAD
    async def get(self, clientId, reqId):
=======
    async def getTxn(self, identifier, reqId):
>>>>>>> 23ecb000
        with r.connect(host=self.host, port=self.port) as rdbConn:
            try:
                key = str(identifier) + "-" + str(reqId)
                processedRecord = r.db(self.dbName). \
                    table(self.processedReqTB). \
                    get(key). \
                    run(rdbConn)
                if processedRecord:
                    jsonReply = r.db(self.dbName).table(self.txnTB).get(
                        processedRecord[f.TXN_ID.nm]).run(rdbConn)
                    return self._replyFromJson(jsonReply)
                else:
                    return None
            except ReqlError as ex:
                logger.error("error getting transaction from DB {} and table "
                             "{} for identifier {} and reqId {}: {}".
                             format(self.dbName, self.processedReqTB,
                                    identifier, reqId, ex))

    def _createDB(self, dbName):
        with r.connect(host=self.host, port=self.port) as rdbConn:
            try:
                r.db_create(dbName).run(rdbConn)
            except RqlError as ex:
                logger.error(str(ex))

    def _createTable(self, dbName, tableName):
        with r.connect(host=self.host, port=self.port) as rdbConn:
            try:
                if dbName and tableName:
                    r.db(dbName).table_create(tableName).run(rdbConn)
                else:
                    raise RuntimeError("DB name or Table name is empty")
            except ReqlRuntimeError:
                logger.error("table: {} already exists on "
                             "database: {}".format(tableName, dbName))

    def _createReplyRecord(self, txnId, reply: Reply):
        return {
            "id": txnId,
            "viewNo": reply.viewNo,
            "reqId": reply.reqId,
            "result": reply.result}

    def _createProcessedReqRecord(self, identifier, reqId, txnId):
        return {
            "id": str(identifier) + "-" + str(reqId),
            "txnId": txnId
        }

    def _createResponseRecord(self, identifier, response: Reply):
        return {
            "id": identifier,
            "responses": [self._replyToJson(response)]
        }

    def _replyToJson(self, reply):
        return {
            "viewNo": reply.viewNo,
            "reqId": reply.reqId,
            "result": reply.result
        }

    def _replyFromJson(self, jsonReply):
        return Reply(jsonReply["viewNo"], jsonReply["reqId"],
                     jsonReply["result"])

    async def size(self):
        with r.connect(host=self.host, port=self.port) as rdbConn:
            return r.db(self.dbName).table(self.txnTB).count().run(rdbConn)

    def __enter__(self):
        return self

    def __exit__(self, exc_type, exc_val, exc_tb):
        self.stop()<|MERGE_RESOLUTION|>--- conflicted
+++ resolved
@@ -69,11 +69,7 @@
 
     # this async does not make it async,
     # it is just in convention with storage intrface
-<<<<<<< HEAD
-    async def append(self, clientId: str, reply: Reply, txnId: str):
-=======
-    async def insertTxn(self, identifier: str, reply: Reply, txnId: str):
->>>>>>> 23ecb000
+    async def append(self, identifier: str, reply: Reply, txnId: str):
         with r.connect(host=self.host, port=self.port) as rdbConn:
             try:
                 # add txn to table
@@ -91,11 +87,7 @@
                              "reply {}, and txnId {}: {}".
                              format(identifier, reply, txnId, ex))
 
-<<<<<<< HEAD
-    async def get(self, clientId, reqId):
-=======
-    async def getTxn(self, identifier, reqId):
->>>>>>> 23ecb000
+    async def get(self, identifier, reqId):
         with r.connect(host=self.host, port=self.port) as rdbConn:
             try:
                 key = str(identifier) + "-" + str(reqId)
