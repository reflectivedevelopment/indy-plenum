from plenum.common.constants import DOMAIN_LEDGER_ID, POOL_LEDGER_ID, CONFIG_LEDGER_ID
<<<<<<< HEAD
from plenum.common.txn_util import do_req_to_txn
from plenum.server.batch_handlers.audit_batch_handler import AuditBatchHandler
from plenum.server.batch_handlers.three_pc_batch import ThreePcBatch
from plenum.test.audit_ledger.helper import check_audit_txn


@pytest.fixture(scope="function")
def alh(db_manager):
    audit_ledger_handler = AuditBatchHandler(db_manager)
    yield audit_ledger_handler
    for db in db_manager.databases.values():
        db.reset()


def do_apply_audit_txn(alh,
                       txns_count, ledger_id,
                       view_no, pp_sq_no, txn_time,
                       has_audit_txn=True):
    db_manager = alh.database_manager
    add_txns(db_manager, ledger_id, txns_count, txn_time)
    three_pc_batch = ThreePcBatch(ledger_id=ledger_id,
                                  inst_id=0,
                                  view_no=view_no,
                                  pp_seq_no=pp_sq_no,
                                  pp_time=txn_time,
                                  valid_txn_count=txns_count,
                                  state_root=db_manager.get_state(ledger_id).headHash,
                                  txn_root=db_manager.get_ledger(ledger_id).uncommitted_root_hash,
                                  has_audit_txn=has_audit_txn,
                                  primaries=[])
    alh.post_batch_applied(three_pc_batch)
=======
from plenum.test.audit_ledger.helper import check_audit_txn, do_apply_audit_txn
>>>>>>> 5024c980


def check_apply_audit_txn(alh,
                          txns_count, ledger_id,
                          view_no, pp_sq_no, txn_time, seq_no,
                          pool_size, domain_size, config_size,
                          last_pool_seqno, last_domain_seqno, last_config_seqno):
    db_manager = alh.database_manager
    uncommited_size_before = alh.ledger.uncommitted_size
    size_before = alh.ledger.size

    do_apply_audit_txn(alh,
                       txns_count=txns_count, ledger_id=ledger_id,
                       view_no=view_no, pp_sq_no=pp_sq_no, txn_time=txn_time)

    assert alh.ledger.uncommitted_size == uncommited_size_before + 1
    assert alh.ledger.size == size_before

    txn = alh.ledger.get_uncommitted_txns()[-1]
    check_audit_txn(txn=txn,
                    view_no=view_no, pp_seq_no=pp_sq_no,
                    seq_no=seq_no, txn_time=txn_time,
                    ledger_id=ledger_id,
                    txn_root=db_manager.get_ledger(ledger_id).uncommitted_root_hash,
                    state_root=db_manager.get_state(ledger_id).headHash,
                    pool_size=pool_size, domain_size=domain_size, config_size=config_size,
                    last_pool_seqno=last_pool_seqno,
                    last_domain_seqno=last_domain_seqno,
                    last_config_seqno=last_config_seqno)


def test_apply_audit_ledger_txn_pool_ledger(alh,
                                            initial_domain_size, initial_pool_size, initial_config_size):
    check_apply_audit_txn(alh=alh,
                          txns_count=10, ledger_id=POOL_LEDGER_ID,
                          view_no=1, pp_sq_no=10, txn_time=10000, seq_no=1,
                          pool_size=initial_pool_size + 10, domain_size=initial_domain_size,
                          config_size=initial_config_size,
                          last_pool_seqno=None, last_domain_seqno=None, last_config_seqno=None)


def test_apply_audit_ledger_txn_domain_ledger(alh,
                                              initial_domain_size, initial_pool_size, initial_config_size):
    check_apply_audit_txn(alh=alh,
                          txns_count=15, ledger_id=DOMAIN_LEDGER_ID,
                          view_no=1, pp_sq_no=12, txn_time=10006, seq_no=1,
                          pool_size=initial_pool_size, domain_size=initial_domain_size + 15,
                          config_size=initial_config_size,
                          last_pool_seqno=None, last_domain_seqno=None, last_config_seqno=None)


def test_apply_audit_ledger_txn_config_ledger(alh,
                                              initial_domain_size, initial_pool_size, initial_config_size):
    check_apply_audit_txn(alh=alh,
                          txns_count=20, ledger_id=CONFIG_LEDGER_ID,
                          view_no=1, pp_sq_no=15, txn_time=10008, seq_no=1,
                          pool_size=initial_pool_size, domain_size=initial_domain_size,
                          config_size=initial_config_size + 20,
                          last_pool_seqno=None, last_domain_seqno=None, last_config_seqno=None)


def test_apply_audit_ledger_txn_multi_ledger(alh,
                                             initial_domain_size, initial_pool_size, initial_config_size):
    # 1. add domain txn
    check_apply_audit_txn(alh=alh,
                          txns_count=10, ledger_id=DOMAIN_LEDGER_ID,
                          view_no=2, pp_sq_no=5, txn_time=500, seq_no=1,
                          pool_size=initial_pool_size, domain_size=initial_domain_size + 10,
                          config_size=initial_config_size,
                          last_pool_seqno=None, last_domain_seqno=None, last_config_seqno=None)

    # 2. add pool txn
    check_apply_audit_txn(alh=alh,
                          txns_count=6, ledger_id=POOL_LEDGER_ID,
                          view_no=2, pp_sq_no=6, txn_time=502, seq_no=2,
                          pool_size=initial_pool_size + 6, domain_size=initial_domain_size + 10,
                          config_size=initial_config_size,
                          last_pool_seqno=None, last_domain_seqno=1, last_config_seqno=None)

    # 3. add config txn
    check_apply_audit_txn(alh=alh,
                          txns_count=8, ledger_id=CONFIG_LEDGER_ID,
                          view_no=2, pp_sq_no=7, txn_time=502, seq_no=3,
                          pool_size=initial_pool_size + 6, domain_size=initial_domain_size + 10,
                          config_size=initial_config_size + 8,
                          last_pool_seqno=2, last_domain_seqno=1, last_config_seqno=None)

    # 4. add domain txn
    check_apply_audit_txn(alh=alh,
                          txns_count=2, ledger_id=DOMAIN_LEDGER_ID,
                          view_no=2, pp_sq_no=8, txn_time=550, seq_no=4,
                          pool_size=initial_pool_size + 6, domain_size=initial_domain_size + 12,
                          config_size=initial_config_size + 8,
                          last_pool_seqno=2, last_domain_seqno=None, last_config_seqno=3)

    # 5. add domain txn
    check_apply_audit_txn(alh=alh,
                          txns_count=7, ledger_id=DOMAIN_LEDGER_ID,
                          view_no=2, pp_sq_no=9, txn_time=551, seq_no=5,
                          pool_size=initial_pool_size + 6, domain_size=initial_domain_size + 19,
                          config_size=initial_config_size + 8,
                          last_pool_seqno=2, last_domain_seqno=None, last_config_seqno=3)

    # 6. add pool txn
    check_apply_audit_txn(alh=alh,
                          txns_count=5, ledger_id=POOL_LEDGER_ID,
                          view_no=2, pp_sq_no=10, txn_time=551, seq_no=6,
                          pool_size=initial_pool_size + 11, domain_size=initial_domain_size + 19,
                          config_size=initial_config_size + 8,
                          last_pool_seqno=None, last_domain_seqno=5, last_config_seqno=3)


def test_reject_batch(alh, db_manager,
                      initial_domain_size, initial_pool_size, initial_config_size):
    uncommited_size_before = alh.ledger.uncommitted_size
    size_before = alh.ledger.size

    do_apply_audit_txn(alh,
                       txns_count=5, ledger_id=DOMAIN_LEDGER_ID,
                       view_no=3, pp_sq_no=37, txn_time=11112)
    txn_root_hash_1 = db_manager.get_ledger(DOMAIN_LEDGER_ID).uncommitted_root_hash
    state_root_hash_1 = db_manager.get_state(DOMAIN_LEDGER_ID).headHash

    do_apply_audit_txn(alh,
                       txns_count=6, ledger_id=POOL_LEDGER_ID,
                       view_no=3, pp_sq_no=38, txn_time=11113)
    txn_root_hash_2 = db_manager.get_ledger(POOL_LEDGER_ID).uncommitted_root_hash
    state_root_hash_2 = db_manager.get_state(POOL_LEDGER_ID).headHash

    do_apply_audit_txn(alh,
                       txns_count=7, ledger_id=CONFIG_LEDGER_ID,
                       view_no=3, pp_sq_no=39, txn_time=11114)
    txn_root_hash_3 = db_manager.get_ledger(CONFIG_LEDGER_ID).uncommitted_root_hash
    state_root_hash_3 = db_manager.get_state(CONFIG_LEDGER_ID).headHash

    do_apply_audit_txn(alh,
                       txns_count=8, ledger_id=DOMAIN_LEDGER_ID,
                       view_no=3, pp_sq_no=40, txn_time=11115)

    assert alh.ledger.uncommitted_size == uncommited_size_before + 4
    assert alh.ledger.size == size_before

    alh.post_batch_rejected(DOMAIN_LEDGER_ID)
    assert alh.ledger.uncommitted_size == uncommited_size_before + 3
    assert alh.ledger.size == size_before
    check_audit_txn(txn=alh.ledger.get_last_txn(),
                    view_no=3, pp_seq_no=39,
                    seq_no=3, txn_time=11114,
                    ledger_id=CONFIG_LEDGER_ID,
                    txn_root=txn_root_hash_3,
                    state_root=state_root_hash_3,
                    pool_size=initial_pool_size + 6, domain_size=initial_domain_size + 5,
                    config_size=initial_config_size + 7,
                    last_pool_seqno=2,
                    last_domain_seqno=1,
                    last_config_seqno=None)

    alh.post_batch_rejected(DOMAIN_LEDGER_ID)
    assert alh.ledger.uncommitted_size == uncommited_size_before + 2
    assert alh.ledger.size == size_before
    check_audit_txn(txn=alh.ledger.get_last_txn(),
                    view_no=3, pp_seq_no=38,
                    seq_no=2, txn_time=11113,
                    ledger_id=POOL_LEDGER_ID,
                    txn_root=txn_root_hash_2,
                    state_root=state_root_hash_2,
                    pool_size=initial_pool_size + 6, domain_size=initial_domain_size + 5,
                    config_size=initial_config_size,
                    last_pool_seqno=None,
                    last_domain_seqno=1,
                    last_config_seqno=None)

    alh.post_batch_rejected(DOMAIN_LEDGER_ID)
    assert alh.ledger.uncommitted_size == uncommited_size_before + 1
    assert alh.ledger.size == size_before
    check_audit_txn(txn=alh.ledger.get_last_txn(),
                    view_no=3, pp_seq_no=37,
                    seq_no=1, txn_time=11112,
                    ledger_id=DOMAIN_LEDGER_ID,
                    txn_root=txn_root_hash_1,
                    state_root=state_root_hash_1,
                    pool_size=initial_pool_size, domain_size=initial_domain_size + 5, config_size=initial_config_size,
                    last_pool_seqno=None,
                    last_domain_seqno=None,
                    last_config_seqno=None)

    alh.post_batch_rejected(DOMAIN_LEDGER_ID)
    assert alh.ledger.uncommitted_size == uncommited_size_before
    assert alh.ledger.size == size_before
    assert alh.ledger.get_last_txn() is None


def test_commit_one_batch(alh, db_manager,
                          initial_domain_size, initial_pool_size, initial_config_size,
                          initial_seq_no):
    size_before = alh.ledger.size
    do_apply_audit_txn(alh,
                       txns_count=7, ledger_id=DOMAIN_LEDGER_ID,
                       view_no=3, pp_sq_no=35, txn_time=11111)
    txn_root_hash = db_manager.get_ledger(DOMAIN_LEDGER_ID).uncommitted_root_hash
    state_root_hash = db_manager.get_state(DOMAIN_LEDGER_ID).headHash
    alh.commit_batch(DOMAIN_LEDGER_ID, 7, state_root_hash, txn_root_hash, 11111)

    assert alh.ledger.uncommitted_size == alh.ledger.size
    assert alh.ledger.size == size_before + 1
    check_audit_txn(txn=alh.ledger.get_last_committed_txn(),
                    view_no=3, pp_seq_no=35,
                    seq_no=initial_seq_no + 1, txn_time=11111,
                    ledger_id=DOMAIN_LEDGER_ID,
                    txn_root=txn_root_hash,
                    state_root=state_root_hash,
                    pool_size=initial_pool_size, domain_size=initial_domain_size + 7, config_size=initial_config_size,
                    last_pool_seqno=None,
                    last_domain_seqno=None,
                    last_config_seqno=None)


def test_apply_revert_commit(alh, db_manager,
                             initial_domain_size, initial_pool_size, initial_config_size,
                             initial_seq_no):
    size_before = alh.ledger.size

    # apply 2 batches
    do_apply_audit_txn(alh,
                       txns_count=7, ledger_id=DOMAIN_LEDGER_ID,
                       view_no=3, pp_sq_no=35, txn_time=11111)
    txn_root_hash_1 = db_manager.get_ledger(DOMAIN_LEDGER_ID).uncommitted_root_hash
    state_root_hash_1 = db_manager.get_state(DOMAIN_LEDGER_ID).headHash

    do_apply_audit_txn(alh,
                       txns_count=15, ledger_id=POOL_LEDGER_ID,
                       view_no=3, pp_sq_no=36, txn_time=11112)

    # reject 2d batch
    alh.post_batch_rejected(POOL_LEDGER_ID)
    assert alh.ledger.uncommitted_size == alh.ledger.size + 1
    assert alh.ledger.size == size_before

    # commit 1st batch
    alh.commit_batch(DOMAIN_LEDGER_ID, 7, state_root_hash_1, txn_root_hash_1, 11111)
    assert alh.ledger.uncommitted_size == alh.ledger.size
    assert alh.ledger.size == size_before + 1
    check_audit_txn(txn=alh.ledger.get_last_committed_txn(),
                    view_no=3, pp_seq_no=35,
                    seq_no=initial_seq_no + 1, txn_time=11111,
                    ledger_id=DOMAIN_LEDGER_ID,
                    txn_root=txn_root_hash_1,
                    state_root=state_root_hash_1,
                    pool_size=initial_pool_size, domain_size=initial_domain_size + 7, config_size=initial_config_size,
                    last_pool_seqno=None,
                    last_domain_seqno=None,
                    last_config_seqno=None)


def test_commit_multiple_batches(alh, db_manager,
                                 initial_domain_size, initial_pool_size, initial_config_size,
                                 initial_seq_no):
    size_before = alh.ledger.size

    # apply 5 3PC batches
    do_apply_audit_txn(alh,
                       txns_count=7, ledger_id=DOMAIN_LEDGER_ID,
                       view_no=3, pp_sq_no=35, txn_time=11111)
    txn_root_hash_1 = db_manager.get_ledger(DOMAIN_LEDGER_ID).uncommitted_root_hash
    state_root_hash_1 = db_manager.get_state(DOMAIN_LEDGER_ID).headHash

    do_apply_audit_txn(alh,
                       txns_count=15, ledger_id=POOL_LEDGER_ID,
                       view_no=3, pp_sq_no=36, txn_time=11112)
    txn_root_hash_2 = db_manager.get_ledger(POOL_LEDGER_ID).uncommitted_root_hash
    state_root_hash_2 = db_manager.get_state(POOL_LEDGER_ID).headHash

    do_apply_audit_txn(alh,
                       txns_count=5, ledger_id=CONFIG_LEDGER_ID,
                       view_no=3, pp_sq_no=37, txn_time=11112)
    txn_root_hash_3 = db_manager.get_ledger(CONFIG_LEDGER_ID).uncommitted_root_hash
    state_root_hash_3 = db_manager.get_state(CONFIG_LEDGER_ID).headHash

    do_apply_audit_txn(alh,
                       txns_count=10, ledger_id=DOMAIN_LEDGER_ID,
                       view_no=4, pp_sq_no=1, txn_time=11115)
    txn_root_hash_4 = db_manager.get_ledger(DOMAIN_LEDGER_ID).uncommitted_root_hash
    state_root_hash_4 = db_manager.get_state(DOMAIN_LEDGER_ID).headHash

    do_apply_audit_txn(alh,
                       txns_count=20, ledger_id=DOMAIN_LEDGER_ID,
                       view_no=4, pp_sq_no=2, txn_time=11119)
    txn_root_hash_5 = db_manager.get_ledger(DOMAIN_LEDGER_ID).uncommitted_root_hash
    state_root_hash_5 = db_manager.get_state(DOMAIN_LEDGER_ID).headHash

    assert alh.ledger.uncommitted_size == alh.ledger.size + 5

    # commit 1st batch
    alh.commit_batch(DOMAIN_LEDGER_ID, 7, state_root_hash_1, txn_root_hash_1, 11111)
    assert alh.ledger.uncommitted_size == alh.ledger.size + 4
    assert alh.ledger.size == size_before + 1
    check_audit_txn(txn=alh.ledger.get_last_committed_txn(),
                    view_no=3, pp_seq_no=35,
                    seq_no=initial_seq_no + 1, txn_time=11111,
                    ledger_id=DOMAIN_LEDGER_ID,
                    txn_root=txn_root_hash_1,
                    state_root=state_root_hash_1,
                    pool_size=initial_pool_size, domain_size=initial_domain_size + 7, config_size=initial_config_size,
                    last_pool_seqno=None,
                    last_domain_seqno=None,
                    last_config_seqno=None)

    # commit 2d batch
    alh.commit_batch(POOL_LEDGER_ID, 15, state_root_hash_2, txn_root_hash_2, 11112)
    assert alh.ledger.uncommitted_size == alh.ledger.size + 3
    assert alh.ledger.size == size_before + 2
    check_audit_txn(txn=alh.ledger.get_last_committed_txn(),
                    view_no=3, pp_seq_no=36,
                    seq_no=initial_seq_no + 2, txn_time=11112,
                    ledger_id=POOL_LEDGER_ID,
                    txn_root=txn_root_hash_2,
                    state_root=state_root_hash_2,
                    pool_size=initial_pool_size + 15, domain_size=initial_domain_size + 7,
                    config_size=initial_config_size,
                    last_pool_seqno=None,
                    last_domain_seqno=initial_seq_no + 1,
                    last_config_seqno=None)

    # commit 3d batch
    alh.commit_batch(CONFIG_LEDGER_ID, 5, state_root_hash_3, txn_root_hash_3, 11112)
    assert alh.ledger.uncommitted_size == alh.ledger.size + 2
    assert alh.ledger.size == size_before + 3
    check_audit_txn(txn=alh.ledger.get_last_committed_txn(),
                    view_no=3, pp_seq_no=37,
                    seq_no=initial_seq_no + 3, txn_time=11112,
                    ledger_id=CONFIG_LEDGER_ID,
                    txn_root=txn_root_hash_3,
                    state_root=state_root_hash_3,
                    pool_size=initial_pool_size + 15, domain_size=initial_domain_size + 7,
                    config_size=initial_config_size + 5,
                    last_pool_seqno=initial_seq_no + 2,
                    last_domain_seqno=initial_seq_no + 1,
                    last_config_seqno=None)

    # commit 4th batch
    alh.commit_batch(DOMAIN_LEDGER_ID, 10, state_root_hash_4, txn_root_hash_4, 11115)
    assert alh.ledger.uncommitted_size == alh.ledger.size + 1
    assert alh.ledger.size == size_before + 4
    check_audit_txn(txn=alh.ledger.get_last_committed_txn(),
                    view_no=4, pp_seq_no=1,
                    seq_no=initial_seq_no + 4, txn_time=11115,
                    ledger_id=DOMAIN_LEDGER_ID,
                    txn_root=txn_root_hash_4,
                    state_root=state_root_hash_4,
                    pool_size=initial_pool_size + 15, domain_size=initial_domain_size + 7 + 10,
                    config_size=initial_config_size + 5,
                    last_pool_seqno=initial_seq_no + 2,
                    last_domain_seqno=None,
                    last_config_seqno=initial_seq_no + 3)

    # commit 5th batch
    alh.commit_batch(DOMAIN_LEDGER_ID, 20, state_root_hash_5, txn_root_hash_5, 11119)
    assert alh.ledger.uncommitted_size == alh.ledger.size
    assert alh.ledger.size == size_before + 5
    check_audit_txn(txn=alh.ledger.get_last_committed_txn(),
                    view_no=4, pp_seq_no=2,
                    seq_no=initial_seq_no + 5, txn_time=11119,
                    ledger_id=DOMAIN_LEDGER_ID,
                    txn_root=txn_root_hash_5,
                    state_root=state_root_hash_5,
                    pool_size=initial_pool_size + 15, domain_size=initial_domain_size + 7 + 10 + 20,
                    config_size=initial_config_size + 5,
                    last_pool_seqno=initial_seq_no + 2,
                    last_domain_seqno=None,
                    last_config_seqno=initial_seq_no + 3)


def test_audit_not_applied_if_pre_prepare_doesnt_have_audit(alh):
    size_before = alh.ledger.size
    uncommited_size_before = alh.ledger.uncommitted_size

    do_apply_audit_txn(alh,
                       txns_count=10, ledger_id=DOMAIN_LEDGER_ID,
                       view_no=0, pp_sq_no=1, txn_time=10000,
                       has_audit_txn=False)

    assert alh.ledger.uncommitted_size == uncommited_size_before
    assert alh.ledger.size == size_before
    assert alh.ledger.size == alh.ledger.uncommitted_size


def test_audit_not_committed_if_pre_prepare_doesnt_have_audit(alh, db_manager):
    size_before = alh.ledger.size
    uncommited_size_before = alh.ledger.uncommitted_size

    do_apply_audit_txn(alh,
                       txns_count=10, ledger_id=DOMAIN_LEDGER_ID,
                       view_no=0, pp_sq_no=1, txn_time=10000,
                       has_audit_txn=False)
    txn_root_hash_1 = db_manager.get_ledger(DOMAIN_LEDGER_ID).uncommitted_root_hash
    state_root_hash_1 = db_manager.get_state(DOMAIN_LEDGER_ID).headHash

    do_apply_audit_txn(alh,
                       txns_count=15, ledger_id=DOMAIN_LEDGER_ID,
                       view_no=0, pp_sq_no=2, txn_time=10000,
                       has_audit_txn=True)

    # commit the first batch without audit txns
    alh.commit_batch(DOMAIN_LEDGER_ID, 10, state_root_hash_1, txn_root_hash_1, 10000)

    assert alh.ledger.uncommitted_size == uncommited_size_before + 1
    assert alh.ledger.size == size_before


def test_audit_not_reverted_if_pre_prepare_doesnt_have_audit(alh, db_manager):
    do_apply_audit_txn(alh,
                       txns_count=10, ledger_id=DOMAIN_LEDGER_ID,
                       view_no=0, pp_sq_no=1, txn_time=10000,
                       has_audit_txn=True)
    size_after_1st = alh.ledger.size
    uncommited_size_after_1st = alh.ledger.uncommitted_size

    do_apply_audit_txn(alh,
                       txns_count=15, ledger_id=DOMAIN_LEDGER_ID,
                       view_no=0, pp_sq_no=2, txn_time=10000,
                       has_audit_txn=False)

    # revert the 2d batch without audit
    alh.post_batch_rejected(DOMAIN_LEDGER_ID)

    assert alh.ledger.uncommitted_size == uncommited_size_after_1st
    assert alh.ledger.size == size_after_1st<|MERGE_RESOLUTION|>--- conflicted
+++ resolved
@@ -1,39 +1,5 @@
 from plenum.common.constants import DOMAIN_LEDGER_ID, POOL_LEDGER_ID, CONFIG_LEDGER_ID
-<<<<<<< HEAD
-from plenum.common.txn_util import do_req_to_txn
-from plenum.server.batch_handlers.audit_batch_handler import AuditBatchHandler
-from plenum.server.batch_handlers.three_pc_batch import ThreePcBatch
-from plenum.test.audit_ledger.helper import check_audit_txn
-
-
-@pytest.fixture(scope="function")
-def alh(db_manager):
-    audit_ledger_handler = AuditBatchHandler(db_manager)
-    yield audit_ledger_handler
-    for db in db_manager.databases.values():
-        db.reset()
-
-
-def do_apply_audit_txn(alh,
-                       txns_count, ledger_id,
-                       view_no, pp_sq_no, txn_time,
-                       has_audit_txn=True):
-    db_manager = alh.database_manager
-    add_txns(db_manager, ledger_id, txns_count, txn_time)
-    three_pc_batch = ThreePcBatch(ledger_id=ledger_id,
-                                  inst_id=0,
-                                  view_no=view_no,
-                                  pp_seq_no=pp_sq_no,
-                                  pp_time=txn_time,
-                                  valid_txn_count=txns_count,
-                                  state_root=db_manager.get_state(ledger_id).headHash,
-                                  txn_root=db_manager.get_ledger(ledger_id).uncommitted_root_hash,
-                                  has_audit_txn=has_audit_txn,
-                                  primaries=[])
-    alh.post_batch_applied(three_pc_batch)
-=======
 from plenum.test.audit_ledger.helper import check_audit_txn, do_apply_audit_txn
->>>>>>> 5024c980
 
 
 def check_apply_audit_txn(alh,
