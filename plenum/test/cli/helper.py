import re

from pygments.token import Token

import plenum.cli.cli as cli
from plenum.common.txn import TXN_TYPE, TARGET_NYM, DATA
from plenum.common.util import getMaxFailures, firstValue
from plenum.test.cli.mock_output import MockOutput
from plenum.test.eventually import eventually
from plenum.test.testable import Spyable
<<<<<<< HEAD
from plenum.test.helper import getAllArgs, checkSufficientRepliesRecvd,\
    CREDIT, AMOUNT, GET_BAL, GET_ALL_TXNS, TestNode, TestClient, checkPoolReady
=======
from plenum.test.helper import getAllArgs, checkSufficientRepliesRecvd, \
    TestNode, TestClient#, CREDIT, AMOUNT, GET_BAL, GET_ALL_TXNS
>>>>>>> 0165060f


class TestCliCore:
    @property
    def lastPrintArgs(self):
        args = self.printeds
        if args:
            return args[0]
        return None

    @property
    def lastPrintTokenArgs(self):
        args = self.printedTokens
        if args:
            return args[0]
        return None

    @property
    def printeds(self):
        return getAllArgs(self, TestCli.print)

    @property
    def printedTokens(self):
        return getAllArgs(self, TestCli.printTokens)

    @property
    def lastCmdOutput(self):
        return '\n'.join([x['msg'] for x in
                          list(reversed(self.printeds))[self.lastPrintIndex::]])

    def enterCmd(self, cmd: str):
        self.lastPrintIndex = len(self.printeds)
        self.parse(cmd)

    def lastMsg(self):
        return self.lastPrintArgs['msg']


@Spyable(methods=[cli.Cli.print, cli.Cli.printTokens])
class TestCli(cli.Cli, TestCliCore):
    def initializeGrammar(self):
        fcTxnsGrams = [
            "(\s* (?P<client>client) \s+ (?P<client_name>[a-zA-Z0-9]+) \s+ (?P<cli_action>credit) \s+ (?P<amount>[0-9]+) \s+ to \s+(?P<second_client_name>[a-zA-Z0-9]+) \s*)  |",
            "(\s* (?P<client>client) \s+ (?P<client_name>[a-zA-Z0-9]+) \s+ (?P<cli_action>balance) \s*)  |",
            "(\s* (?P<client>client) \s+ (?P<client_name>[a-zA-Z0-9]+) \s+ (?P<cli_action>transactions) \s*)"
        ]
        self.clientGrams[-1] += " |"
        self.clientGrams += fcTxnsGrams
        cli.Cli.initializeGrammar(self)

    def _clientCommand(self, matchedVars):
        if matchedVars.get('client') == 'client':
            client_name = matchedVars.get('client_name')
            client_action = matchedVars.get('cli_action')
            # if client_action == "credit":
            #     frm = client_name
            #     to = matchedVars.get('second_client_name')
            #     toClient = self.clients.get(to, None)
            #     amount = int(matchedVars.get('amount'))
            #     txn = {
            #         TXN_TYPE: CREDIT,
            #         TARGET_NYM: toClient.defaultIdentifier,
            #         DATA: {
            #             AMOUNT: amount
            #         }}
            #     self.sendMsg(frm, txn)
            #     return True
            # elif client_action == "balance":
            #     frm = client_name
            #     frmClient = self.clients.get(frm, None)
            #     txn = {
            #         TXN_TYPE: GET_BAL,
            #         TARGET_NYM: frmClient.defaultIdentifier
            #     }
            #     self.sendMsg(frm, txn)
            #     return True
            # elif client_action == "transactions":
            #     frm = client_name
            #     frmClient = self.clients.get(frm, None)
            #     txn = {
            #         TXN_TYPE: GET_ALL_TXNS,
            #         TARGET_NYM: frmClient.defaultIdentifier
            #     }
            #     self.sendMsg(frm, txn)
            #     return True
            # else:
            return cli.Cli._clientCommand(self, matchedVars)


def isErrorToken(token: Token):
    return token == Token.Error


def isHeadingToken(token: Token):
    return token == Token.Heading


def isNameToken(token: Token):
    return token == Token.Name


def checkNodeStarted(cli, nodeName):
    # Node name should be in cli.nodes
    assert nodeName in cli.nodes

    def chk():
        msgs = {stmt['msg'] for stmt in cli.printeds}
        assert "{} added replica {}:0 to instance 0 (master)" \
                   .format(nodeName, nodeName) in msgs
        assert "{} added replica {}:1 to instance 1 (backup)" \
                   .format(nodeName, nodeName) in msgs
        assert "{} listening for other nodes at {}:{}" \
                   .format(nodeName, *cli.nodes[nodeName].nodestack.ha) in msgs

    cli.looper.run(eventually(chk, retryWait=1, timeout=2))


def checkAllNodesStarted(cli, *nodeNames):
    for name in nodeNames:
        checkNodeStarted(cli, name)


def checkAllNodesUp(cli):
    msgs = {stmt['msg'] for stmt in cli.printeds}
    expected = "{nm}:{inst} selected primary {pri} " \
               "for instance {inst} (view 0)"
    for nm, node in cli.nodes.items():
        assert node
        for inst in [0, 1]:
            rep = node.replicas[inst]
            assert rep
            pri = rep.primaryNames[0]
            assert expected.format(nm=nm, pri=pri, inst=inst) in msgs


def checkClientConnected(cli, nodeNames, clientName):
    printedMsgs = set()
    expectedMsgs = {'{} now connected to {}C'.format(clientName, nodeName)
                    for nodeName in nodeNames}
    for out in cli.printeds:
        msg = out.get('msg')
        if '{} now connected to'.format(clientName) in msg:
            printedMsgs.add(msg)

    assert printedMsgs == expectedMsgs


def checkRequest(cli, looper, operation):
    cName = "Joe"
    cli.enterCmd("new client {}".format(cName))
    # Let client connect to the nodes
    cli.looper.run(eventually(checkClientConnected, cli, list(cli.nodes.keys()),
                              cName, retryWait=1, timeout=5))
    # Send request to all nodes
    cli.enterCmd('client {} send {}'.format(cName, operation))
    client = cli.clients[cName]
    f = getMaxFailures(len(cli.nodes))
    # Ensure client gets back the replies
    looper.run(eventually(
            checkSufficientRepliesRecvd,
            client.inBox,
            client.lastReqId,
            f,
            retryWait=2,
            timeout=30))

    txn, status = client.getReply(client.lastReqId)

    # Ensure the cli shows appropriate output
    cli.enterCmd('client {} show {}'.format(cName, client.lastReqId))
    printeds = cli.printeds
    printedReply = printeds[1]
    printedStatus = printeds[0]
    txnTimePattern = "\'txnTime\': \d+\.*\d*"
    txnIdPattern = "\'txnId\': '" + txn['txnId'] + "'"
    assert re.search(txnIdPattern, printedReply['msg'])
    assert re.search(txnTimePattern, printedReply['msg'])
    assert printedStatus['msg'] == "Status: {}".format(status)


def newCLI(nodeRegsForCLI, looper, tdir, cliClass=TestCli,
           nodeClass=TestNode,
           clientClass=TestClient):
    mockOutput = MockOutput()
    newcli = cliClass(looper=looper,
                      basedirpath=tdir,
                      nodeReg=nodeRegsForCLI.nodeReg,
                      cliNodeReg=nodeRegsForCLI.cliNodeReg,
                      output=mockOutput,
                      debug=True)
    newcli.NodeClass = nodeClass
    newcli.ClientClass = clientClass
    newcli.basedirpath = tdir
    return newcli


def checkCmdValid(cli, cmd):
    cli.enterCmd(cmd)
    assert 'Invalid command' not in cli.lastCmdOutput


def newKeyPair(cli: TestCli, alias: str=None):
    cmd = "new key {}".format(alias) if alias else "new key"
    keys = 0
    if cli.activeWallet:
        keys = len(cli.activeWallet.signers)
    checkCmdValid(cli, cmd)
    assert len(cli.activeWallet.signers) == keys + 1
    pubKeyMsg = next(s for s in cli.lastCmdOutput.split("\n")
                     if "Identifier for key" in s)
    pubKey = lastWord(pubKeyMsg)
    expected = ['Key created in wallet Default',
                'Identifier for key is {}'.format(pubKey),
                'Current identifier set to {}'.format(pubKey)]
    # TODO: Reconsider this
    # Using `in` rather than `=` so as to take care of the fact that this might
    # be the first time wallet is accessed so wallet would be created and some
    # output corresponding to that would be printed.
    assert "\n".join(expected) in cli.lastCmdOutput
    # assert cli.lastCmdOutput == "\n".join(expected)

    # the public key and alias are listed
    cli.enterCmd("list ids")
    assert cli.lastMsg().split("\n")[0] == alias if alias else pubKey
    return pubKey


def assertIncremented(f, var):
    before = len(var)
    f()
    after = len(var)
    assert after - before == 1


def lastWord(sentence):
<<<<<<< HEAD
    return sentence.split(" ")[-1]


def assertAllNodesCreated(cli, validNodeNames):
    # Check if all nodes are connected
    checkPoolReady(cli.looper, cli.nodes.values())

    # Check if all nodes are added
    assert len(cli.nodes) == len(validNodeNames)
    assert set(cli.nodes.keys()) == set(cli.nodeReg.keys())
=======
    return sentence.split(" ")[-1]
>>>>>>> 0165060f
<|MERGE_RESOLUTION|>--- conflicted
+++ resolved
@@ -8,13 +8,8 @@
 from plenum.test.cli.mock_output import MockOutput
 from plenum.test.eventually import eventually
 from plenum.test.testable import Spyable
-<<<<<<< HEAD
-from plenum.test.helper import getAllArgs, checkSufficientRepliesRecvd,\
-    CREDIT, AMOUNT, GET_BAL, GET_ALL_TXNS, TestNode, TestClient, checkPoolReady
-=======
 from plenum.test.helper import getAllArgs, checkSufficientRepliesRecvd, \
     TestNode, TestClient#, CREDIT, AMOUNT, GET_BAL, GET_ALL_TXNS
->>>>>>> 0165060f
 
 
 class TestCliCore:
@@ -250,7 +245,6 @@
 
 
 def lastWord(sentence):
-<<<<<<< HEAD
     return sentence.split(" ")[-1]
 
 
@@ -260,7 +254,4 @@
 
     # Check if all nodes are added
     assert len(cli.nodes) == len(validNodeNames)
-    assert set(cli.nodes.keys()) == set(cli.nodeReg.keys())
-=======
-    return sentence.split(" ")[-1]
->>>>>>> 0165060f
+    assert set(cli.nodes.keys()) == set(cli.nodeReg.keys())