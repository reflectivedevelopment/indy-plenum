import ast
import json
import os
import re

from pygments.token import Token

import plenum.cli.cli as cli
from plenum.client.wallet import Wallet
from plenum.common.util import getMaxFailures
from plenum.test.cli.mock_output import MockOutput
from plenum.test.cli.test_keyring import createNewKeyring
from plenum.test.eventually import eventually
from plenum.test.testable import Spyable
from plenum.test.helper import getAllArgs, checkSufficientRepliesRecvd, \
    TestNode, checkPoolReady, TestClient


class TestCliCore:
    @property
    def lastPrintArgs(self):
        args = self.printeds
        if args:
            return args[0]
        return None

    @property
    def lastPrintTokenArgs(self):
        args = self.printedTokens
        if args:
            return args[0]
        return None

    @property
    def printeds(self):
        return getAllArgs(self, TestCli.print)

    @property
    def printedTokens(self):
        return getAllArgs(self, TestCli.printTokens)

    @property
    def lastCmdOutput(self):
        printeds = [x['msg'] for x in reversed(self.printeds[:
            (len(self.printeds) - self.lastPrintIndex)])]
        printedTokens = [token[1] for tokens in
                         reversed(self.printedTokens[:
                         (len(self.printedTokens) - self.lastPrintedTokenIndex)])
                         for token in tokens.get('tokens', []) if len(token) > 1]
        return ''.join(printeds + [' '] + printedTokens).strip()

    # noinspection PyAttributeOutsideInit
    @property
    def lastPrintIndex(self):
        if not hasattr(self, "_lastPrintIndex"):
            self._lastPrintIndex = 0
        return self._lastPrintIndex

    # noinspection PyAttributeOutsideInit
    @lastPrintIndex.setter
    def lastPrintIndex(self, index: int) -> None:
        self._lastPrintIndex = index

    # noinspection PyAttributeOutsideInit
    @property
    def lastPrintedTokenIndex(self):
        if not hasattr(self, "_lastPrintedTokenIndex"):
            self._lastPrintedTokenIndex = 0
        return self._lastPrintedTokenIndex

    # noinspection PyAttributeOutsideInit
    @lastPrintedTokenIndex.setter
    def lastPrintedTokenIndex(self, index: int) -> None:
        self._lastPrintedTokenIndex = index

    # noinspection PyUnresolvedReferences
    def enterCmd(self, cmd: str):
        self.lastPrintIndex = len(self.printeds)
        self.lastPrintedTokenIndex = len(self.printedTokens)
        self.parse(cmd)

    def lastMsg(self):
        return self.lastPrintArgs['msg']


@Spyable(methods=[cli.Cli.print, cli.Cli.printTokens])
class TestCli(cli.Cli, TestCliCore):
    pass


def isErrorToken(token: Token):
    return token == Token.Error


def isHeadingToken(token: Token):
    return token == Token.Heading


def isNameToken(token: Token):
    return token == Token.Name


def checkNodeStarted(cli, nodeName):
    # Node name should be in cli.nodes
    assert nodeName in cli.nodes

    def chk():
        msgs = {stmt['msg'] for stmt in cli.printeds}
        assert "{} added replica {}:0 to instance 0 (master)" \
                   .format(nodeName, nodeName) in msgs
        assert "{} added replica {}:1 to instance 1 (backup)" \
                   .format(nodeName, nodeName) in msgs
        assert "{} listening for other nodes at {}:{}" \
                   .format(nodeName, *cli.nodes[nodeName].nodestack.ha) in msgs

    cli.looper.run(eventually(chk, retryWait=1, timeout=2))


def checkAllNodesStarted(cli, *nodeNames):
    for name in nodeNames:
        checkNodeStarted(cli, name)


def checkAllNodesUp(cli):
    msgs = {stmt['msg'] for stmt in cli.printeds}
    expected = "{nm}:{inst} selected primary {pri} " \
               "for instance {inst} (view 0)"
    assert len(cli.nodes) > 0
    for nm, node in cli.nodes.items():
        assert node
        for inst in [0, 1]:
            rep = node.replicas[inst]
            assert rep
            pri = rep.primaryNames[0]
            assert expected.format(nm=nm, pri=pri, inst=inst) in msgs


def checkClientConnected(cli, nodeNames, clientName):
    printedMsgs = set()
    expectedMsgs = {'{} now connected to {}C'.format(clientName, nodeName)
                    for nodeName in nodeNames}
    for out in cli.printeds:
        msg = out.get('msg')
        if '{} now connected to'.format(clientName) in msg:
            printedMsgs.add(msg)

    assert printedMsgs == expectedMsgs


def createClientAndConnect(cli, nodeNames, clientName):
    cli.enterCmd("new client {}".format(clientName))
    createNewKeyring(clientName, cli)
    cli.enterCmd("new key clientName{}".format("key"))
    cli.looper.run(eventually(checkClientConnected, cli, nodeNames,
                              clientName, retryWait=1, timeout=3))


def checkRequest(cli, operation):
    cName = "Joe"
    cli.enterCmd("new client {}".format(cName))
    # Let client connect to the nodes
    cli.looper.run(eventually(checkClientConnected, cli, list(cli.nodes.keys()),
                              cName, retryWait=1, timeout=5))
    # Send request to all nodes

    createNewKeyring(cName, cli)

    cli.enterCmd("new key {}".format("testkey1"))
    assert 'Key created in wallet {}'.format(cName) in cli.lastCmdOutput

    cli.enterCmd('client {} send {}'.format(cName, operation))
    client = cli.clients[cName]
    wallet = cli.wallets[cName]  # type: Wallet
    f = getMaxFailures(len(cli.nodes))
    # Ensure client gets back the replies
    lastReqId = wallet._getIdData().lastReqId
    cli.looper.run(eventually(
            checkSufficientRepliesRecvd,
            client.inBox,
            lastReqId,
            f,
            retryWait=2,
            timeout=10))

    txn, status = client.getReply(lastReqId)

    # Ensure the cli shows appropriate output
    cli.enterCmd('client {} show {}'.format(cName, lastReqId))
    printeds = cli.printeds
    printedReply = printeds[1]
    printedStatus = printeds[0]
    txnTimePattern = "\'txnTime\': \d+\.*\d*"
    txnIdPattern = "\'txnId\': '" + txn['txnId'] + "'"
    assert re.search(txnIdPattern, printedReply['msg'])
    assert re.search(txnTimePattern, printedReply['msg'])
    assert printedStatus['msg'] == "Status: {}".format(status)
    return client, wallet


def newCLI(looper, tdir, cliClass=TestCli,
           nodeClass=TestNode,
           clientClass=TestClient,
           config=None):
    mockOutput = MockOutput()
    newcli = cliClass(looper=looper,
                      basedirpath=tdir,
                      nodeReg=None,
                      cliNodeReg=None,
                      output=mockOutput,
                      debug=True,
                      config=config)
    newcli.NodeClass = nodeClass
    newcli.ClientClass = clientClass
    newcli.basedirpath = tdir
    return newcli


def checkCmdValid(cli, cmd):
    cli.enterCmd(cmd)
    assert 'Invalid command' not in cli.lastCmdOutput


def newKeyPair(cli: TestCli, alias: str=None):
    cmd = "new key {}".format(alias) if alias else "new key"
    idrs = set()
    if cli.activeWallet:
        idrs = set(cli.activeWallet.listIds())
    checkCmdValid(cli, cmd)
<<<<<<< HEAD
    assert len(cli.activeWallet.listIds()) == len(idrs) + 1
    pubKey = set(cli.activeWallet.listIds()).difference(idrs).pop()
    expected = ['Key created in wallet Default']
    if alias:
        expected.append('Identifier for key is {}'.
                        format(cli.activeWallet.aliases.get(alias)))
        expected.append('Alias for identifier is {}'.format(alias))
    else:
        expected.append('Identifier for key is {}'.format(pubKey))
    expected.append('Current identifier set to {}'.format(pubKey))


=======
    assert len(cli.activeWallet.signers.keys()) == len(keys) + 1
    pubKey = set(cli.activeWallet.signers.keys()).difference(keys).pop()
    expected = ['Key created in keyring Default',
                'Identifier for key is {}'.format(pubKey),
                'Current identifier set to {}'.format(pubKey)]
>>>>>>> 6137819d
    # TODO: Reconsider this
    # Using `in` rather than `=` so as to take care of the fact that this might
    # be the first time wallet is accessed so wallet would be created and some
    # output corresponding to that would be printed.
    assert "".join(expected) in cli.lastCmdOutput

    # the public key and alias are listed
    cli.enterCmd("list ids")
    needle = alias if alias else pubKey
    # assert cli.lastMsg().split("\n")[0] == alias if alias else pubKey
    assert needle in cli.lastCmdOutput
    return pubKey


replyPat = re.compile("C: ({.+$)")
pluginLoadedPat = re.compile("plugin [A-Za-z0-9_]+ successfully loaded from module")


def assertIncremented(f, var):
    before = len(var)
    f()
    after = len(var)
    assert after - before == 1


def lastWord(sentence):
    return sentence.split(" ")[-1]


def assertAllNodesCreated(cli, validNodeNames):
    # Check if all nodes are connected
    checkPoolReady(cli.looper, cli.nodes.values())

    # Check if all nodes are added
    assert len(cli.nodes) == len(validNodeNames)
    assert set(cli.nodes.keys()) == set(cli.nodeReg.keys())


def assertNoClient(cli):
    assert cli.lastCmdOutput == "No such client. See: 'help new' for " \
                                "more details"


def checkReply(cli, count, clbk):
    done = 0
    for out in cli.printeds:
        msg = out['msg']
        m = replyPat.search(msg)
        if m:
            result = ast.literal_eval(m.groups(0)[0].strip())
            if clbk(result):
                done += 1
    assert done == count


def checkSuccess(data):
    result = data.get('result')
    return result and result.get('success') == True


def checkBalance(balance, data):
    if checkSuccess(data):
        result = data.get('result')
        return result.get('balance') == balance


def loadPlugin(cli, pluginPkgName):
    curPath = os.path.dirname(os.path.dirname(__file__))
    fullPath = os.path.join(curPath, 'plugin', pluginPkgName)
    cli.enterCmd("load plugins from {}".format(fullPath))
    m = pluginLoadedPat.search(cli.printeds[0]['msg'])
    assert m


def assertCliTokens(matchedVars, tokens):
    for key, value in tokens.items():
        assert matchedVars.get(key) == value<|MERGE_RESOLUTION|>--- conflicted
+++ resolved
@@ -166,7 +166,7 @@
     createNewKeyring(cName, cli)
 
     cli.enterCmd("new key {}".format("testkey1"))
-    assert 'Key created in wallet {}'.format(cName) in cli.lastCmdOutput
+    assert 'Key created in keyring {}'.format(cName) in cli.lastCmdOutput
 
     cli.enterCmd('client {} send {}'.format(cName, operation))
     client = cli.clients[cName]
@@ -226,10 +226,9 @@
     if cli.activeWallet:
         idrs = set(cli.activeWallet.listIds())
     checkCmdValid(cli, cmd)
-<<<<<<< HEAD
     assert len(cli.activeWallet.listIds()) == len(idrs) + 1
     pubKey = set(cli.activeWallet.listIds()).difference(idrs).pop()
-    expected = ['Key created in wallet Default']
+    expected = ['Key created in keyring Default']
     if alias:
         expected.append('Identifier for key is {}'.
                         format(cli.activeWallet.aliases.get(alias)))
@@ -238,14 +237,6 @@
         expected.append('Identifier for key is {}'.format(pubKey))
     expected.append('Current identifier set to {}'.format(pubKey))
 
-
-=======
-    assert len(cli.activeWallet.signers.keys()) == len(keys) + 1
-    pubKey = set(cli.activeWallet.signers.keys()).difference(keys).pop()
-    expected = ['Key created in keyring Default',
-                'Identifier for key is {}'.format(pubKey),
-                'Current identifier set to {}'.format(pubKey)]
->>>>>>> 6137819d
     # TODO: Reconsider this
     # Using `in` rather than `=` so as to take care of the fact that this might
     # be the first time wallet is accessed so wallet would be created and some
