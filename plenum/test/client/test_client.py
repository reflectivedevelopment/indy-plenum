--- conflicted
+++ resolved
@@ -1,27 +1,18 @@
 import pytest
-<<<<<<< HEAD
 from plenum.common.keygen_utils import initRemoteKeys
 
 from stp_core.loop.eventually import eventually
-=======
-from plenum.common.crypto import Signer
->>>>>>> 0d9eff2e
 from plenum.common.exceptions import EmptySignature
 from plenum.common.exceptions import NotConnectedToAny
 from plenum.common.log import getlogger
-from plenum.common.txn import REPLY, REQACK, TXN_ID
-from plenum.common.types import OP_FIELD_NAME, f
+from plenum.common.constants import OP_FIELD_NAME, REPLY, REQACK, TXN_ID
+from plenum.common.types import f
 from plenum.server.node import Node
 from plenum.test.helper import checkResponseCorrectnessFromNodes, getMaxFailures, \
     randomOperation, checkLastClientReqForNode, getRepliesFromClientInbox, \
     sendRandomRequest, checkSufficientRepliesRecvd, assertLength,  \
     sendReqsToNodesAndVerifySuffReplies
 from plenum.test.test_client import genTestClient
-<<<<<<< HEAD
-=======
-from plenum.test.test_node import TestNodeSet
-from raet.raeting import AutoMode
->>>>>>> 0d9eff2e
 
 nodeCount = 7
 
