import pytest
from raet.raeting import AutoMode

<<<<<<< HEAD
from plenum.test.conftest import clientAndWallet1
from plenum.test.helper import *
=======
from plenum.common.types import f, OP_FIELD_NAME, Request
# DEPR
# from plenum.persistence.wallet_storage_memory import WalletStorageMemory
from plenum.test.eventually import eventually

from plenum.common.util import getMaxFailures
from plenum.server.node import Node
from plenum.test.helper import NotConnectedToAny, \
    sendReqsToNodesAndVerifySuffReplies
from plenum.test.helper import TestNodeSet, randomOperation, \
    checkLastClientReqForNode, \
    getRepliesFromClientInbox
from plenum.test.helper import checkResponseCorrectnessFromNodes
from plenum.test.helper import sendRandomRequest, genTestClient, \
    checkSufficientRepliesRecvd, assertLength
>>>>>>> e8dc4d1c

nodeCount = 7

F = getMaxFailures(nodeCount)

whitelist = ['signer not configured so not signing',
             'for EmptySignature',
             'discarding message',
             'found legacy entry']  # warnings


def checkResponseRecvdFromNodes(client, expectedCount: int):
    respCount = 0
    sign = randomSeed()
    for (resp, nodeNm) in client.inBox:
        if resp.get(OP_FIELD_NAME) in (REQACK, REPLY):
            respCount += 1
            print(client, resp)
    assert respCount == expectedCount


# noinspection PyIncorrectDocstring
def testGeneratedRequestSequencing(tdir_for_func):
    """
    Request ids must be generated in an increasing order
    """
    with TestNodeSet(count=4, tmpdir=tdir_for_func) as nodeSet:
        w = Wallet("test", requestIdStore=TestRequestIdStore())
        w.addSigner()

        operation = randomOperation()

        request = w.signOp(operation)
        assert request.reqId == 1

        request = w.signOp(operation)
        assert request.reqId == 2

        request = w.signOp(randomOperation())
        assert request.reqId == 3

        s2 = w.addSigner()

        request = w.signOp(randomOperation(), s2.identifier)
        assert request.reqId == 1

        request = w.signOp(randomOperation())
        assert request.reqId == 4


# noinspection PyIncorrectDocstring
def testClientShouldNotBeAbleToConnectToNodesNodeStack(pool):
    """
    Client should not be able to connect to nodes in the node's nodestack
    """

    async def go(ctx):
        for n in ctx.nodeset:
            n.nodestack.keep.auto = AutoMode.never

        nodestacksVersion = {k: v.ha for k, v in ctx.nodeset.nodeReg.items()}
        client1, _ = genTestClient(nodeReg=nodestacksVersion, tmpdir=ctx.tmpdir)
        ctx.looper.add(client1)
        with pytest.raises(NotConnectedToAny):
            await client1.ensureConnectedToNodes()

    pool.run(go)


# noinspection PyIncorrectDocstring
def testSendRequestWithoutSignatureFails(pool):
    """
    A client request sent without a signature fails with an EmptySignature
    exception
    """

    async def go(ctx):
        client1, wallet = genTestClient(ctx.nodeset, tmpdir=ctx.tmpdir)

        # remove the client's ability to sign
        assert wallet._getIdData().signer
        wallet._getIdData().signer = None
        assert not wallet._getIdData().signer

        ctx.looper.add(client1)
        await client1.ensureConnectedToNodes()

        request = Request(randomOperation())
        request = client1.submitReqs(request)[0]
        with pytest.raises(AssertionError):
            for node in ctx.nodeset:
                await eventually(
                        checkLastClientReqForNode, node, request,
                        retryWait=1, timeout=10)

        for n in ctx.nodeset:
            params = n.spylog.getLastParams(Node.reportSuspiciousClient)
            frm = params['clientName']
            reason = params['reason']

            assert frm == client1.name
            assert "SuspiciousClient" in reason
            assert "EmptySignature" in reason

            params = n.spylog.getLastParams(Node.discard)
            reason = params["reason"]
            (msg, frm) = params["msg"]
            assert msg == request.__dict__
            assert frm == client1.name
            assert "SuspiciousClient" in reason
            assert "EmptySignature" in reason

    pool.run(go)


CLI_REQ = pytest.mark.rbft_spec(section="IV", subsection="B", step=1)


@CLI_REQ("A client connects to all the nodes")
def testClientConnectsToAllNodes(client1):
    pass


@CLI_REQ("A client sends a request to all the nodes")
def testRequestFullRoundTrip(replied1):
    pass


# noinspection PyIncorrectDocstring
def testEveryNodeRepliesWithNoFaultyNodes(looper, client1, replied1):
    """
    Every node will send a reply to the client when there are no faulty nodes in
    the system
    """

    def chk():
        receivedReplies = getRepliesFromClientInbox(client1.inBox,
                                                    replied1.reqId)
        print(receivedReplies)
        assert len(receivedReplies) == nodeCount

    looper.run(eventually(chk))


# noinspection PyIncorrectDocstring
def testReplyWhenRepliesFromAllNodesAreSame(looper, client1, wallet1):
    """
    When there are not faulty nodes, the client must get a reply from all the
    nodes.
    """
    request = sendRandomRequest(wallet1, client1)
    looper.run(
            eventually(checkResponseRecvdFromNodes, client1,
                       2 * nodeCount * request.reqId,
                       retryWait=.25, timeout=15))
    checkResponseCorrectnessFromNodes(client1.inBox, request.reqId, F)


# noinspection PyIncorrectDocstring
def testReplyWhenRepliesFromExactlyFPlusOneNodesAreSame(looper,
                                                        client1,
                                                        wallet1):
    """
    When only :math:`2f+1` replies from the nodes are matching, the client
    would accept the reply
    """
    request = sendRandomRequest(wallet1, client1)
    # exactly f + 1 => (3) nodes have correct responses
    # modify some (numOfResponses of type REPLY - (f + 1)) => 4 responses to
    # have a different operations
    looper.run(
            eventually(checkResponseRecvdFromNodes, client1,
                       2 * nodeCount * request.reqId,
                       retryWait=.25, timeout=15))

    replies = (msg for msg, frm in client1.inBox
               if msg[OP_FIELD_NAME] == REPLY and
               msg[f.RESULT.nm][f.REQ_ID.nm] == request.reqId)

    # change two responses to something different
    for i in range(2):
        msg = next(replies)
        msg[f.RESULT.nm][TXN_ID] = str(i) + "Some random id"

    checkResponseCorrectnessFromNodes(client1.inBox, request.reqId, F)


# noinspection PyIncorrectDocstring
def testReplyWhenRequestAlreadyExecuted(looper, nodeSet, client1, sent1):
    """
    When a request has already been executed the previously executed reply
    will be sent again to the client. An acknowledgement will not be sent
    for a repeated request.
    """
    # Since view no is always zero in the current setup
    looper.run(eventually(checkSufficientRepliesRecvd,
                          client1.inBox,
                          sent1.reqId,
                          2,
                          retryWait=.5,
                          timeout=5))
    originalRequestResponsesLen = nodeCount * 2
    duplicateRequestRepliesLen = nodeCount  # for a duplicate request we need to
    client1.nodestack._enqueueIntoAllRemotes(sent1, None)

    def chk():
        assertLength([response for response in client1.inBox
                      if (response[0].get(f.RESULT.nm) and
                       response[0][f.RESULT.nm][f.REQ_ID.nm] == sent1.reqId) or
                      (response[0].get(OP_FIELD_NAME) == REQACK and
                       response[0].get(f.REQ_ID.nm) == sent1.reqId)],
                     originalRequestResponsesLen + duplicateRequestRepliesLen)

    looper.run(eventually(
            chk,
            retryWait=1,
            timeout=20))

<<<<<<< HEAD
# noinspection PyIncorrectDocstring
def testReplyMatchesRequest(looper, nodeSet, tdir, up):
    '''
    This tests does check following things:
      - wallet works correctly when used by multiple clients
      - clients do receive responses for exactly the same request they sent
    '''

    def makeClient(id):
        client, wallet = genTestClient(nodeSet,
                                       tmpdir=tdir,
                                       name="client-{}".format(id))
        looper.add(client)
        looper.run(client.ensureConnectedToNodes())
        return client, wallet

    # creating clients
    numOfClients = 3
    numOfRequests = 1

    clients = set()
    sharedWallet = None
    for i in range(numOfClients):
        client, wallet = makeClient(i)
        if sharedWallet is None:
            sharedWallet = wallet
        clients.add(client)

    for i in range(1, numOfRequests + 1):

        # sending requests
        requests = {}
        for client in clients:
            op = randomOperation()
            req = sharedWallet.signOp(op)

            request = client.submitReqs(req)[0]
            requests[client] = (request.reqId, request.operation['amount'])

        # checking results
        for client, (reqId, sentAmount) in requests.items():
            looper.run(eventually(checkResponseRecvdFromNodes,
                                  client,
                                  2 * nodeCount * i,
                                  retryWait=.25,
                                  timeout=20))

            print("Expected amount for request {} is {}".format(reqId, sentAmount))

            replies = [r[0]['result']['amount']
                       for r in client.inBox
                       if r[0]['op'] == 'REPLY'
                       and r[0]['result']['reqId'] == reqId]

            assert all(replies[0] == r for r in replies)
            assert replies[0] == sentAmount
=======

def testReplyReceivedOnlyByClientWhoSentRequest(looper, nodeSet, tdir,
                                                client1, wallet1):
    newClient, _ = genTestClient(nodeSet, tmpdir=tdir)
    looper.add(newClient)
    looper.run(newClient.ensureConnectedToNodes())
    client1InboxSize = len(client1.inBox)
    newClientInboxSize = len(newClient.inBox)
    sendReqsToNodesAndVerifySuffReplies(looper, wallet1, newClient, 1)
    assert len(client1.inBox) == client1InboxSize
    assert len(newClient.inBox) > newClientInboxSize
>>>>>>> e8dc4d1c
<|MERGE_RESOLUTION|>--- conflicted
+++ resolved
@@ -1,15 +1,11 @@
 import pytest
 from raet.raeting import AutoMode
-
-<<<<<<< HEAD
 from plenum.test.conftest import clientAndWallet1
 from plenum.test.helper import *
-=======
 from plenum.common.types import f, OP_FIELD_NAME, Request
 # DEPR
 # from plenum.persistence.wallet_storage_memory import WalletStorageMemory
 from plenum.test.eventually import eventually
-
 from plenum.common.util import getMaxFailures
 from plenum.server.node import Node
 from plenum.test.helper import NotConnectedToAny, \
@@ -20,7 +16,6 @@
 from plenum.test.helper import checkResponseCorrectnessFromNodes
 from plenum.test.helper import sendRandomRequest, genTestClient, \
     checkSufficientRepliesRecvd, assertLength
->>>>>>> e8dc4d1c
 
 nodeCount = 7
 
@@ -239,7 +234,6 @@
             retryWait=1,
             timeout=20))
 
-<<<<<<< HEAD
 # noinspection PyIncorrectDocstring
 def testReplyMatchesRequest(looper, nodeSet, tdir, up):
     '''
@@ -296,7 +290,6 @@
 
             assert all(replies[0] == r for r in replies)
             assert replies[0] == sentAmount
-=======
 
 def testReplyReceivedOnlyByClientWhoSentRequest(looper, nodeSet, tdir,
                                                 client1, wallet1):
@@ -307,5 +300,4 @@
     newClientInboxSize = len(newClient.inBox)
     sendReqsToNodesAndVerifySuffReplies(looper, wallet1, newClient, 1)
     assert len(client1.inBox) == client1InboxSize
-    assert len(newClient.inBox) > newClientInboxSize
->>>>>>> e8dc4d1c
+    assert len(newClient.inBox) > newClientInboxSize