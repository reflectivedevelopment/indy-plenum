import importlib
import inspect
import itertools
import json
import logging
import os
import re
import warnings
from contextlib import ExitStack
from copy import copy
from functools import partial

import time
from typing import Dict, Any
from plenum.test import waits

import gc
import pip
import pytest
from plenum.common.keygen_utils import initNodeKeysForBothStacks
from stp_core.common.logging.handlers import TestingHandler
from stp_core.crypto.util import randomSeed
from stp_core.network.port_dispenser import genHa
from stp_core.types import HA
from _pytest.recwarn import WarningsRecorder

from ledger.compact_merkle_tree import CompactMerkleTree
from ledger.ledger import Ledger
from ledger.serializers.compact_serializer import CompactSerializer
from plenum.common.config_util import getConfig
from stp_core.loop.eventually import eventually, eventuallyAll
from plenum.common.exceptions import BlowUp
from stp_core.common.log import getlogger, Logger
from stp_core.loop.looper import Looper, Prodable
from plenum.common.constants import TXN_TYPE, DATA, NODE, ALIAS, CLIENT_PORT, \
    CLIENT_IP, NODE_PORT, NYM, CLIENT_STACK_SUFFIX, PLUGIN_BASE_DIR_PATH
from plenum.common.txn_util import getTxnOrderedFields
from plenum.common.types import PLUGIN_TYPE_STATS_CONSUMER
from plenum.common.util import getNoInstances, getMaxFailures
from plenum.server.notifier_plugin_manager import PluginManager
from plenum.test.helper import randomOperation, \
    checkReqAck, checkLastClientReqForNode, waitForSufficientRepliesForRequests, \
    waitForViewChange, requestReturnedToNode, randomText, \
    mockGetInstalledDistributions, mockImportModule, chk_all_funcs
from plenum.test.node_request.node_request_helper import checkPrePrepared, \
    checkPropagated, checkPrepared, checkCommitted
from plenum.test.plugin.helper import getPluginPath
from plenum.test.test_client import genTestClient, TestClient
from plenum.test.test_node import TestNode, TestNodeSet, Pool, \
    checkNodesConnected, ensureElectionsDone, genNodeReg

Logger.setLogLevel(logging.NOTSET)
logger = getlogger()
config = getConfig()


@pytest.fixture(scope="session")
def warnfilters():
    def _():
        warnings.filterwarnings('ignore', category=DeprecationWarning, module='jsonpickle\.pickler', message='encodestring\(\) is a deprecated alias')
        warnings.filterwarnings('ignore', category=DeprecationWarning, module='jsonpickle\.unpickler', message='decodestring\(\) is a deprecated alias')
        warnings.filterwarnings('ignore', category=DeprecationWarning, module='plenum\.client\.client', message="The 'warn' method is deprecated")
        warnings.filterwarnings('ignore', category=DeprecationWarning, module='plenum\.common\.stacked', message="The 'warn' method is deprecated")
        warnings.filterwarnings('ignore', category=DeprecationWarning, module='plenum\.test\.test_testable', message='Please use assertEqual instead.')
        warnings.filterwarnings('ignore', category=DeprecationWarning, module='prompt_toolkit\.filters\.base', message='inspect\.getargspec\(\) is deprecated')
        warnings.filterwarnings('ignore', category=ResourceWarning, message='unclosed event loop')
        warnings.filterwarnings('ignore', category=ResourceWarning, message='unclosed.*socket\.socket')
    return _


@pytest.yield_fixture(scope="session", autouse=True)
def warncheck(warnfilters):
    with WarningsRecorder() as record:
        warnfilters()
        yield
        gc.collect()
    to_prints = []

    def keyfunc(_):
        return _.category.__name__, _.filename, _.lineno

    _sorted = sorted(record, key=keyfunc)
    _grouped = itertools.groupby(_sorted, keyfunc)
    for k, g in _grouped:
        to_prints.append("\n"
                         "category: {}\n"
                         "filename: {}\n"
                         "  lineno: {}".format(*k))
        messages = itertools.groupby(g, lambda _: str(_.message))
        for k2, g2 in messages:
            count = sum(1 for _ in g2)
            count_str = ' ({} times)'.format(count) if count > 1 else ''
            to_prints.append("     msg: {}{}".format(k2, count_str))
    if to_prints:
        to_prints.insert(0, 'Warnings found:')
        pytest.fail('\n'.join(to_prints))


@pytest.fixture(scope="function", autouse=True)
def limitTestRunningTime(request, tconf):
    st = time.time()
    yield
    runningTime = time.time() - st
    time_limit = getValueFromModule(request, "TestRunningTimeLimitSec",
                                    tconf.TestRunningTimeLimitSec)
    if runningTime > time_limit:
        pytest.fail(
            'The running time of each test is limited by {} sec '
            '(actually the test has taken {:2.1f} sec).\n'
            'In order to make the test passed there are two options:\n'
            '\t1. Make the test faster (for example: override default '
            'timeouts ONLY for the tests, do not wait '
            '`with pytest.raises(..)` and so on)\n'
            '\t2. Override the `limitTestRunningTime` fixture '
            'for the test module.\n'
            'Firstly, try to use the option #1.'
            ''.format(tconf.TestRunningTimeLimitSec, runningTime))


@pytest.fixture(scope="session", autouse=True)
def setResourceLimits():
    try:
        import resource
    except ImportError:
        print('Module resource is not available, maybe i am running on Windows')
        return
    flimit = 65535
    plimit = 65535
    try:
        resource.setrlimit(resource.RLIMIT_NOFILE, (flimit, flimit))
        resource.setrlimit(resource.RLIMIT_NPROC, (plimit, plimit))
    except Exception as ex:
        print('Could not set resource limits due to {}'.format(ex))


def getValueFromModule(request, name: str, default: Any = None):
    """
    Gets an attribute from the request's module if attribute is found
    else return the default value

    :param request:
    :param name: name of attribute to get from module
    :param default: value to return if attribute was not found
    :return: value of the attribute if attribute was found in module else the default value
    """
    if hasattr(request.module, name):
        value = getattr(request.module, name)
        logger.info("found {} in the module: {}".
                    format(name, value))
    else:
        value = default if default is not None else None
        logger.info("no {} found in the module, using the default: {}".
                    format(name, value))
    return value


basePath = os.path.dirname(os.path.abspath(__file__))
testPluginBaseDirPath = os.path.join(basePath, "plugin")

overriddenConfigValues = {
    "DefaultPluginPath": {
        PLUGIN_BASE_DIR_PATH: testPluginBaseDirPath,
        PLUGIN_TYPE_STATS_CONSUMER: "stats_consumer"
<<<<<<< HEAD
    },
=======
    }
>>>>>>> b637410a
}


@pytest.fixture(scope="module")
def allPluginsPath():
    return [getPluginPath('stats_consumer')]


@pytest.fixture(scope="module")
def keySharedNodes(startedNodes):
    return startedNodes


@pytest.fixture(scope="module")
def startedNodes(nodeSet, looper):
    for n in nodeSet:
        n.start(looper.loop)
    return nodeSet


@pytest.fixture(scope="module")
def whitelist(request):
    return getValueFromModule(request, "whitelist", [])


@pytest.fixture(scope="module")
def concerningLogLevels(request):
    # TODO need to enable WARNING for all tests
    default = [  # logging.WARNING,
        logging.ERROR,
        logging.CRITICAL]
    return getValueFromModule(request, "concerningLogLevels", default)


@pytest.fixture(scope="function", autouse=True)
def logcapture(request, whitelist, concerningLogLevels):
    baseWhitelist = ['seconds to run once nicely',
                     'Executing %s took %.3f seconds',
                     'is already stopped',
                     'Error while running coroutine',
                     'not trying any more because',
                     # TODO: This is too specific, move it to the particular test
                     "Beta discarding message INSTANCE_CHANGE(viewNo='BAD') "
                     "because field viewNo has incorrect type: <class 'str'>",
                     'got exception while closing hash store',
                     # TODO: Remove these once the relevant bugs are fixed
                     '.+ failed to ping .+ at',
                     'discarding message (NOMINATE|PRIMARY)',
                     '.+ rid .+ has been removed',
                     'last try...',
                     'has uninitialised socket'
                     ]
    wlfunc = inspect.isfunction(whitelist)

    def tester(record):
        isBenign = record.levelno not in concerningLogLevels
        # TODO is this sufficient to test if a log is from test or not?
        isTest = os.path.sep + 'test' in record.pathname

        if wlfunc:
            wl = whitelist()
        else:
            wl = whitelist

        whiteListedExceptions = baseWhitelist + wl

        # Converting the log message to its string representation, the log
        # message can be an arbitrary object
        msg = str(record.msg)
        isWhiteListed = bool([w for w in whiteListedExceptions
                              if re.search(w, msg)])

        if not (isBenign or isTest or isWhiteListed):
            # Stopping all loopers, so prodables like nodes, clients, etc stop.
            #  This helps in freeing ports
            for fv in request._fixture_values.values():
                if isinstance(fv, Looper):
                    fv.stopall()
                if isinstance(fv, Prodable):
                    fv.stop()
            raise BlowUp("{}: {} ".format(record.levelname, record.msg))

    ch = TestingHandler(tester)
    logging.getLogger().addHandler(ch)

    def cleanup():
        logging.getLogger().removeHandler(ch)

    request.addfinalizer(cleanup)
    config = getConfig(tdir)
    for k, v in overriddenConfigValues.items():
        setattr(config, k, v)


@pytest.yield_fixture(scope="module")
def nodeSet(request, tdir, nodeReg, allPluginsPath, patchPluginManager):
    primaryDecider = getValueFromModule(request, "PrimaryDecider", None)
    with TestNodeSet(nodeReg=nodeReg, tmpdir=tdir,
                     primaryDecider=primaryDecider,
                     pluginPaths=allPluginsPath) as ns:
        yield ns


@pytest.fixture(scope='module')
def tdir(tmpdir_factory):
    tempdir = tmpdir_factory.mktemp('').strpath
    logger.debug("module-level temporary directory: {}".format(tempdir))
    return tempdir

another_tdir = tdir


@pytest.fixture(scope='function')
def tdir_for_func(tmpdir_factory):
    tempdir = tmpdir_factory.mktemp('').strpath
    logging.debug("function-level temporary directory: {}".format(tempdir))
    return tempdir


@pytest.fixture(scope="module")
def nodeReg(request) -> Dict[str, HA]:
    nodeCount = getValueFromModule(request, "nodeCount", 4)
    return genNodeReg(count=nodeCount)


@pytest.yield_fixture(scope="module")
def unstartedLooper(nodeSet):
    with Looper(nodeSet, autoStart=False) as l:
        yield l


@pytest.fixture(scope="module")
def looper(unstartedLooper):
    unstartedLooper.autoStart = True
    unstartedLooper.startall()
    return unstartedLooper


@pytest.fixture(scope="module")
def pool(tmpdir_factory):
    return Pool(tmpdir_factory)


@pytest.fixture(scope="module")
def ready(looper, keySharedNodes):
    looper.run(checkNodesConnected(keySharedNodes))
    return keySharedNodes


@pytest.fixture(scope="module")
def up(looper, ready):
    ensureElectionsDone(looper=looper, nodes=ready)


# noinspection PyIncorrectDocstring
@pytest.fixture(scope="module")
def ensureView(nodeSet, looper, up):
    """
    Ensure that all the nodes in the nodeSet are in the same view.
    """
    return waitForViewChange(looper, nodeSet)


@pytest.fixture("module")
def delayed_perf_chk(nodeSet):
    d = 20
    for node in nodeSet:
        node.delayCheckPerformance(d)
    return d


@pytest.fixture(scope="module")
def clientAndWallet1(looper, nodeSet, tdir, up):
    client, wallet = genTestClient(nodeSet, tmpdir=tdir)
    yield client, wallet
    client.stop()


@pytest.fixture(scope="module")
def client1(clientAndWallet1, looper):
    client, _ = clientAndWallet1
    looper.add(client)
    looper.run(client.ensureConnectedToNodes())
    return client


@pytest.fixture(scope="module")
def wallet1(clientAndWallet1):
    _, wallet = clientAndWallet1
    return wallet


@pytest.fixture(scope="module")
def request1(wallet1):
    op = randomOperation()
    req = wallet1.signOp(op)
    return req


@pytest.fixture(scope="module")
def sent1(client1, request1):
    return client1.submitReqs(request1)[0]


@pytest.fixture(scope="module")
def reqAcked1(looper, nodeSet, client1, sent1, faultyNodes):

    numerOfNodes = len(nodeSet)

    # Wait until request received by all nodes
    propTimeout = waits.expectedClientToPoolRequestDeliveryTime(numerOfNodes)
    coros = [partial(checkLastClientReqForNode, node, sent1)
             for node in nodeSet]
    # looper.run(eventuallyAll(*coros,
    #                          totalTimeout=propTimeout,
    #                          acceptableFails=faultyNodes))
    chk_all_funcs(looper, coros, acceptable_fails=faultyNodes, timeout=propTimeout)

    # Wait until sufficient number of acks received
    coros2 = [partial(checkReqAck, client1, node, sent1.identifier, sent1.reqId)
              for node in nodeSet]
    ackTimeout = waits.expectedReqAckQuorumTime()
    # looper.run(eventuallyAll(*coros2,
    #                          totalTimeout=ackTimeout,
    #                          acceptableFails=faultyNodes))
    chk_all_funcs(looper, coros2, acceptable_fails=faultyNodes, timeout=ackTimeout)
    return sent1


@pytest.fixture(scope="module")
def noRetryReq(conf, tdir, request):
    oldRetryAck = conf.CLIENT_MAX_RETRY_ACK
    oldRetryReply = conf.CLIENT_MAX_RETRY_REPLY
    conf.baseDir = tdir
    conf.CLIENT_MAX_RETRY_ACK = 0
    conf.CLIENT_MAX_RETRY_REPLY = 0

    def reset():
        conf.CLIENT_MAX_RETRY_ACK = oldRetryAck
        conf.CLIENT_MAX_RETRY_REPLY = oldRetryReply

    request.addfinalizer(reset)
    return conf


@pytest.fixture(scope="module")
def faultyNodes(request):
    return getValueFromModule(request, "faultyNodes", 0)


@pytest.fixture(scope="module")
def propagated1(looper,
                nodeSet,
                up,
                reqAcked1,
                faultyNodes):
    checkPropagated(looper, nodeSet, reqAcked1, faultyNodes)
    return reqAcked1


@pytest.fixture(scope="module")
def preprepared1(looper, nodeSet, propagated1, faultyNodes):
    checkPrePrepared(looper,
                     nodeSet,
                     propagated1,
                     range(getNoInstances(len(nodeSet))),
                     faultyNodes)
    return propagated1


@pytest.fixture(scope="module")
def prepared1(looper, nodeSet, client1, preprepared1, faultyNodes):
    checkPrepared(looper,
                  nodeSet,
                  preprepared1,
                  range(getNoInstances(len(nodeSet))),
                  faultyNodes)
    return preprepared1


@pytest.fixture(scope="module")
def committed1(looper, nodeSet, client1, prepared1, faultyNodes):
    checkCommitted(looper,
                   nodeSet,
                   prepared1,
                   range(getNoInstances(len(nodeSet))),
                   faultyNodes)
    return prepared1


@pytest.fixture(scope="module")
def replied1(looper, nodeSet, client1, committed1, wallet1, faultyNodes):
    numOfNodes = len(nodeSet)
    numOfInstances = getNoInstances(numOfNodes)
    quorum = numOfInstances * (numOfNodes - faultyNodes)
    def checkOrderedCount():
        resp = [requestReturnedToNode(node,
                                      wallet1.defaultId,
                                      committed1.reqId,
                                      instId)
                for node in nodeSet for instId in range(numOfInstances)]
        assert resp.count(True) >= quorum

    orderingTimeout = waits.expectedOrderingTime(numOfInstances)
    looper.run(eventually(checkOrderedCount,
                          retryWait=1,
                          timeout=orderingTimeout))

    waitForSufficientRepliesForRequests(looper, client1, requests=[committed1])
    return committed1


@pytest.yield_fixture(scope="module")
def looperWithoutNodeSet():
    with Looper(debug=True) as looper:
        yield looper


@pytest.fixture(scope="module")
def poolTxnNodeNames(index=""):
    return [n + index for n in ("Alpha", "Beta", "Gamma", "Delta")]


@pytest.fixture(scope="module")
def poolTxnClientNames():
    return "Alice", "Jason", "John", "Les"


@pytest.fixture(scope="module")
def poolTxnStewardNames():
    return "Steward1", "Steward2", "Steward3", "Steward4"


@pytest.fixture(scope="module")
def conf(tdir):
    return getConfig(tdir)


# TODO: This fixture is probably not needed now, as getConfig takes the
# `baseDir`. Confirm and remove
@pytest.fixture(scope="module")
def tconf(conf, tdir):
    conf.baseDir = tdir
    return conf


@pytest.fixture(scope="module")
def dirName():
    return os.path.dirname


@pytest.fixture(scope="module")
def nodeAndClientInfoFilePath(dirName):
    return os.path.join(dirName(__file__), "node_and_client_info.py")


@pytest.fixture(scope="module")
def poolTxnData(nodeAndClientInfoFilePath):
    with open(nodeAndClientInfoFilePath) as f:
        data = json.loads(f.read().strip())
        for txn in data["txns"]:
            if txn[TXN_TYPE] == NODE:
                txn[DATA][NODE_PORT] = genHa()[1]
                txn[DATA][CLIENT_PORT] = genHa()[1]
        return data


@pytest.fixture(scope="module")
def tdirWithPoolTxns(poolTxnData, tdir, tconf):
    import getpass
    logging.debug("current user when creating new pool txn file: {}".
                  format(getpass.getuser()))
    ledger = Ledger(CompactMerkleTree(),
                    dataDir=tdir,
                    fileName=tconf.poolTransactionsFile)
    for item in poolTxnData["txns"]:
        if item.get(TXN_TYPE) == NODE:
            ledger.add(item)
    ledger.stop()
    return tdir


@pytest.fixture(scope="module")
def domainTxnOrderedFields():
    return getTxnOrderedFields()


@pytest.fixture(scope="module")
def tdirWithDomainTxns(poolTxnData, tdir, tconf, domainTxnOrderedFields):
    ledger = Ledger(CompactMerkleTree(),
                    dataDir=tdir,
                    serializer=CompactSerializer(fields=domainTxnOrderedFields),
                    fileName=tconf.domainTransactionsFile)
    for item in poolTxnData["txns"]:
        if item.get(TXN_TYPE) == NYM:
            ledger.add(item)
    ledger.stop()
    return tdir


@pytest.fixture(scope="module")
def tdirWithNodeKeepInited(tdir, poolTxnData, poolTxnNodeNames):
    seeds = poolTxnData["seeds"]
    for nName in poolTxnNodeNames:
        seed = seeds[nName]
        initNodeKeysForBothStacks(nName, tdir, seed, override=True)


@pytest.fixture(scope="module")
def poolTxnClientData(poolTxnClientNames, poolTxnData):
    name = poolTxnClientNames[0]
    seed = poolTxnData["seeds"][name]
    return name, seed.encode()


@pytest.fixture(scope="module")
def poolTxnStewardData(poolTxnStewardNames, poolTxnData):
    name = poolTxnStewardNames[0]
    seed = poolTxnData["seeds"][name]
    return name, seed.encode()


@pytest.fixture(scope="module")
def poolTxnClient(tdirWithPoolTxns, tdirWithDomainTxns, txnPoolNodeSet):
    return genTestClient(txnPoolNodeSet, tmpdir=tdirWithPoolTxns,
                         usePoolLedger=True)


@pytest.fixture(scope="module")
def testNodeClass(patchPluginManager):
    return TestNode


@pytest.fixture(scope="module")
def testClientClass():
    return TestClient


@pytest.yield_fixture(scope="module")
def txnPoolNodesLooper():
    with Looper(debug=True) as l:
        yield l


@pytest.fixture(scope="module")
def txnPoolNodeSet(patchPluginManager,
                   txnPoolNodesLooper,
                   tdirWithPoolTxns,
                   tdirWithDomainTxns,
                   tconf,
                   poolTxnNodeNames,
                   allPluginsPath,
                   tdirWithNodeKeepInited,
                   testNodeClass):
    with ExitStack() as exitStack:
        nodes = []
        for nm in poolTxnNodeNames:
            node = exitStack.enter_context(
                testNodeClass(nm,
                              basedirpath=tdirWithPoolTxns,
                              config=tconf,
                              pluginPaths=allPluginsPath))
            txnPoolNodesLooper.add(node)
            nodes.append(node)
        txnPoolNodesLooper.run(checkNodesConnected(nodes))
        ensureElectionsDone(looper=txnPoolNodesLooper, nodes=nodes)
        yield nodes


@pytest.fixture(scope="module")
def txnPoolCliNodeReg(poolTxnData):
    cliNodeReg = {}
    for txn in poolTxnData["txns"]:
        if txn[TXN_TYPE] == NODE:
            data = txn[DATA]
            cliNodeReg[data[ALIAS] + CLIENT_STACK_SUFFIX] = HA(data[CLIENT_IP],
                                                               data[CLIENT_PORT])
    return cliNodeReg


@pytest.fixture(scope="module")
def postingStatsEnabled(request):
    config = getConfig()
    config.SendMonitorStats = True

    # def reset():
    #    config.SendMonitorStats = False

    # request.addfinalizer(reset)


@pytest.fixture
def pluginManager(monkeypatch):
    pluginManager = PluginManager()
    monkeypatch.setattr(importlib, 'import_module', mockImportModule)
    packagesCnt = 3
    packages = [pluginManager.prefix + randomText(10)
                for _ in range(packagesCnt)]
    monkeypatch.setattr(pip.utils, 'get_installed_distributions',
                        partial(mockGetInstalledDistributions,
                                packages=packages))
    imported, found = pluginManager.importPlugins()
    assert imported == 3
    assert hasattr(pluginManager, 'prefix')
    assert hasattr(pluginManager, '_sendMessage')
    assert hasattr(pluginManager, '_findPlugins')
    yield pluginManager
    monkeypatch.undo()


@pytest.fixture(scope="module")
def patchPluginManager():
    pluginManager = PluginManager()
    pluginManager.plugins = []
    return pluginManager


@pytest.fixture
def pluginManagerWithImportedModules(pluginManager, monkeypatch):
    monkeypatch.setattr(pip.utils, 'get_installed_distributions',
                        partial(mockGetInstalledDistributions,
                                packages=[]))
    monkeypatch.setattr(importlib, 'import_module', mockImportModule)
    imported, found = pluginManager.importPlugins()
    assert imported == 0
    packagesCnt = 3
    packages = [pluginManager.prefix + randomText(10)
                for _ in range(packagesCnt)]
    monkeypatch.setattr(pip.utils, 'get_installed_distributions',
                        partial(mockGetInstalledDistributions,
                                packages=packages))
    imported, found = pluginManager.importPlugins()
    assert imported == 3
    yield pluginManager
    monkeypatch.undo()
    pluginManager.importPlugins()


@pytest.fixture
def testNode(pluginManager, tdir):
    name = randomText(20)
    nodeReg = genNodeReg(names=[name])
    ha, cliname, cliha = nodeReg[name]
    node = TestNode(name=name, ha=ha, cliname=cliname, cliha=cliha,
                    nodeRegistry=copy(nodeReg), basedirpath=tdir,
                    primaryDecider=None, pluginPaths=None, seed=randomSeed())
    node.start(None)
    yield node
    node.stop()<|MERGE_RESOLUTION|>--- conflicted
+++ resolved
@@ -161,11 +161,7 @@
     "DefaultPluginPath": {
         PLUGIN_BASE_DIR_PATH: testPluginBaseDirPath,
         PLUGIN_TYPE_STATS_CONSUMER: "stats_consumer"
-<<<<<<< HEAD
-    },
-=======
     }
->>>>>>> b637410a
 }
 
 
