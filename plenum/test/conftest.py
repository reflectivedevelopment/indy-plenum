import importlib
import inspect
import itertools
import json
import logging
import os
import re
import warnings
from contextlib import ExitStack
from copy import copy
from functools import partial

import time
from typing import Dict, Any
from plenum.test import waits

<<<<<<< HEAD
=======
from plenum.common.signer_simple import SimpleSigner
from plenum.test import waits

>>>>>>> 56779bb5
import gc
import pip
import pytest
from plenum.common.keygen_utils import initNodeKeysForBothStacks
<<<<<<< HEAD
=======
from plenum.test.greek import genNodeNames
>>>>>>> 56779bb5
from stp_core.common.logging.handlers import TestingHandler
from stp_core.crypto.util import randomSeed
from stp_core.network.port_dispenser import genHa
from stp_core.types import HA
from _pytest.recwarn import WarningsRecorder

from ledger.compact_merkle_tree import CompactMerkleTree
from ledger.ledger import Ledger
from ledger.serializers.compact_serializer import CompactSerializer
from plenum.common.config_util import getConfig
from stp_core.loop.eventually import eventually, eventuallyAll
from plenum.common.exceptions import BlowUp
from stp_core.common.log import getlogger, Logger
from stp_core.loop.looper import Looper, Prodable
from plenum.common.constants import TXN_TYPE, DATA, NODE, ALIAS, CLIENT_PORT, \
    CLIENT_IP, NODE_PORT, NYM, CLIENT_STACK_SUFFIX, PLUGIN_BASE_DIR_PATH, ROLE, \
    STEWARD, TARGET_NYM, VALIDATOR, SERVICES
from plenum.common.txn_util import getTxnOrderedFields
<<<<<<< HEAD
from plenum.common.types import PLUGIN_TYPE_STATS_CONSUMER
=======
from plenum.common.types import PLUGIN_TYPE_STATS_CONSUMER, f
>>>>>>> 56779bb5
from plenum.common.util import getNoInstances, getMaxFailures
from plenum.server.notifier_plugin_manager import PluginManager
from plenum.test.helper import randomOperation, \
    checkReqAck, checkLastClientReqForNode, waitForSufficientRepliesForRequests, \
    waitForViewChange, requestReturnedToNode, randomText, \
<<<<<<< HEAD
    mockGetInstalledDistributions, mockImportModule, chk_all_funcs
=======
    mockGetInstalledDistributions, mockImportModule, chk_all_funcs, NODE_IP
>>>>>>> 56779bb5
from plenum.test.node_request.node_request_helper import checkPrePrepared, \
    checkPropagated, checkPrepared, checkCommitted
from plenum.test.plugin.helper import getPluginPath
from plenum.test.test_client import genTestClient, TestClient
from plenum.test.test_node import TestNode, TestNodeSet, Pool, \
    checkNodesConnected, ensureElectionsDone, genNodeReg

Logger.setLogLevel(logging.NOTSET)
logger = getlogger()
config = getConfig()


@pytest.fixture(scope="session")
def warnfilters():
    def _():
        warnings.filterwarnings('ignore', category=DeprecationWarning, module='jsonpickle\.pickler', message='encodestring\(\) is a deprecated alias')
        warnings.filterwarnings('ignore', category=DeprecationWarning, module='jsonpickle\.unpickler', message='decodestring\(\) is a deprecated alias')
        warnings.filterwarnings('ignore', category=DeprecationWarning, module='plenum\.client\.client', message="The 'warn' method is deprecated")
        warnings.filterwarnings('ignore', category=DeprecationWarning, module='plenum\.common\.stacked', message="The 'warn' method is deprecated")
        warnings.filterwarnings('ignore', category=DeprecationWarning, module='plenum\.test\.test_testable', message='Please use assertEqual instead.')
        warnings.filterwarnings('ignore', category=DeprecationWarning, module='prompt_toolkit\.filters\.base', message='inspect\.getargspec\(\) is deprecated')
        warnings.filterwarnings('ignore', category=ResourceWarning, message='unclosed event loop')
        warnings.filterwarnings('ignore', category=ResourceWarning, message='unclosed.*socket\.socket')
    return _


@pytest.yield_fixture(scope="session", autouse=True)
def warncheck(warnfilters):
    with WarningsRecorder() as record:
        warnfilters()
        yield
        gc.collect()
    to_prints = []

    def keyfunc(_):
        return _.category.__name__, _.filename, _.lineno

    _sorted = sorted(record, key=keyfunc)
    _grouped = itertools.groupby(_sorted, keyfunc)
    for k, g in _grouped:
        to_prints.append("\n"
                         "category: {}\n"
                         "filename: {}\n"
                         "  lineno: {}".format(*k))
        messages = itertools.groupby(g, lambda _: str(_.message))
        for k2, g2 in messages:
            count = sum(1 for _ in g2)
            count_str = ' ({} times)'.format(count) if count > 1 else ''
            to_prints.append("     msg: {}{}".format(k2, count_str))
    if to_prints:
        to_prints.insert(0, 'Warnings found:')
        pytest.fail('\n'.join(to_prints))


@pytest.fixture(scope="function", autouse=True)
def limitTestRunningTime(request, tconf):
    st = time.time()
    yield
    runningTime = time.time() - st
    time_limit = getValueFromModule(request, "TestRunningTimeLimitSec",
                                    tconf.TestRunningTimeLimitSec)
    if runningTime > time_limit:
        pytest.fail(
            'The running time of each test is limited by {} sec '
            '(actually the test has taken {:2.1f} sec).\n'
            'In order to make the test passed there are two options:\n'
            '\t1. Make the test faster (for example: override default '
            'timeouts ONLY for the tests, do not wait '
            '`with pytest.raises(..)` and so on)\n'
            '\t2. Override the `limitTestRunningTime` fixture '
            'for the test module.\n'
            'Firstly, try to use the option #1.'
            ''.format(tconf.TestRunningTimeLimitSec, runningTime))


@pytest.fixture(scope="session", autouse=True)
def setResourceLimits():
    try:
        import resource
    except ImportError:
        print('Module resource is not available, maybe i am running on Windows')
        return
    flimit = 65535
    plimit = 65535
    try:
        resource.setrlimit(resource.RLIMIT_NOFILE, (flimit, flimit))
        resource.setrlimit(resource.RLIMIT_NPROC, (plimit, plimit))
    except Exception as ex:
        print('Could not set resource limits due to {}'.format(ex))


def getValueFromModule(request, name: str, default: Any = None):
    """
    Gets an attribute from the request's module if attribute is found
    else return the default value

    :param request:
    :param name: name of attribute to get from module
    :param default: value to return if attribute was not found
    :return: value of the attribute if attribute was found in module else the default value
    """
    if hasattr(request.module, name):
        value = getattr(request.module, name)
        logger.info("found {} in the module: {}".
                    format(name, value))
    else:
        value = default if default is not None else None
        logger.info("no {} found in the module, using the default: {}".
                    format(name, value))
    return value


basePath = os.path.dirname(os.path.abspath(__file__))
testPluginBaseDirPath = os.path.join(basePath, "plugin")

overriddenConfigValues = {
    "DefaultPluginPath": {
        PLUGIN_BASE_DIR_PATH: testPluginBaseDirPath,
        PLUGIN_TYPE_STATS_CONSUMER: "stats_consumer"
    }
}


@pytest.fixture(scope="module")
def allPluginsPath():
    return [getPluginPath('stats_consumer')]


@pytest.fixture(scope="module")
def keySharedNodes(startedNodes):
    return startedNodes


@pytest.fixture(scope="module")
def startedNodes(nodeSet, looper):
    for n in nodeSet:
        n.start(looper.loop)
    return nodeSet


@pytest.fixture(scope="module")
def whitelist(request):
    return getValueFromModule(request, "whitelist", [])


@pytest.fixture(scope="module")
def concerningLogLevels(request):
    # TODO need to enable WARNING for all tests
    default = [  # logging.WARNING,
        logging.ERROR,
        logging.CRITICAL]
    return getValueFromModule(request, "concerningLogLevels", default)


@pytest.fixture(scope="function", autouse=True)
def logcapture(request, whitelist, concerningLogLevels):
    baseWhitelist = ['seconds to run once nicely',
                     'Executing %s took %.3f seconds',
                     'is already stopped',
                     'Error while running coroutine',
                     'not trying any more because',
                     # TODO: This is too specific, move it to the particular test
                     "Beta discarding message INSTANCE_CHANGE(viewNo='BAD') "
                     "because field viewNo has incorrect type: <class 'str'>",
                     'got exception while closing hash store',
                     # TODO: Remove these once the relevant bugs are fixed
                     '.+ failed to ping .+ at',
                     'discarding message (NOMINATE|PRIMARY)',
                     '.+ rid .+ has been removed',
                     'last try...',
                     'has uninitialised socket',
                     'to have incorrect time',
                     'time not acceptable'
                     ]
    wlfunc = inspect.isfunction(whitelist)

    def tester(record):
        isBenign = record.levelno not in concerningLogLevels
        # TODO is this sufficient to test if a log is from test or not?
        isTest = os.path.sep + 'test' in record.pathname

        if wlfunc:
            wl = whitelist()
        else:
            wl = whitelist

        whiteListedExceptions = baseWhitelist + wl

        # Converting the log message to its string representation, the log
        # message can be an arbitrary object
        msg = str(record.msg)
        isWhiteListed = bool([w for w in whiteListedExceptions
                              if re.search(w, msg)])

        if not (isBenign or isTest or isWhiteListed):
            # Stopping all loopers, so prodables like nodes, clients, etc stop.
            #  This helps in freeing ports
            for fv in request._fixture_values.values():
                if isinstance(fv, Looper):
                    fv.stopall()
                if isinstance(fv, Prodable):
                    fv.stop()
            raise BlowUp("{}: {} ".format(record.levelname, record.msg))

    ch = TestingHandler(tester)
    logging.getLogger().addHandler(ch)

    def cleanup():
        logging.getLogger().removeHandler(ch)

    request.addfinalizer(cleanup)
    config = getConfig(tdir)
    for k, v in overriddenConfigValues.items():
        setattr(config, k, v)


@pytest.yield_fixture(scope="module")
def nodeSet(request, tdir, nodeReg, allPluginsPath, patchPluginManager):
    primaryDecider = getValueFromModule(request, "PrimaryDecider", None)
    with TestNodeSet(nodeReg=nodeReg, tmpdir=tdir,
                     primaryDecider=primaryDecider,
                     pluginPaths=allPluginsPath) as ns:
        yield ns


@pytest.fixture(scope='module')
def tdir(tmpdir_factory):
    tempdir = tmpdir_factory.mktemp('').strpath
    logger.debug("module-level temporary directory: {}".format(tempdir))
    return tempdir

another_tdir = tdir


@pytest.fixture(scope='function')
def tdir_for_func(tmpdir_factory):
    tempdir = tmpdir_factory.mktemp('').strpath
    logging.debug("function-level temporary directory: {}".format(tempdir))
    return tempdir


@pytest.fixture(scope="module")
def nodeReg(request) -> Dict[str, HA]:
    nodeCount = getValueFromModule(request, "nodeCount", 4)
    return genNodeReg(count=nodeCount)


@pytest.yield_fixture(scope="module")
def unstartedLooper(nodeSet):
    with Looper(nodeSet, autoStart=False) as l:
        yield l


@pytest.fixture(scope="module")
def looper(unstartedLooper):
    unstartedLooper.autoStart = True
    unstartedLooper.startall()
    return unstartedLooper


@pytest.fixture(scope="module")
def pool(tmpdir_factory):
    return Pool(tmpdir_factory)


@pytest.fixture(scope="module")
def ready(looper, keySharedNodes):
    looper.run(checkNodesConnected(keySharedNodes))
    return keySharedNodes


@pytest.fixture(scope="module")
def up(looper, ready):
    ensureElectionsDone(looper=looper, nodes=ready)


# noinspection PyIncorrectDocstring
@pytest.fixture(scope="module")
def ensureView(nodeSet, looper, up):
    """
    Ensure that all the nodes in the nodeSet are in the same view.
    """
    return waitForViewChange(looper, nodeSet)


@pytest.fixture("module")
def delayed_perf_chk(nodeSet):
    d = 20
    for node in nodeSet:
        node.delayCheckPerformance(d)
    return d


@pytest.fixture(scope="module")
def clientAndWallet1(looper, nodeSet, tdir, up):
    client, wallet = genTestClient(nodeSet, tmpdir=tdir)
    yield client, wallet
    client.stop()


@pytest.fixture(scope="module")
def client1(clientAndWallet1, looper):
    client, _ = clientAndWallet1
    looper.add(client)
    looper.run(client.ensureConnectedToNodes())
    return client


@pytest.fixture(scope="module")
def wallet1(clientAndWallet1):
    _, wallet = clientAndWallet1
    return wallet


@pytest.fixture(scope="module")
def request1(wallet1):
    op = randomOperation()
    req = wallet1.signOp(op)
    return req


@pytest.fixture(scope="module")
def sent1(client1, request1):
    return client1.submitReqs(request1)[0]


@pytest.fixture(scope="module")
def reqAcked1(looper, nodeSet, client1, sent1, faultyNodes):

    numerOfNodes = len(nodeSet)

    # Wait until request received by all nodes
    propTimeout = waits.expectedClientToPoolRequestDeliveryTime(numerOfNodes)
    coros = [partial(checkLastClientReqForNode, node, sent1)
             for node in nodeSet]
    # looper.run(eventuallyAll(*coros,
    #                          totalTimeout=propTimeout,
    #                          acceptableFails=faultyNodes))
    chk_all_funcs(looper, coros, acceptable_fails=faultyNodes, timeout=propTimeout)

    # Wait until sufficient number of acks received
    coros2 = [partial(checkReqAck, client1, node, sent1.identifier, sent1.reqId)
              for node in nodeSet]
    ackTimeout = waits.expectedReqAckQuorumTime()
    # looper.run(eventuallyAll(*coros2,
    #                          totalTimeout=ackTimeout,
    #                          acceptableFails=faultyNodes))
    chk_all_funcs(looper, coros2, acceptable_fails=faultyNodes, timeout=ackTimeout)
    return sent1


@pytest.fixture(scope="module")
def noRetryReq(conf, tdir, request):
    oldRetryAck = conf.CLIENT_MAX_RETRY_ACK
    oldRetryReply = conf.CLIENT_MAX_RETRY_REPLY
    conf.baseDir = tdir
    conf.CLIENT_MAX_RETRY_ACK = 0
    conf.CLIENT_MAX_RETRY_REPLY = 0

    def reset():
        conf.CLIENT_MAX_RETRY_ACK = oldRetryAck
        conf.CLIENT_MAX_RETRY_REPLY = oldRetryReply

    request.addfinalizer(reset)
    return conf


@pytest.fixture(scope="module")
def faultyNodes(request):
    return getValueFromModule(request, "faultyNodes", 0)


@pytest.fixture(scope="module")
def propagated1(looper,
                nodeSet,
                up,
                reqAcked1,
                faultyNodes):
    checkPropagated(looper, nodeSet, reqAcked1, faultyNodes)
    return reqAcked1


@pytest.fixture(scope="module")
def preprepared1(looper, nodeSet, propagated1, faultyNodes):
    checkPrePrepared(looper,
                     nodeSet,
                     propagated1,
                     range(getNoInstances(len(nodeSet))),
                     faultyNodes)
    return propagated1


@pytest.fixture(scope="module")
def prepared1(looper, nodeSet, client1, preprepared1, faultyNodes):
    checkPrepared(looper,
                  nodeSet,
                  preprepared1,
                  range(getNoInstances(len(nodeSet))),
                  faultyNodes)
    return preprepared1


@pytest.fixture(scope="module")
def committed1(looper, nodeSet, client1, prepared1, faultyNodes):
    checkCommitted(looper,
                   nodeSet,
                   prepared1,
                   range(getNoInstances(len(nodeSet))),
                   faultyNodes)
    return prepared1


@pytest.fixture(scope="module")
def replied1(looper, nodeSet, client1, committed1, wallet1, faultyNodes):
    numOfNodes = len(nodeSet)
    numOfInstances = getNoInstances(numOfNodes)
    quorum = numOfInstances * (numOfNodes - faultyNodes)
    def checkOrderedCount():
        resp = [requestReturnedToNode(node,
                                      wallet1.defaultId,
                                      committed1.reqId,
                                      instId)
                for node in nodeSet for instId in range(numOfInstances)]
        assert resp.count(True) >= quorum

    orderingTimeout = waits.expectedOrderingTime(numOfInstances)
    looper.run(eventually(checkOrderedCount,
                          retryWait=1,
                          timeout=orderingTimeout))

    waitForSufficientRepliesForRequests(looper, client1, requests=[committed1])
    return committed1


@pytest.yield_fixture(scope="module")
def looperWithoutNodeSet():
    with Looper(debug=True) as looper:
        yield looper


@pytest.fixture(scope="module")
def poolTxnNodeNames(request, index=""):
    nodeCount = getValueFromModule(request, "nodeCount", 4)
    return [n + index for n in genNodeNames(nodeCount)]


@pytest.fixture(scope="module")
def poolTxnClientNames():
    return "Alice", "Jason", "John", "Les"


@pytest.fixture(scope="module")
def poolTxnStewardNames(request):
    nodeCount = getValueFromModule(request, "nodeCount", 4)
    return ['Steward'+str(i) for i in range(1, nodeCount+1)]


@pytest.fixture(scope="module")
def conf(tdir):
    return getConfig(tdir)


# TODO: This fixture is probably not needed now, as getConfig takes the
# `baseDir`. Confirm and remove
@pytest.fixture(scope="module")
def tconf(conf, tdir):
    conf.baseDir = tdir
    return conf


@pytest.fixture(scope="module")
def dirName():
    return os.path.dirname


@pytest.fixture(scope="module")
<<<<<<< HEAD
def nodeAndClientInfoFilePath(dirName):
    return os.path.join(dirName(__file__), "node_and_client_info.py")


@pytest.fixture(scope="module")
def poolTxnData(nodeAndClientInfoFilePath):
    with open(nodeAndClientInfoFilePath) as f:
        data = json.loads(f.read().strip())
        for txn in data["txns"]:
            if txn[TXN_TYPE] == NODE:
                txn[DATA][NODE_PORT] = genHa()[1]
                txn[DATA][CLIENT_PORT] = genHa()[1]
        return data
=======
def poolTxnData(request):
    nodeCount = getValueFromModule(request, "nodeCount", 4)
    data = {'txns': [], 'seeds': {}}
    for i, node_name in zip(range(1, nodeCount+1), genNodeNames(nodeCount)):
        data['seeds'][node_name] = node_name+'0'*(32-len(node_name))
        steward_name = 'Steward'+str(i)
        data['seeds'][steward_name] = steward_name+'0'*(32-len(steward_name))
        n_idr = SimpleSigner(seed=data['seeds'][node_name].encode()).identifier
        s_idr = SimpleSigner(seed=data['seeds'][steward_name].encode()).identifier
        data['txns'].append({
            TXN_TYPE: NYM,
            ROLE: STEWARD,
            ALIAS: steward_name,
            TARGET_NYM: s_idr
        })
        data['txns'].append({
            TXN_TYPE: NODE,
            f.IDENTIFIER.nm: s_idr,
            TARGET_NYM: n_idr,
            DATA: {
                ALIAS: node_name,
                SERVICES: [VALIDATOR],
                NODE_IP: '127.0.0.1',
                NODE_PORT: genHa()[1],
                CLIENT_IP: '127.0.0.1',
                CLIENT_PORT: genHa()[1]
            }
        })

    # Below is some static data that is needed for some CLI tests
    more_data = {'txns': [
        {"identifier": "5rArie7XKukPCaEwq5XGQJnM9Fc5aZE3M9HAPVfMU2xC",
         "dest": "4AdS22kC7xzb4bcqg9JATuCfAMNcQYcZa1u5eWzs6cSJ",
         "type": "1",
         "alias": "Alice"},
        {"identifier": "5rArie7XKukPCaEwq5XGQJnM9Fc5aZE3M9HAPVfMU2xC",
         "dest": "46Kq4hASUdvUbwR7s7Pie3x8f4HRB3NLay7Z9jh9eZsB",
         "type": "1",
         "alias": "Jason"},
        {"identifier": "5rArie7XKukPCaEwq5XGQJnM9Fc5aZE3M9HAPVfMU2xC",
         "dest": "3wpYnGqceZ8DzN3guiTd9rrYkWTwTHCChBSuo6cvkXTG",
         "type": "1",
         "alias": "John"},
        {"identifier": "5rArie7XKukPCaEwq5XGQJnM9Fc5aZE3M9HAPVfMU2xC",
         "dest": "4Yk9HoDSfJv9QcmJbLcXdWVgS7nfvdUqiVcvbSu8VBru",
         "type": "1",
         "alias": "Les"}
    ], 'seeds': {
        "Alice": "99999999999999999999999999999999",
        "Jason": "bbbbbbbbbbbbbbbbbbbbbbbbbbbbbbbb",
        "John": "dddddddddddddddddddddddddddddddd",
        "Les": "ffffffffffffffffffffffffffffffff"
    }}

    data['txns'].extend(more_data['txns'])
    data['seeds'].update(more_data['seeds'])
    return data
>>>>>>> 56779bb5


@pytest.fixture(scope="module")
def tdirWithPoolTxns(poolTxnData, tdir, tconf):
    import getpass
    logging.debug("current user when creating new pool txn file: {}".
                  format(getpass.getuser()))
    ledger = Ledger(CompactMerkleTree(),
                    dataDir=tdir,
                    fileName=tconf.poolTransactionsFile)
    for item in poolTxnData["txns"]:
        if item.get(TXN_TYPE) == NODE:
            ledger.add(item)
    ledger.stop()
    return tdir


@pytest.fixture(scope="module")
def domainTxnOrderedFields():
    return getTxnOrderedFields()


@pytest.fixture(scope="module")
def tdirWithDomainTxns(poolTxnData, tdir, tconf, domainTxnOrderedFields):
    ledger = Ledger(CompactMerkleTree(),
                    dataDir=tdir,
                    serializer=CompactSerializer(fields=domainTxnOrderedFields),
                    fileName=tconf.domainTransactionsFile)
    for item in poolTxnData["txns"]:
        if item.get(TXN_TYPE) == NYM:
            ledger.add(item)
    ledger.stop()
    return tdir


@pytest.fixture(scope="module")
def tdirWithNodeKeepInited(tdir, poolTxnData, poolTxnNodeNames):
    seeds = poolTxnData["seeds"]
    for nName in poolTxnNodeNames:
        seed = seeds[nName]
        initNodeKeysForBothStacks(nName, tdir, seed, override=True)


@pytest.fixture(scope="module")
def poolTxnClientData(poolTxnClientNames, poolTxnData):
    name = poolTxnClientNames[0]
    seed = poolTxnData["seeds"][name]
    return name, seed.encode()


@pytest.fixture(scope="module")
def poolTxnStewardData(poolTxnStewardNames, poolTxnData):
    name = poolTxnStewardNames[0]
    seed = poolTxnData["seeds"][name]
    return name, seed.encode()


@pytest.fixture(scope="module")
def poolTxnClient(tdirWithPoolTxns, tdirWithDomainTxns, txnPoolNodeSet):
    return genTestClient(txnPoolNodeSet, tmpdir=tdirWithPoolTxns,
                         usePoolLedger=True)


@pytest.fixture(scope="module")
def testNodeClass(patchPluginManager):
    return TestNode


@pytest.fixture(scope="module")
def testClientClass():
    return TestClient


@pytest.yield_fixture(scope="module")
def txnPoolNodesLooper():
    with Looper(debug=True) as l:
        yield l


@pytest.fixture(scope="module")
def txnPoolNodeSet(patchPluginManager,
                   txnPoolNodesLooper,
                   tdirWithPoolTxns,
                   tdirWithDomainTxns,
                   tconf,
                   poolTxnNodeNames,
                   allPluginsPath,
                   tdirWithNodeKeepInited,
                   testNodeClass):
    with ExitStack() as exitStack:
        nodes = []
        for nm in poolTxnNodeNames:
            node = exitStack.enter_context(
                testNodeClass(nm,
                              basedirpath=tdirWithPoolTxns,
                              config=tconf,
                              pluginPaths=allPluginsPath))
            txnPoolNodesLooper.add(node)
            nodes.append(node)
        txnPoolNodesLooper.run(checkNodesConnected(nodes))
        ensureElectionsDone(looper=txnPoolNodesLooper, nodes=nodes)
        yield nodes


@pytest.fixture(scope="module")
def txnPoolCliNodeReg(poolTxnData):
    cliNodeReg = {}
    for txn in poolTxnData["txns"]:
        if txn[TXN_TYPE] == NODE:
            data = txn[DATA]
            cliNodeReg[data[ALIAS] + CLIENT_STACK_SUFFIX] = HA(data[CLIENT_IP],
                                                               data[CLIENT_PORT])
    return cliNodeReg


@pytest.fixture(scope="module")
def postingStatsEnabled(request):
    config = getConfig()
    config.SendMonitorStats = True

    # def reset():
    #    config.SendMonitorStats = False

    # request.addfinalizer(reset)


@pytest.fixture
def pluginManager(monkeypatch):
    pluginManager = PluginManager()
    monkeypatch.setattr(importlib, 'import_module', mockImportModule)
    packagesCnt = 3
    packages = [pluginManager.prefix + randomText(10)
                for _ in range(packagesCnt)]
    monkeypatch.setattr(pip.utils, 'get_installed_distributions',
                        partial(mockGetInstalledDistributions,
                                packages=packages))
    imported, found = pluginManager.importPlugins()
    assert imported == 3
    assert hasattr(pluginManager, 'prefix')
    assert hasattr(pluginManager, '_sendMessage')
    assert hasattr(pluginManager, '_findPlugins')
    yield pluginManager
    monkeypatch.undo()


@pytest.fixture(scope="module")
def patchPluginManager():
    pluginManager = PluginManager()
    pluginManager.plugins = []
    return pluginManager


@pytest.fixture
def pluginManagerWithImportedModules(pluginManager, monkeypatch):
    monkeypatch.setattr(pip.utils, 'get_installed_distributions',
                        partial(mockGetInstalledDistributions,
                                packages=[]))
    monkeypatch.setattr(importlib, 'import_module', mockImportModule)
    imported, found = pluginManager.importPlugins()
    assert imported == 0
    packagesCnt = 3
    packages = [pluginManager.prefix + randomText(10)
                for _ in range(packagesCnt)]
    monkeypatch.setattr(pip.utils, 'get_installed_distributions',
                        partial(mockGetInstalledDistributions,
                                packages=packages))
    imported, found = pluginManager.importPlugins()
    assert imported == 3
    yield pluginManager
    monkeypatch.undo()
    pluginManager.importPlugins()


@pytest.fixture
def testNode(pluginManager, tdir):
    name = randomText(20)
    nodeReg = genNodeReg(names=[name])
    ha, cliname, cliha = nodeReg[name]
    node = TestNode(name=name, ha=ha, cliname=cliname, cliha=cliha,
                    nodeRegistry=copy(nodeReg), basedirpath=tdir,
                    primaryDecider=None, pluginPaths=None, seed=randomSeed())
    node.start(None)
    yield node
    node.stop()<|MERGE_RESOLUTION|>--- conflicted
+++ resolved
@@ -12,22 +12,15 @@
 
 import time
 from typing import Dict, Any
-from plenum.test import waits
-
-<<<<<<< HEAD
-=======
+
 from plenum.common.signer_simple import SimpleSigner
 from plenum.test import waits
 
->>>>>>> 56779bb5
 import gc
 import pip
 import pytest
 from plenum.common.keygen_utils import initNodeKeysForBothStacks
-<<<<<<< HEAD
-=======
 from plenum.test.greek import genNodeNames
->>>>>>> 56779bb5
 from stp_core.common.logging.handlers import TestingHandler
 from stp_core.crypto.util import randomSeed
 from stp_core.network.port_dispenser import genHa
@@ -46,21 +39,13 @@
     CLIENT_IP, NODE_PORT, NYM, CLIENT_STACK_SUFFIX, PLUGIN_BASE_DIR_PATH, ROLE, \
     STEWARD, TARGET_NYM, VALIDATOR, SERVICES
 from plenum.common.txn_util import getTxnOrderedFields
-<<<<<<< HEAD
-from plenum.common.types import PLUGIN_TYPE_STATS_CONSUMER
-=======
 from plenum.common.types import PLUGIN_TYPE_STATS_CONSUMER, f
->>>>>>> 56779bb5
 from plenum.common.util import getNoInstances, getMaxFailures
 from plenum.server.notifier_plugin_manager import PluginManager
 from plenum.test.helper import randomOperation, \
     checkReqAck, checkLastClientReqForNode, waitForSufficientRepliesForRequests, \
     waitForViewChange, requestReturnedToNode, randomText, \
-<<<<<<< HEAD
-    mockGetInstalledDistributions, mockImportModule, chk_all_funcs
-=======
     mockGetInstalledDistributions, mockImportModule, chk_all_funcs, NODE_IP
->>>>>>> 56779bb5
 from plenum.test.node_request.node_request_helper import checkPrePrepared, \
     checkPropagated, checkPrepared, checkCommitted
 from plenum.test.plugin.helper import getPluginPath
@@ -537,21 +522,6 @@
 
 
 @pytest.fixture(scope="module")
-<<<<<<< HEAD
-def nodeAndClientInfoFilePath(dirName):
-    return os.path.join(dirName(__file__), "node_and_client_info.py")
-
-
-@pytest.fixture(scope="module")
-def poolTxnData(nodeAndClientInfoFilePath):
-    with open(nodeAndClientInfoFilePath) as f:
-        data = json.loads(f.read().strip())
-        for txn in data["txns"]:
-            if txn[TXN_TYPE] == NODE:
-                txn[DATA][NODE_PORT] = genHa()[1]
-                txn[DATA][CLIENT_PORT] = genHa()[1]
-        return data
-=======
 def poolTxnData(request):
     nodeCount = getValueFromModule(request, "nodeCount", 4)
     data = {'txns': [], 'seeds': {}}
@@ -609,7 +579,6 @@
     data['txns'].extend(more_data['txns'])
     data['seeds'].update(more_data['seeds'])
     return data
->>>>>>> 56779bb5
 
 
 @pytest.fixture(scope="module")
