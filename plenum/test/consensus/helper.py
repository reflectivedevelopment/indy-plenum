--- conflicted
+++ resolved
@@ -142,12 +142,8 @@
                                      InternalBus(),
                                      self.network.create_peer(name, handler),
                                      write_manager=create_test_write_req_manager(name, genesis_txns),
-<<<<<<< HEAD
-                                     bls_bft_replica=FakeSomething(gc=lambda key: None))
+                                     bls_bft_replica=MockBlsBftReplica())
             replica.config.NEW_VIEW_TIMEOUT = 30 * 1000
-=======
-                                     bls_bft_replica=MockBlsBftReplica())
->>>>>>> bbd24aa5
             self._nodes.append(replica)
 
 
