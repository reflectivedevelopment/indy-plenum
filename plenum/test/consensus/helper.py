--- conflicted
+++ resolved
@@ -77,13 +77,6 @@
             crypto_factory=create_default_bls_crypto_factory(),
             get_free_port=partial(random.integer, 9000, 9999))['txns']
 
-<<<<<<< HEAD
-        self._nodes = [ReplicaService(name, validators, primary_name,
-                                      self._timer, InternalBus(), self.network.create_peer(name),
-                                      write_manager=create_test_write_req_manager(name, genesis_txns),
-                                      bls_bft_replica=FakeSomething(gc=lambda key: None))
-                       for name in validators]
-=======
         self._nodes = []
         for name in validators:
             # TODO: emulate it the same way as in Replica, that is sender must have 'node_name:inst_id' form
@@ -94,9 +87,9 @@
                                      self._timer,
                                      InternalBus(),
                                      self.network.create_peer(name, handler),
-                                     write_manager=create_test_write_req_manager(name, genesis_txns))
+                                     write_manager=create_test_write_req_manager(name, genesis_txns),
+                                     bls_bft_replica=FakeSomething(gc=lambda key: None))
             self._nodes.append(replica)
->>>>>>> 98d5363f
 
     @property
     def timer(self) -> MockTimer:
