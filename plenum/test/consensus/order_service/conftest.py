--- conflicted
+++ resolved
@@ -7,58 +7,8 @@
 from plenum.common.timer import QueueTimer
 from plenum.server.consensus.ordering_service import OrderingService, ThreePCMsgValidator
 from plenum.test.consensus.order_service.helper import _register_pp_ts
-<<<<<<< HEAD
-from plenum.test.helper import sdk_random_request_objects, create_pre_prepare_params
-from plenum.test.testing_utils import FakeSomething
-
-
-@pytest.fixture(params=[True, False])
-def is_master(request):
-    return request.param
-
-@pytest.fixture()
-def internal_bus():
-    def rp_handler(ib, msg):
-        ib.msgs.setdefault(type(msg), []).append(msg)
-
-    ib = InternalBus()
-    ib.msgs = {}
-    ib.subscribe(RequestPropagates, rp_handler)
-    return InternalBus()
-
-@pytest.fixture()
-def external_bus():
-    send_handler = Mock()
-    return ExternalBus(send_handler=send_handler,
-                       nodestack=FakeSomething(connecteds=[]))
-
-@pytest.fixture()
-def bls_bft_replica():
-    return FakeSomething(gc=lambda *args, **kwargs: True,
-                         validate_pre_prepare=lambda *args, **kwargs: None,
-                         update_prepare=lambda params, lid: params,
-                         process_prepare=lambda *args, **kwargs: None,
-                         process_pre_prepare=lambda *args, **kwargs: None,
-                         validate_prepare=lambda *args, **kwargs: None,
-                         update_commit=lambda params, pre_prepare: params,
-                         process_commit=lambda *args, **kwargs: None)
-
-@pytest.fixture()
-def db_manager():
-    dbm = DatabaseManager()
-    return dbm
-
-@pytest.fixture()
-def write_manager(db_manager):
-    return WriteRequestManager(database_manager=db_manager)
-
-@pytest.fixture()
-def name():
-    return "OrderingService"
-=======
 from plenum.test.helper import sdk_random_request_objects, create_pre_prepare_params, MockNetwork
 from plenum.test.bls.conftest import fake_state_root_hash, fake_multi_sig, fake_multi_sig_value
->>>>>>> 588e0db6
 
 @pytest.fixture()
 def orderer(consensus_data, internal_bus, name, write_manager,
