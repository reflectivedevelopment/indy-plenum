from functools import partial
<<<<<<< HEAD
from random import shuffle
=======
from random import shuffle, Random
>>>>>>> a3ac2760

import pytest

from plenum.common.constants import VALIDATOR, POOL_LEDGER_ID, TYPE, NODE, DATA, ALIAS, CLIENT_IP, CLIENT_PORT, NODE_IP, \
    NODE_PORT, BLS_KEY, TARGET_NYM, SERVICES, CURRENT_PROTOCOL_VERSION, DOMAIN_LEDGER_ID
from plenum.common.messages.internal_messages import NeedViewChange
from plenum.common.request import Request
from plenum.common.timer import RepeatingTimer
from plenum.common.txn_util import get_payload_data, get_from
from plenum.common.util import randomString
from plenum.server.consensus.primary_selector import RoundRobinConstantNodesPrimariesSelector
from plenum.test.consensus.helper import SimPool
from plenum.test.consensus.order_service.sim_helper import order_requests, \
    get_pools_ledger_size, setup_pool, check_ledger_size, create_requests
from plenum.test.greek import Greeks
<<<<<<< HEAD
=======
from plenum.test.simulation.sim_random import DefaultSimRandom
>>>>>>> a3ac2760
from stp_core.common.log import getlogger


logger = getlogger()


DOMAIN_REQ_COUNT = 10


def build_add_new_node_req(node_name, services, ports_addiction):
    operation = {
        TYPE: NODE,
        DATA: {
            ALIAS: node_name,
            CLIENT_IP: '127.0.0.1',
            CLIENT_PORT: 7000 + ports_addiction,
            NODE_IP: '127.0.0.1',
            NODE_PORT: 7002 + ports_addiction,
            BLS_KEY: '00000000000000000000000000000000',
        },
        TARGET_NYM: node_name
    }
    if services is not None:
        operation[DATA][SERVICES] = services

    return Request(operation=operation, reqId=Request.gen_req_id(),
                   protocolVersion=CURRENT_PROTOCOL_VERSION, identifier=randomString())


def build_demote_node_req(node_name, txn):
    txn_data = get_payload_data(txn)
    target_nym = txn_data[TARGET_NYM]
    txn_data = txn_data['data']
    operation = {
        TYPE: NODE,
        DATA: {
            ALIAS: node_name,
            CLIENT_IP: txn_data[CLIENT_IP],
            CLIENT_PORT: txn_data[CLIENT_PORT],
            NODE_IP: txn_data[NODE_IP],
            NODE_PORT: txn_data[NODE_PORT],
            SERVICES: [],
        },
        TARGET_NYM: target_nym
    }
    return Request(operation=operation, reqId=Request.gen_req_id(),
                   protocolVersion=CURRENT_PROTOCOL_VERSION, identifier=get_from(txn))


def build_promote_node_back_req(node_name, txn):
    txn_data = get_payload_data(txn)
    target_nym = txn_data[TARGET_NYM]
    txn_data = txn_data['data']
    operation = {
        TYPE: NODE,
        DATA: {
            ALIAS: node_name,
            CLIENT_IP: txn_data[CLIENT_IP],
            CLIENT_PORT: txn_data[CLIENT_PORT],
            NODE_IP: txn_data[NODE_IP],
            NODE_PORT: txn_data[NODE_PORT],
            SERVICES: [VALIDATOR],
        },
        TARGET_NYM: target_nym
    }
    return Request(operation=operation, reqId=Request.gen_req_id(),
                   protocolVersion=CURRENT_PROTOCOL_VERSION, identifier=get_from(txn))



def check_primaries(pool: SimPool, expected_primaries):
    for node in pool.nodes:
        if node._data.primaries != expected_primaries:
            logger.debug("Node: {}, current primaries: {}, expected_primaries: {}".format(
                node.name, node._data.primaries, expected_primaries
            ))
            return False
    return True


def check_node_reg(pool: SimPool, expected_node_reg):
    for node in pool.nodes:
        committed_node_reg = node._write_manager.node_reg_handler.committed_node_reg
        if set(committed_node_reg).difference(set(expected_node_reg)):
            logger.debug("Node: {}, Current node reg: {}, Expected node reg: {}".format(
                node.name,
                committed_node_reg,
                expected_node_reg
            ))
            return False
    return True


def get_txn_data_from_ledger(ledger, alias):
    for _, t in ledger.getAllTxn():
        txn_data = get_payload_data(t)['data']
        if txn_data[ALIAS] == alias:
            return t


@pytest.fixture()
def node_req_add(random, sim_pool):
    def wrap(pool_size):
        return build_add_new_node_req(Greeks[pool_size][0], [VALIDATOR], pool_size)
    return wrap


@pytest.fixture()
def node_req_demote(random, sim_pool):
    def wrap(node_index):
        node_to_demote = sim_pool.nodes[node_index]
        return node_to_demote.name.split(':')[0], \
               build_demote_node_req(Greeks[node_index][0],
                                     get_txn_data_from_ledger(
                                         node_to_demote._write_manager.database_manager.get_ledger(POOL_LEDGER_ID),
                                         Greeks[node_index][0]))
    return wrap


@pytest.fixture()
def node_req_promote_back(random, sim_pool):
    def wrap(node_index):
        node_to_promote = sim_pool.nodes[node_index]
        return node_to_promote.name.split(':')[0], \
               build_promote_node_back_req(Greeks[node_index][0],
                                           get_txn_data_from_ledger(
                                           node_to_promote._write_manager.database_manager.get_ledger(POOL_LEDGER_ID),
                                           Greeks[node_index][0]))
    return wrap


# TODO: Failed seeds for debugging INDY-2237 and INDY-2148
# {752248, 659043, 550513, 141156}


@pytest.fixture()
def sim_pool(random):
    return setup_pool(random)


# ToDo: After INDY-2148, INDY-2237 and INDY-2324 needs to increase
#  possible pool length to 3 (minimal node's count)
@pytest.fixture()
def indexes_to_demote(sim_pool, random):
    return random.sample(range(1, sim_pool.size), sim_pool.size - 4)


@pytest.fixture()
def pool_with_edge_primaries(sim_pool):
    """
    Validators are:
    [A, B, C, D]. On view == 3 primaries should be [D, A]
    After adding new node we expect, that view_change will be proposed
    and new primaries would be [A, B], because primaries will be selected
    for last stable NodeReg ([A, B, C, D])
    """
    expected_view_no = sim_pool.size - 1
    sim_pool.initiate_view_change(expected_view_no)
    sim_pool.timer.wait_for(lambda: all([n._data.view_no == expected_view_no for n in sim_pool.nodes]))
    sim_pool.timer.wait_for(lambda: all([not n._data.waiting_for_new_view for n in sim_pool.nodes]))
    # Write primaries to audit
    order_requests(sim_pool)
    return sim_pool


def test_node_txn_add_new_node(node_req_add, sim_pool, random):
    # Step 1. Prepare NODE requests and some of params to check
    # Count of NODE requests is random but less then pool size
    initial_view_no = sim_pool._initial_view_no
    pool_reqs = [node_req_add(sim_pool.size + i) for i in range(random.integer(1, sim_pool.f))]
    domain_reqs = create_requests(DOMAIN_REQ_COUNT)
    all_reqs = pool_reqs + domain_reqs
    shuffle(all_reqs)
    sim_pool.sim_send_requests(all_reqs)

    current_pool_ledger_size = get_pools_ledger_size(sim_pool, ledger_id=POOL_LEDGER_ID)
    current_domain_ledger_size = get_pools_ledger_size(sim_pool, ledger_id=DOMAIN_LEDGER_ID)
    expected_node_reg = sim_pool.validators + [Greeks[sim_pool.size + i][0] for i in range(len(pool_reqs))]

<<<<<<< HEAD
    # Step 2. Start ordering and VC
    do_order_and_vc(sim_pool, random, initial_view_no)
=======
    # Step 2. Start requests ordering
    random_interval = random.float(1.0, 2.0)
    RepeatingTimer(sim_pool.timer, random_interval, partial(order_requests, sim_pool))

    # Step 3. Initiate view change process during request's ordering
    for node in sim_pool.nodes:
        sim_pool.timer.schedule(1.0 + random_interval,
                                partial(node._view_changer.process_need_view_change, NeedViewChange(view_no=1)))

    # Step 4. Wait for VC completing
    for node in sim_pool.nodes:
        sim_pool.timer.wait_for(lambda: node._view_changer._data.view_no == 1)

    for node in sim_pool.nodes:
        sim_pool.timer.wait_for(lambda: not node._data.waiting_for_new_view)
>>>>>>> a3ac2760

    # Step 5. Check parameters like ordered txns count, node_reg state
    # For now we can run this checks only for old nodes with newly added.
    # Because we cannot run catchup process
    # ToDo: change this checks for making they on whole pool after INDY-2148 will be implemented

    sim_pool.timer.wait_for(partial(check_node_reg, sim_pool, expected_node_reg))
    for node in sim_pool.nodes:
        sim_pool.timer.wait_for(
            partial(
                check_ledger_size, node, current_pool_ledger_size + len(pool_reqs), POOL_LEDGER_ID))
        sim_pool.timer.wait_for(
            partial(
                check_ledger_size, node, current_domain_ledger_size + len(domain_reqs), DOMAIN_LEDGER_ID))


def test_node_txn_demote_node(node_req_demote, sim_pool, random, indexes_to_demote):
    # Step 1. Prepare NODE requests and some of params to check
    # Count of NODE requests is random but less then pool size
    initial_view_no = sim_pool._initial_view_no
    demoted_names = []
    pool_reqs = []
    domain_reqs = create_requests(DOMAIN_REQ_COUNT)
    for i in indexes_to_demote:
        name, req = node_req_demote(i)
        demoted_names.append(name)
        pool_reqs.append(req)
    all_reqs = pool_reqs + domain_reqs
    shuffle(all_reqs)
    sim_pool.sim_send_requests(all_reqs)

    current_pool_ledger_size = get_pools_ledger_size(sim_pool, ledger_id=POOL_LEDGER_ID)
    current_domain_ledger_size = get_pools_ledger_size(sim_pool, ledger_id=DOMAIN_LEDGER_ID)
    expected_node_reg = [name for name in sim_pool._genesis_validators if name not in demoted_names]
<<<<<<< HEAD

    # Step 2. Start ordering and VC
    do_order_and_vc(sim_pool, random, initial_view_no)
=======
    # Step 2. Start requests ordering
    random_interval = random.float(1.0, 2.0)
    RepeatingTimer(sim_pool.timer, random_interval, partial(order_requests, sim_pool))

    # Step 3. Initiate view change process during request's ordering
    for node in sim_pool.nodes:
        sim_pool.timer.schedule(1.0 + random_interval,
                                partial(node._view_changer.process_need_view_change, NeedViewChange(view_no=1)))
>>>>>>> a3ac2760

    # Step 3. Check parameters like ordered txns count, node_reg state
    # For now we can run this checks only for old nodes with newly added.
    # Because we cannot run catchup process
    # ToDo: change this checks for making they on whole pool after INDY-2148 will be implemented
    sim_pool.timer.wait_for(partial(check_node_reg, sim_pool, expected_node_reg))
    for node in sim_pool.nodes:
        sim_pool.timer.wait_for(
            partial(
                check_ledger_size, node, current_pool_ledger_size + len(pool_reqs), POOL_LEDGER_ID))
        sim_pool.timer.wait_for(
            partial(
                check_ledger_size, node, current_domain_ledger_size + len(domain_reqs), DOMAIN_LEDGER_ID))


def test_demote_promote_mixed(node_req_demote,
                              sim_pool,
                              random,
                              indexes_to_demote,
                              node_req_add):
    # Step 1. Prepare NODE requests and some of params to check
    # Count of NODE requests is random but less then pool size
    initial_view_no = sim_pool._initial_view_no
    demoted_names = []
    domain_reqs = create_requests(DOMAIN_REQ_COUNT)
    pool_reqs = [node_req_add(sim_pool.size + i) for i in range(random.integer(1, sim_pool.f))]
    promoted_names = [Greeks[sim_pool.size + i][0] for i in range(len(pool_reqs))]

    for i in indexes_to_demote:
        name, req = node_req_demote(i)
        demoted_names.append(name)
        pool_reqs.append(req)
    all_reqs = domain_reqs + pool_reqs

    shuffle(all_reqs)
    sim_pool.sim_send_requests(all_reqs)

    current_pool_ledger_size = get_pools_ledger_size(sim_pool, ledger_id=POOL_LEDGER_ID)
    current_domain_ledger_size = get_pools_ledger_size(sim_pool, ledger_id=DOMAIN_LEDGER_ID)
    expected_node_reg = [name for name in sim_pool._genesis_validators if name not in demoted_names] + promoted_names

    # Step 2. Start ordering and VC
    do_order_and_vc(sim_pool, random, initial_view_no)

    # Step 3. Check parameters like ordered txns count, node_reg state
    # For now we can run this checks only for old nodes with newly added.
    # Because we cannot run catchup process
    # ToDo: change this checks for making they on whole pool after INDY-2148 will be implemented
    sim_pool.timer.wait_for(partial(check_node_reg, sim_pool, expected_node_reg))
    for node in sim_pool.nodes:
        sim_pool.timer.wait_for(
            partial(
                check_ledger_size, node, current_pool_ledger_size + len(pool_reqs), POOL_LEDGER_ID))
        sim_pool.timer.wait_for(
            partial(
                check_ledger_size, node, current_domain_ledger_size + len(domain_reqs), DOMAIN_LEDGER_ID))


@pytest.mark.skip(reason="INDY-2148 Integrate catchup service to simulation pool")
def test_demote_and_promote_back(node_req_promote_back,
                                 node_req_demote,
                                 sim_pool,
                                 random,
                                 indexes_to_demote,
                                 node_req_add):
    # Step 1. Prepare NODE requests and some of params to check
    # Count of NODE requests is random but less then pool size
    initial_view_no = sim_pool._initial_view_no
    demoted_names = []
    demoted_reqs = []
    promoted_reqs = []
    for i in indexes_to_demote:
        name, req = node_req_demote(i)
        demoted_names.append(name)
        demoted_reqs.append(req)
        _, req = node_req_promote_back(i)
        promoted_reqs.append(req)

    pool_reqs = []
    [pool_reqs.extend(r) for r in zip(demoted_reqs, promoted_reqs)]

    current_pool_ledger_size = get_pools_ledger_size(sim_pool, ledger_id=POOL_LEDGER_ID)
    expected_node_reg = sim_pool._genesis_validators


    do_order_and_vc(sim_pool, random, initial_view_no)

    sim_pool.timer.wait_for(partial(check_node_reg, sim_pool, expected_node_reg))
    for node in sim_pool.nodes:
        sim_pool.timer.wait_for(
            partial(
                check_ledger_size, node, current_pool_ledger_size + len(pool_reqs), POOL_LEDGER_ID))



def do_order_and_vc(pool, random, initial_view_no):

    # Step 1. Start requests ordering
    random_interval = random.integer(10, 20) * 100
    RepeatingTimer(pool.timer, random_interval, partial(order_requests, pool))

    # Step 2. Initiate view change process during request's ordering
    for node in pool.nodes:
        pool.timer.schedule(random_interval + 1000,
                                partial(node._view_changer.process_need_view_change, NeedViewChange()))

    # Step 3. Wait for VC completing
    pool.timer.wait_for(lambda: all(not node._data.waiting_for_new_view
                                    and node._data.view_no > initial_view_no
                                    for node in pool.nodes))


@pytest.mark.skip("INDY-2148, need catchup for new added node")
def test_node_txn_edge_primaries(pool_with_edge_primaries,
                                 node_req):
    pool = pool_with_edge_primaries
    current_view_no = pool.view_no
    expected_view_no = current_view_no + 1
    expected_primaries = RoundRobinConstantNodesPrimariesSelector.select_primaries_round_robin(expected_view_no,
                                                                                               pool.validators,
                                                                                               pool.f + 1)
    req = node_req(pool.size)
    pool.sim_send_requests([req])
    random_interval = 1000
    RepeatingTimer(pool.timer, random_interval, partial(order_requests, pool))
    pool.timer.wait_for(lambda: all([n._data.view_no == expected_view_no for n in pool.nodes]))
    pool.timer.wait_for(lambda: all([n._data.primaries == expected_primaries for n in pool.nodes]))<|MERGE_RESOLUTION|>--- conflicted
+++ resolved
@@ -1,9 +1,5 @@
 from functools import partial
-<<<<<<< HEAD
 from random import shuffle
-=======
-from random import shuffle, Random
->>>>>>> a3ac2760
 
 import pytest
 
@@ -19,10 +15,6 @@
 from plenum.test.consensus.order_service.sim_helper import order_requests, \
     get_pools_ledger_size, setup_pool, check_ledger_size, create_requests
 from plenum.test.greek import Greeks
-<<<<<<< HEAD
-=======
-from plenum.test.simulation.sim_random import DefaultSimRandom
->>>>>>> a3ac2760
 from stp_core.common.log import getlogger
 
 
@@ -188,6 +180,7 @@
     return sim_pool
 
 
+# ToDo: failed seeds: {458923, 353373}
 def test_node_txn_add_new_node(node_req_add, sim_pool, random):
     # Step 1. Prepare NODE requests and some of params to check
     # Count of NODE requests is random but less then pool size
@@ -202,28 +195,10 @@
     current_domain_ledger_size = get_pools_ledger_size(sim_pool, ledger_id=DOMAIN_LEDGER_ID)
     expected_node_reg = sim_pool.validators + [Greeks[sim_pool.size + i][0] for i in range(len(pool_reqs))]
 
-<<<<<<< HEAD
     # Step 2. Start ordering and VC
     do_order_and_vc(sim_pool, random, initial_view_no)
-=======
-    # Step 2. Start requests ordering
-    random_interval = random.float(1.0, 2.0)
-    RepeatingTimer(sim_pool.timer, random_interval, partial(order_requests, sim_pool))
-
-    # Step 3. Initiate view change process during request's ordering
-    for node in sim_pool.nodes:
-        sim_pool.timer.schedule(1.0 + random_interval,
-                                partial(node._view_changer.process_need_view_change, NeedViewChange(view_no=1)))
-
-    # Step 4. Wait for VC completing
-    for node in sim_pool.nodes:
-        sim_pool.timer.wait_for(lambda: node._view_changer._data.view_no == 1)
-
-    for node in sim_pool.nodes:
-        sim_pool.timer.wait_for(lambda: not node._data.waiting_for_new_view)
->>>>>>> a3ac2760
-
-    # Step 5. Check parameters like ordered txns count, node_reg state
+
+    # Step 3. Check parameters like ordered txns count, node_reg state
     # For now we can run this checks only for old nodes with newly added.
     # Because we cannot run catchup process
     # ToDo: change this checks for making they on whole pool after INDY-2148 will be implemented
@@ -238,6 +213,7 @@
                 check_ledger_size, node, current_domain_ledger_size + len(domain_reqs), DOMAIN_LEDGER_ID))
 
 
+# ToDo: failed seeds: {277519, 154546, 926597}
 def test_node_txn_demote_node(node_req_demote, sim_pool, random, indexes_to_demote):
     # Step 1. Prepare NODE requests and some of params to check
     # Count of NODE requests is random but less then pool size
@@ -256,20 +232,9 @@
     current_pool_ledger_size = get_pools_ledger_size(sim_pool, ledger_id=POOL_LEDGER_ID)
     current_domain_ledger_size = get_pools_ledger_size(sim_pool, ledger_id=DOMAIN_LEDGER_ID)
     expected_node_reg = [name for name in sim_pool._genesis_validators if name not in demoted_names]
-<<<<<<< HEAD
 
     # Step 2. Start ordering and VC
     do_order_and_vc(sim_pool, random, initial_view_no)
-=======
-    # Step 2. Start requests ordering
-    random_interval = random.float(1.0, 2.0)
-    RepeatingTimer(sim_pool.timer, random_interval, partial(order_requests, sim_pool))
-
-    # Step 3. Initiate view change process during request's ordering
-    for node in sim_pool.nodes:
-        sim_pool.timer.schedule(1.0 + random_interval,
-                                partial(node._view_changer.process_need_view_change, NeedViewChange(view_no=1)))
->>>>>>> a3ac2760
 
     # Step 3. Check parameters like ordered txns count, node_reg state
     # For now we can run this checks only for old nodes with newly added.
@@ -285,6 +250,7 @@
                 check_ledger_size, node, current_domain_ledger_size + len(domain_reqs), DOMAIN_LEDGER_ID))
 
 
+# ToDo: failed seeds: {77948, 445428}
 def test_demote_promote_mixed(node_req_demote,
                               sim_pool,
                               random,
@@ -368,18 +334,19 @@
 def do_order_and_vc(pool, random, initial_view_no):
 
     # Step 1. Start requests ordering
-    random_interval = random.integer(10, 20) * 100
+    random_interval = random.float(1.0, 2.0)
     RepeatingTimer(pool.timer, random_interval, partial(order_requests, pool))
 
     # Step 2. Initiate view change process during request's ordering
     for node in pool.nodes:
-        pool.timer.schedule(random_interval + 1000,
+        pool.timer.schedule(random_interval + 1.0,
                                 partial(node._view_changer.process_need_view_change, NeedViewChange()))
 
     # Step 3. Wait for VC completing
     pool.timer.wait_for(lambda: all(not node._data.waiting_for_new_view
                                     and node._data.view_no > initial_view_no
-                                    for node in pool.nodes))
+                                    for node in pool.nodes),
+                        max_iterations=100000)
 
 
 @pytest.mark.skip("INDY-2148, need catchup for new added node")
