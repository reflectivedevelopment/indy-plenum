from typing import Optional, List

from plenum.common.messages.node_messages import PrePrepare, Checkpoint
<<<<<<< HEAD
from plenum.server.consensus.view_change_service import ViewChangeService, BatchID
from plenum.test.consensus.helper import SimPool
from plenum.test.simulation.sim_random import SimRandom
=======
from plenum.server.consensus.replica_service import ReplicaService
from plenum.server.consensus.view_change_service import BatchID
from plenum.test.greek import genNodeNames
from plenum.test.helper import MockTimer
from plenum.test.simulation.sim_network import SimNetwork
from plenum.test.simulation.sim_random import SimRandom, DefaultSimRandom
from plenum.test.testing_utils import FakeSomething


class SimPool:
    def __init__(self, node_count: int = 4, random: Optional[SimRandom] = None):
        self._random = random if random else DefaultSimRandom()
        self._timer = MockTimer()
        self._network = SimNetwork(self._timer, self._random)
        validators = genNodeNames(node_count)
        primary_name = validators[0]
        self._nodes = [ReplicaService(name, validators, primary_name,
                                      self._timer, InternalBus(), self.network.create_peer(name),
                                      write_manager=FakeSomething(database_manager=None))
                       for name in validators]

    @property
    def timer(self) -> MockTimer:
        return self._timer

    @property
    def network(self) -> SimNetwork:
        return self._network

    @property
    def nodes(self) -> List[ReplicaService]:
        return self._nodes
>>>>>>> 3ab08dea


def some_checkpoint(random: SimRandom, view_no: int, pp_seq_no: int) -> Checkpoint:
    return Checkpoint(
        instId=0, viewNo=view_no, seqNoStart=pp_seq_no, seqNoEnd=pp_seq_no, digest=random.string(40)
    )


def some_pool(random: SimRandom) -> (SimPool, List):
    pool_size = random.integer(4, 8)
    pool = SimPool(pool_size, random)

    # Create simulated history
    # TODO: Move into helper?
    faulty = (pool_size - 1) // 3
    seq_no_per_cp = 10
    max_batches = 50
    batches = [BatchID(0, n, random.string(40)) for n in range(1, max_batches)]
    checkpoints = [some_checkpoint(random, 0, n) for n in range(0, max_batches, seq_no_per_cp)]

    # Preprepares
    pp_count = [random.integer(0, len(batches)) for _ in range(pool_size)]
    max_pp = sorted(pp_count)[faulty]
    # Prepares
    p_count = [random.integer(0, min(max_pp, pp)) for pp in pp_count]
    max_p = sorted(p_count)[faulty]
    # Checkpoints
    cp_count = [1 + random.integer(0, min(max_p, p)) // seq_no_per_cp for p in pp_count]
    max_stable_cp_indx = sorted(cp_count)[faulty] - 1
    stable_cp = [checkpoints[random.integer(0, min(max_stable_cp_indx, cp))].seqNoEnd for cp in cp_count]

    # Initialize consensus data
    for i, node in enumerate(pool.nodes):
        node._data.preprepared = batches[:pp_count[i]]
        node._data.prepared = batches[:p_count[i]]
        node._data.checkpoints = checkpoints[:cp_count[i]]
        node._data.stable_checkpoint = stable_cp[i]

    committed = []
    for i in range(1, max_batches):
        prepare_count = sum(1 for node in pool.nodes if i <= len(node._data.prepared))
        has_prepared_cert = prepare_count >= pool_size - faulty
        if has_prepared_cert:
            committed.append(batches[i - 1])

    return pool, committed


def calc_committed(view_changes, max_pp_seq_no, n, f) -> List[BatchID]:
    def check_in_batch(batch_id, some_batch_id, check_view_no=False):
        if check_view_no and (batch_id[0] != some_batch_id[0]):
            return False
        return batch_id[1] == some_batch_id[1] and batch_id[2] == some_batch_id[2]

    def check_prepared_in_vc(vc, batch_id):
        # check that (pp_seq_no, digest) is present in VC's prepared and preprepared
        for p_batch_id in vc.prepared:
            if not check_in_batch(batch_id, p_batch_id, check_view_no=True):
                continue
            for pp_batch_id in vc.preprepared:
                if check_in_batch(batch_id, pp_batch_id, check_view_no=True):
                    return True

        return False

    def find_batch_id(pp_seq_no):
        for vc in view_changes:
            for batch_id in vc.prepared:
                if batch_id[1] != pp_seq_no:
                    continue
                prepared_count = sum(1 for vc in view_changes if check_prepared_in_vc(vc, batch_id))
                if prepared_count < n - f:
                    continue
                return batch_id
        return None

    committed = []
    for pp_seq_no in range(1, max_pp_seq_no):
        batch_id = find_batch_id(pp_seq_no)
        if batch_id is not None:
            committed.append(BatchID(*batch_id))

    return committed<|MERGE_RESOLUTION|>--- conflicted
+++ resolved
@@ -1,44 +1,9 @@
 from typing import Optional, List
 
 from plenum.common.messages.node_messages import PrePrepare, Checkpoint
-<<<<<<< HEAD
 from plenum.server.consensus.view_change_service import ViewChangeService, BatchID
 from plenum.test.consensus.helper import SimPool
 from plenum.test.simulation.sim_random import SimRandom
-=======
-from plenum.server.consensus.replica_service import ReplicaService
-from plenum.server.consensus.view_change_service import BatchID
-from plenum.test.greek import genNodeNames
-from plenum.test.helper import MockTimer
-from plenum.test.simulation.sim_network import SimNetwork
-from plenum.test.simulation.sim_random import SimRandom, DefaultSimRandom
-from plenum.test.testing_utils import FakeSomething
-
-
-class SimPool:
-    def __init__(self, node_count: int = 4, random: Optional[SimRandom] = None):
-        self._random = random if random else DefaultSimRandom()
-        self._timer = MockTimer()
-        self._network = SimNetwork(self._timer, self._random)
-        validators = genNodeNames(node_count)
-        primary_name = validators[0]
-        self._nodes = [ReplicaService(name, validators, primary_name,
-                                      self._timer, InternalBus(), self.network.create_peer(name),
-                                      write_manager=FakeSomething(database_manager=None))
-                       for name in validators]
-
-    @property
-    def timer(self) -> MockTimer:
-        return self._timer
-
-    @property
-    def network(self) -> SimNetwork:
-        return self._network
-
-    @property
-    def nodes(self) -> List[ReplicaService]:
-        return self._nodes
->>>>>>> 3ab08dea
 
 
 def some_checkpoint(random: SimRandom, view_no: int, pp_seq_no: int) -> Checkpoint:
