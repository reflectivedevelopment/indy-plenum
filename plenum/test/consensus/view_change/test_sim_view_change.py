from collections import Counter
from functools import partial
from random import Random

import pytest

from plenum.common.messages.internal_messages import NeedViewChange
from plenum.common.messages.node_messages import ViewChange, NewView
from plenum.server.consensus.batch_id import BatchID
from plenum.server.consensus.utils import replica_name_to_node_name
from plenum.test.consensus.view_change.helper import some_pool
from plenum.test.helper import MockNetwork
from plenum.test.simulation.sim_network import Processor, Discard, message_dst, message_type
from plenum.test.simulation.sim_random import SimRandom, DefaultSimRandom


@pytest.fixture(params=[(0, 0.6)])
def latency(request, tconf):
    min_latency, max_latency = tuple(int(param * tconf.NEW_VIEW_TIMEOUT) for param in request.param)
    return min_latency, max_latency


@pytest.fixture(params=[
    # ([ViewChange, NewView, ViewChangeAck], 0.02),
    ([ViewChange], 1),
    ([NewView], 1),
    ])
def filter(request):
    return request.param[0], request.param[1]


@pytest.fixture(params=Random().sample([seed for seed in range(1000000)
                                        if seed not in {440868, 925547, 444939, 701549, 833247, 278940}], 100))
def custom_random(request):
    return DefaultSimRandom(request.param)


def test_view_change_completes_under_normal_conditions_default_seeds(random, latency, filter):
    check_view_change_completes_under_normal_conditions(random, *latency, *filter)


@pytest.mark.parametrize(argnames="seed", argvalues=[290370, 749952, 348636, 919685, 674863, 378187])
def test_view_change_completes_under_normal_conditions_regression_seeds(seed, latency, filter):
    random = DefaultSimRandom(seed)
    check_view_change_completes_under_normal_conditions(random, *latency, *filter)


def test_view_change_permutations(random):
    # Create pool in some random initial state
    pool, _ = some_pool(random)
    quorums = pool.nodes[0]._data.quorums

    # Get view change votes from all nodes
    view_change_messages = []
    for node in pool.nodes:
        network = MockNetwork()
        node._view_changer._network = network
        node._view_changer._bus.send(NeedViewChange())
        view_change_messages.append(network.sent_messages[0][0])

    # Select random number of view change votes
    num_view_changes = random.integer(quorums.view_change.value, quorums.n)
    view_change_messages = random.sample(view_change_messages, num_view_changes)

    # Check that all committed requests are present in final batches
    new_view_builder = pool.nodes[0]._view_changer._new_view_builder
    cps = {new_view_builder.calc_checkpoint(random.shuffle(view_change_messages))
           for _ in range(10)}
    assert len(cps) == 1

# ToDo: this test fails on seeds {440868, 925547, 444939}
def test_new_view_combinations(custom_random):
    # Create pool in some random initial state
    pool, _ = some_pool(custom_random)
    quorums = pool.nodes[0]._data.quorums

    # Get view change votes from all nodes
    view_change_messages = []
    for node in pool.nodes:
        network = MockNetwork()
        node._view_changer._network = network
        node._view_changer._bus.send(NeedViewChange())
        view_change_messages.append(network.sent_messages[0][0])

    # Check that all committed requests are present in final batches
    for _ in range(10):
        num_votes = quorums.strong.value
        votes = custom_random.sample(view_change_messages, num_votes)

        cp = pool.nodes[0]._view_changer._new_view_builder.calc_checkpoint(votes)
<<<<<<< HEAD
        # TODO: unskip after fixing the issue #1506
        # assert cp is not None
        if cp is None:
            pass
=======
        # In some cases checkpoints can't be collected. Uncomment this after fixing issue #1506
        # assert cp is not None
>>>>>>> b09aeea2

        batches = pool.nodes[0]._view_changer._new_view_builder.calc_batches(cp, votes)
        committed = calc_committed(votes)
        committed = [c for c in committed if c.pp_seq_no > cp.seqNoEnd]

        assert batches is not None
        assert committed == batches[:len(committed)]


def check_view_change_completes_under_normal_conditions(random: SimRandom,
                                                        min_latency, max_latency,
                                                        filtered_msg_types, filter_probability):
    # PREPARE

    # 1. Create random pool with random initial state
    pool, committed = some_pool(random)
    N = pool.size
    F = (N - 1) // 3
    initial_view_no = pool._initial_view_no

    # 2. set latency
    pool.network.set_latency(min_latency, max_latency)

    # 3. set filters
    pool.network.add_processor(Discard(probability=filter_probability),
                               message_type(filtered_msg_types),
                               message_dst(replica_name_to_node_name(pool.nodes[-1].name)))
    # EXECUTE

    # Schedule view change at different time on all nodes
    for node in pool.nodes:
        pool.timer.schedule(random.float(0, 10),
                            partial(node._view_changer.process_need_view_change, NeedViewChange()))

    # CHECK

    # 1. Make sure all nodes complete view change
    pool.timer.wait_for(lambda: all(not node._data.waiting_for_new_view
                                    and node._data.view_no > initial_view_no
                                    for node in pool.nodes))

    # 2. check that equal stable checkpoint is set on at least N-F nodes (F nodes may lag behind and will catchup)
    stable_checkpoints = [n._data.stable_checkpoint for n in pool.nodes]
    most_freq_stable_ckeckpoint = Counter(stable_checkpoints).most_common(1)
    stable_checkpoint = most_freq_stable_ckeckpoint[0][0]
    assert most_freq_stable_ckeckpoint[0][1] >= N - F

    # 3. check that equal preprepares is set on all node with the found stable checkpoint
    preprepares = set()
    for n in pool.nodes:
        if n._data.stable_checkpoint >= stable_checkpoint:
            preprepares.add(tuple(n._data.preprepared))
    assert len(preprepares) == 1

    # 4. Make sure all nodes end up in same view
    for node_a, node_b in zip(pool.nodes, pool.nodes[1:]):
        assert node_a._data.view_no == node_b._data.view_no
        assert node_a._data.primary_name == node_b._data.primary_name

    # 5. Make sure that all committed reqs are ordered with the same ppSeqNo in the new view:
    committed_above_cp = [c for c in committed if c.pp_seq_no > stable_checkpoint]
    for n in pool.nodes:
        if n._data.stable_checkpoint >= stable_checkpoint:
            for expected_batch, actual_batch in zip(committed_above_cp, n._data.preprepared[:len(committed_above_cp)]):
                assert expected_batch.pp_view_no == actual_batch.pp_view_no
                assert expected_batch.pp_seq_no == actual_batch.pp_seq_no
                assert expected_batch.pp_digest == actual_batch.pp_digest


def calc_committed(view_changes):
    committed = []
    for pp_seq_no in range(1, 50):
        batch_id = None
        for vc in view_changes:
            # pp_seq_no must be present in all PrePrepares
            for pp in vc.preprepared:
                if pp[2] == pp_seq_no:
                    if batch_id is None:
                        batch_id = pp
                    assert batch_id == pp
                    break

            # pp_seq_no must be present in all Prepares
            if batch_id not in vc.prepared:
                return committed
        committed.append(BatchID(*batch_id))
    return committed<|MERGE_RESOLUTION|>--- conflicted
+++ resolved
@@ -88,15 +88,8 @@
         votes = custom_random.sample(view_change_messages, num_votes)
 
         cp = pool.nodes[0]._view_changer._new_view_builder.calc_checkpoint(votes)
-<<<<<<< HEAD
-        # TODO: unskip after fixing the issue #1506
-        # assert cp is not None
-        if cp is None:
-            pass
-=======
         # In some cases checkpoints can't be collected. Uncomment this after fixing issue #1506
         # assert cp is not None
->>>>>>> b09aeea2
 
         batches = pool.nodes[0]._view_changer._new_view_builder.calc_batches(cp, votes)
         committed = calc_committed(votes)
