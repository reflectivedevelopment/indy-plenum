--- conflicted
+++ resolved
@@ -118,22 +118,14 @@
     cp2 = Checkpoint(instId=0, viewNo=1, seqNoStart=0, seqNoEnd=20, digest=cp_digest(20))
     data.checkpoints.add(cp2)
     data.stable_checkpoint = 10
-<<<<<<< HEAD
+    # Here we simulate checkpoint stabilization logic of CheckpointService, which
+    # clears all checkpoints below stabilized one
+    data.checkpoints.remove(data.initial_checkpoint)
     data.prepared = [BatchID(1, 1, 11, "digest11"),
                      BatchID(1, 1, 12, "digest12")]
     data.preprepared = [BatchID(1, 1, 11, "digest11"),
                         BatchID(1, 1, 12, "digest12"),
                         BatchID(1, 1, 13, "digest13")]
-=======
-    # Here we simulate checkpoint stabilization logic of CheckpointService, which
-    # clears all checkpoints below stabilized one
-    data.checkpoints.remove(data.initial_checkpoint)
-    data.prepared = [BatchID(1, 11, "digest11"),
-                     BatchID(1, 12, "digest12")]
-    data.preprepared = [BatchID(1, 11, "digest11"),
-                        BatchID(1, 12, "digest12"),
-                        BatchID(1, 13, "digest13")]
->>>>>>> 6ab5713b
 
     view_change_service._bus.send(NeedViewChange())
     assert data.view_no == 2
