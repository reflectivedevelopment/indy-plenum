--- conflicted
+++ resolved
@@ -261,7 +261,6 @@
     delay_messages('3pc', nodes, inst_id, delay, min_delay, max_delay)
 
 
-<<<<<<< HEAD
 def delay_3pc(view_no: int = 0,
               after: Optional[int] = None,
               before: Optional[int] = None,
@@ -281,7 +280,8 @@
 
     _delayer.__name__ = "delay_3pc({}, {}, {}, {})".format(view_no, after, before, msgs)
     return _delayer
-=======
+
+
 def all_delay(delay: float = DEFAULT_DELAY, no_check_delays=[]):
     def inner(msg):
         for d in no_check_delays:
@@ -290,7 +290,6 @@
         return delay
 
     return inner
->>>>>>> bf098a3e
 
 
 def reset_delays_and_process_delayeds(nodes):
