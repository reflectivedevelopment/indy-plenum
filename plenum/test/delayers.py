import random
from typing import Iterable, List

from plenum.common.request import Request
from plenum.common.types import f
from plenum.common.messages.node_messages import *
from plenum.common.constants import OP_FIELD_NAME
from plenum.common.util import getCallableName
from plenum.test.test_client import TestClient


def delayer(seconds, op, senderFilter=None, instFilter: int = None):
    def inner(rx):
        msg, frm = rx
        if msg[OP_FIELD_NAME] == op and \
                (not senderFilter or frm == senderFilter) and \
                (instFilter is None or (f.INST_ID.nm in msg and msg[
                    f.INST_ID.nm] == instFilter)):
            return seconds

    return inner


def delayerMsgTuple(seconds, opType, senderFilter=None, instFilter: int = None):
    """
    Used for nodeInBoxStasher

    :param seconds:
    :param opType:
    :param senderFilter:
    :param instFilter:
    :return:
    """

    def inner(wrappedMsg):
        msg, frm = wrappedMsg
        if isinstance(msg, opType) and \
                (not senderFilter or frm == senderFilter) and \
                (instFilter is None or
                     (f.INST_ID.nm in msg._fields and
                              getattr(msg, f.INST_ID.nm) == instFilter)):
            return seconds

<<<<<<< HEAD
    inner.__name__ = opType.__name__
=======
    if hasattr(opType, 'typename'):
        inner.__name__ = opType.typename
    else:
        inner.__name__ = opType.__name__
>>>>>>> 56779bb5
    return inner


def delayerMsgDict(seconds, op, instFilter: int = None):
    def inner(msg):
        if op == msg[OP_FIELD_NAME] and \
                (instFilter is None or (f.INST_ID.nm in msg and msg[
                    f.INST_ID.nm] == instFilter)):
            return seconds

    return inner


def delayerMethod(method, delay):
    def inner(action_pair):
        action, actionId = action_pair
        actionName = getCallableName(action)
        if actionName == method.__name__:
            return delay

    return inner


def nom_delay(delay: float, inst_id=None, sender_filter: str=None):
    # Delayer of NOMINATE requests
    return delayerMsgTuple(delay, Nomination, instFilter=inst_id, senderFilter=sender_filter)


def prim_delay(delay: float, inst_id=None, sender_filter: str=None):
    # Delayer of PRIMARY requests
    return delayerMsgTuple(delay, Primary, instFilter=inst_id, senderFilter=sender_filter)


def rel_delay(delay: float, inst_id=None, sender_filter: str=None):
    # Delayer of REELECTION requests
    return delayerMsgTuple(delay, Reelection, instFilter=inst_id, senderFilter=sender_filter)


def ppgDelay(delay: float, sender_filter: str=None):
    # Delayer of PROPAGATE requests
    return delayerMsgTuple(delay, Propagate, senderFilter=sender_filter)


def ppDelay(delay: float, instId: int=None, sender_filter: str=None):
    # Delayer of PRE-PREPARE requests from a particular instance
    return delayerMsgTuple(delay, PrePrepare, instFilter=instId,
                           senderFilter=sender_filter)


def pDelay(delay: float, instId: int=None, sender_filter: str=None):
    # Delayer of PREPARE requests from a particular instance
    return delayerMsgTuple(delay, Prepare, instFilter=instId, senderFilter=sender_filter)


def cDelay(delay: float, instId: int=None, sender_filter: str=None):
    # Delayer of COMMIT requests from a particular instance
    return delayerMsgTuple(delay, Commit, instFilter=instId, senderFilter=sender_filter)


def icDelay(delay: float):
    # Delayer of INSTANCE-CHANGE requests
    return delayerMsgTuple(delay, InstanceChange)


def vcd_delay(delay: float):
    # Delayer of VIEW_CHANGE_DONE requests
    return delayerMsgTuple(delay, ViewChangeDone)


def lsDelay(delay: float):
    # Delayer of LEDGER_STATUSES requests
    return delayerMsgTuple(delay, LedgerStatus)


def cpDelay(delay: float):
    # Delayer of CONSISTENCY_PROOFS requests
    return delayerMsgTuple(delay, ConsistencyProof)


def cqDelay(delay: float):
    # Delayer of CATCHUP_REQ requests
    return delayerMsgTuple(delay, CatchupReq)


def cr_delay(delay: float):
    # Delayer of CATCHUP_REP requests
    return delayerMsgTuple(delay, CatchupRep)


def req_delay(delay: float):
    # Delayer of Request requests
    return delayerMsgTuple(delay, Request)


def msg_req_delay(delay: float, types_to_delay: List=None):
    # Delayer of MessageReq messages
    def specific_msgs(msg):
        if isinstance(msg[0], MessageReq) and (not types_to_delay or
                                                    msg[0].msg_type in types_to_delay):
            return delay

<<<<<<< HEAD
=======
    specific_msgs.__name__ = MESSAGE_REQUEST
>>>>>>> 56779bb5
    return specific_msgs


def msg_rep_delay(delay: float, types_to_delay: List=None):
    # Delayer of MessageRep messages
    def specific_msgs(msg):
        if isinstance(msg[0], MessageRep) and (not types_to_delay or
                                                    msg[0].msg_type in types_to_delay):
            return delay

<<<<<<< HEAD
=======
    specific_msgs.__name__ = MESSAGE_RESPONSE
>>>>>>> 56779bb5
    return specific_msgs


def delay(what, frm, to, howlong):
    from plenum.test.test_node import TestNode

    if not isinstance(frm, Iterable):
        frm = [frm]
    if not isinstance(to, Iterable):
        to = [to]
    for f in frm:
        for t in to:
            if isinstance(t, TestNode):
                if isinstance(f, TestNode):
                    stasher = t.nodeIbStasher
                elif isinstance(f, TestClient):
                    stasher = t.clientIbStasher
                else:
                    raise TypeError(
                            "from type {} for {} not supported".format(type(f),
                                                                       f))
                stasher.delay(delayerMsgTuple(howlong, what, f.name))
            else:
                raise TypeError(
                        "to type {} for {} not supported".format(type(t), t))


def delayNonPrimaries(nodeSet, instId, delay):
    from plenum.test.test_node import getNonPrimaryReplicas
    nonPrimReps = getNonPrimaryReplicas(nodeSet, instId)
    for r in nonPrimReps:
        r.node.nodeIbStasher.delay(ppDelay(delay, instId))
    return nonPrimReps


def delay_messages(typ, nodes, inst_id, delay=None, min_delay=None, max_delay=None):
    if typ == 'election':
        delay_meths = (nom_delay, prim_delay, rel_delay)
    elif typ == '3pc':
        delay_meths = (ppDelay, pDelay, cDelay)
    else:
        RuntimeError('Unknown type')
    assert delay is not None or (min_delay is not None and max_delay is not None)
    for node in nodes:
        if delay:
            d = delay
        else:
            d = min_delay + random.randint(0, max_delay - min_delay)
        for meth in delay_meths:
            node.nodeIbStasher.delay(meth(d, inst_id))
            for other_node in [n for n in nodes if n != node]:
                other_node.nodeIbStasher.delay(meth(d, inst_id, node.name))


def delay_election_messages(nodes, inst_id, delay=None, min_delay=None,
                            max_delay=None):
    # Delay election message
    delay_messages('election', nodes, inst_id, delay, min_delay, max_delay)


def delay_3pc_messages(nodes, inst_id, delay=None, min_delay=None,
                       max_delay=None):
    # Delay 3 phase commit message
    delay_messages('3pc', nodes, inst_id, delay, min_delay, max_delay)


def reset_delays_and_process_delayeds(nodes):
    for node in nodes:
        node.reset_delays_and_process_delayeds()<|MERGE_RESOLUTION|>--- conflicted
+++ resolved
@@ -41,14 +41,10 @@
                               getattr(msg, f.INST_ID.nm) == instFilter)):
             return seconds
 
-<<<<<<< HEAD
-    inner.__name__ = opType.__name__
-=======
     if hasattr(opType, 'typename'):
         inner.__name__ = opType.typename
     else:
         inner.__name__ = opType.__name__
->>>>>>> 56779bb5
     return inner
 
 
@@ -150,10 +146,7 @@
                                                     msg[0].msg_type in types_to_delay):
             return delay
 
-<<<<<<< HEAD
-=======
     specific_msgs.__name__ = MESSAGE_REQUEST
->>>>>>> 56779bb5
     return specific_msgs
 
 
@@ -164,10 +157,7 @@
                                                     msg[0].msg_type in types_to_delay):
             return delay
 
-<<<<<<< HEAD
-=======
     specific_msgs.__name__ = MESSAGE_RESPONSE
->>>>>>> 56779bb5
     return specific_msgs
 
 
