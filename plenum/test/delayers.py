--- conflicted
+++ resolved
@@ -5,14 +5,9 @@
 from plenum.common.request import Request
 
 from plenum.common.messages.node_messages import Propagate, PrePrepare, Prepare, Commit, Checkpoint, InstanceChange, \
-<<<<<<< HEAD
-    LedgerStatus, ViewChangeDone, NewView, ViewChange, OldViewPrePrepareRequest, CurrentState, ConsistencyProof, \
-    CatchupReq, CatchupRep, MessageReq, MessageRep
-=======
     LedgerStatus, \
     ConsistencyProof, CatchupReq, CatchupRep, ViewChangeDone, MessageReq, MessageRep, CurrentState, NewView, \
     ViewChange, OldViewPrePrepareRequest
->>>>>>> e652e802
 from plenum.common.constants import OP_FIELD_NAME, MESSAGE_REQUEST, MESSAGE_RESPONSE
 from plenum.common.types import f
 from plenum.common.util import getCallableName
@@ -122,16 +117,11 @@
 
 
 def nv_delay(delay: float = DEFAULT_DELAY, viewNo: int = None):
-    # Delayer of NEW_VIEW requests
+    # Delayer of VIEW_CHANGE_DONE requests
     return delayerMsgTuple(delay, NewView, viewFilter=viewNo)
 
 def vc_delay(delay: float = DEFAULT_DELAY, view_no: int = None):
     return delayerMsgTuple(delay, ViewChange, viewFilter=view_no)
-
-
-def old_view_pp_request_delay(delay: float = DEFAULT_DELAY, viewNo: int = None):
-    # Delayer of OLD_VIEW_PREPREPARE_REQ requests
-    return delayerMsgTuple(delay, OldViewPrePrepareRequest, viewFilter=viewNo)
 
 
 def cs_delay(delay: float = DEFAULT_DELAY):
