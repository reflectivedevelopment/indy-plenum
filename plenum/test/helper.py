--- conflicted
+++ resolved
@@ -1062,8 +1062,6 @@
     tconf.ACC_MONITOR_ENABLED = old_acc_monitor_enabled
 
 
-<<<<<<< HEAD
-=======
 def create_pre_prepare_params(state_root,
                               ledger_id=DOMAIN_LEDGER_ID,
                               txn_root=None,
@@ -1162,7 +1160,6 @@
     return pre_prepare + prepares + commits
 
 
->>>>>>> bc31fb71
 class MockTimestamp:
     def __init__(self, value=datetime.utcnow()):
         self.value = value
