--- conflicted
+++ resolved
@@ -3,13 +3,8 @@
 from collections import OrderedDict
 from plenum.common.messages.fields import NonNegativeNumberField, \
     LedgerIdField, IterableField, NonEmptyStringField, \
-<<<<<<< HEAD
-    TimestampField, HexField
+    TimestampField, HexField, MerkleRootField
 from plenum.common.messages.node_messages import PrePrepare
-=======
-    TimestampField, MerkleRootField
-from plenum.common.types import PrePrepare
->>>>>>> f1b73713
 
 EXPECTED_ORDERED_FIELDS = OrderedDict([
     ("instId", NonNegativeNumberField),
