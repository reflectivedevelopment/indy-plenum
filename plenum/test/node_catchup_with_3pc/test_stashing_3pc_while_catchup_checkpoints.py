from logging import getLogger

import pytest

from plenum.common.messages.node_messages import Checkpoint
from plenum.common.startable import Mode
from plenum.server.node import Node
from plenum.server.replica import Replica
from plenum.test import waits
from plenum.test.checkpoints.helper import chkChkpoints, chk_chkpoints_for_instance
from plenum.test.delayers import cr_delay, cs_delay
from plenum.test.pool_transactions.helper import \
    disconnect_node_and_ensure_disconnected
from plenum.test.helper import sdk_send_random_and_check, assertExp, max_3pc_batch_limits, \
    check_last_ordered_3pc_on_all_replicas
from plenum.test.node_catchup.helper import waitNodeDataEquality
from plenum.test.stasher import delay_rules
from plenum.test.test_node import checkNodesConnected
from plenum.test.view_change.helper import start_stopped_node
from stp_core.loop.eventually import eventually

from plenum.test.checkpoints.conftest import chkFreqPatched, reqs_for_checkpoint

logger = getLogger()

CHK_FREQ = 5


@pytest.fixture(scope="module")
def tconf(tconf):
    with max_3pc_batch_limits(tconf, size=1) as tconf:
        yield tconf


def test_3pc_while_catchup_with_chkpoints(tdir, tconf,
                                          looper,
                                          chkFreqPatched,
                                          reqs_for_checkpoint,
                                          testNodeClass,
                                          txnPoolNodeSet,
                                          sdk_pool_handle,
                                          sdk_wallet_client,
                                          allPluginsPath):
    '''
    Tests that 3PC messages and Checkpoints being ordered during catch-up are stashed and re-applied
    when catch-up is finished.
    Check that catch-up is not started again even if a quorum of stashed checkpoints
    is received.
    '''

    # Prepare nodes
    lagging_node = txnPoolNodeSet[-1]
    rest_nodes = txnPoolNodeSet[:-1]

    # Check that requests executed well
    sdk_send_random_and_check(looper, txnPoolNodeSet, sdk_pool_handle,
                              sdk_wallet_client, 1)

    # Stop one node
    waitNodeDataEquality(looper, lagging_node, *rest_nodes)
    disconnect_node_and_ensure_disconnected(looper,
                                            txnPoolNodeSet,
                                            lagging_node,
                                            stopNode=True)
    looper.removeProdable(lagging_node)

    # Send more requests to active nodes
    sdk_send_random_and_check(looper, txnPoolNodeSet, sdk_pool_handle,
                              sdk_wallet_client, 1)
    waitNodeDataEquality(looper, *rest_nodes)

    # Restart stopped node and wait for successful catch up
    lagging_node = start_stopped_node(lagging_node,
                                      looper,
                                      tconf,
                                      tdir,
                                      allPluginsPath,
                                      start=False,
                                      )

    initial_all_ledgers_caught_up = lagging_node.spylog.count(Node.allLedgersCaughtUp)
    # delay CurrentState to avoid Primary Propagation (since it will lead to more catch-ups not needed in this test).
    with delay_rules(lagging_node.nodeIbStasher, cs_delay()):
        with delay_rules(lagging_node.nodeIbStasher, cr_delay()):
            looper.add(lagging_node)
            txnPoolNodeSet[-1] = lagging_node
            looper.run(checkNodesConnected(txnPoolNodeSet))

            # wait till we got catchup replies for messages missed while the node was offline,
            # so that now qwe can order more messages, and they will not be caught up, but stashed
            looper.run(
                eventually(lambda: assertExp(len(lagging_node.nodeIbStasher.delayeds) >= 3), retryWait=1,
                           timeout=60))

            assert lagging_node.mode == Mode.syncing

            # make sure that more requests are being ordered while catch-up is in progress
            # stash enough stable checkpoints for starting a catch-up
            num_checkpoints = Replica.STASHED_CHECKPOINTS_BEFORE_CATCHUP + 1
            num_reqs = reqs_for_checkpoint * num_checkpoints + 1
            sdk_send_random_and_check(looper, txnPoolNodeSet, sdk_pool_handle,
                                      sdk_wallet_client,
<<<<<<< HEAD
                                      reqs_for_checkpoint * (Replica.STASHED_CHECKPOINTS_BEFORE_CATCHUP + 1) + 1)
            looper.run(
                eventually(
                    lambda: lagging_node.master_replica.spylog.count(
                        Replica.process_checkpoint) == len(rest_nodes) * 2))
=======
                                      num_reqs)
            looper.run(
                eventually(check_last_ordered_3pc_on_all_replicas, rest_nodes,
                           (0, num_reqs + 2))
            )

            # all good nodes stabilized checkpoint
            looper.run(eventually(chkChkpoints, rest_nodes, 2, 0))
>>>>>>> c57266bd

            # lagging node is catching up and stashing all checkpoints
            assert lagging_node.mode == Mode.syncing
            looper.run(
                eventually(
                    lambda: assertExp(get_stashed_checkpoints(lagging_node) == num_checkpoints * len(rest_nodes)),
                    timeout=waits.expectedPoolCatchupTime(len(txnPoolNodeSet))
                )
            )

        # check that last_ordered is set
        looper.run(
            eventually(check_last_ordered_3pc_on_all_replicas, [lagging_node],
                       (0, num_reqs + 2))
        )

        # check that checkpoint is stabilized for master
        looper.run(eventually(chk_chkpoints_for_instance, [lagging_node], 0, 2, 0))

        # check that the catch-up is finished
        looper.run(
            eventually(
                lambda: assertExp(lagging_node.mode == Mode.participating), retryWait=1,
                timeout=waits.expectedPoolCatchupTime(len(txnPoolNodeSet))
            )
        )

        # check that catch-up was started only once
        looper.run(
            eventually(
                lambda: assertExp(
                    lagging_node.spylog.count(Node.allLedgersCaughtUp) == initial_all_ledgers_caught_up + 1)
            )
        )
        looper.run(
            eventually(
                lambda: assertExp(
                    lagging_node.spylog.count(Node.start_catchup) == 1)
            )
        )

        # check that the node was able to order requests stashed during catch-up
        waitNodeDataEquality(looper, *txnPoolNodeSet, customTimeout=5)


def get_stashed_checkpoints(node):
    return sum(
        1 for (stashed, sender) in node.master_replica.stasher._stashed_catch_up if isinstance(stashed, Checkpoint))<|MERGE_RESOLUTION|>--- conflicted
+++ resolved
@@ -100,13 +100,6 @@
             num_reqs = reqs_for_checkpoint * num_checkpoints + 1
             sdk_send_random_and_check(looper, txnPoolNodeSet, sdk_pool_handle,
                                       sdk_wallet_client,
-<<<<<<< HEAD
-                                      reqs_for_checkpoint * (Replica.STASHED_CHECKPOINTS_BEFORE_CATCHUP + 1) + 1)
-            looper.run(
-                eventually(
-                    lambda: lagging_node.master_replica.spylog.count(
-                        Replica.process_checkpoint) == len(rest_nodes) * 2))
-=======
                                       num_reqs)
             looper.run(
                 eventually(check_last_ordered_3pc_on_all_replicas, rest_nodes,
@@ -115,7 +108,6 @@
 
             # all good nodes stabilized checkpoint
             looper.run(eventually(chkChkpoints, rest_nodes, 2, 0))
->>>>>>> c57266bd
 
             # lagging node is catching up and stashing all checkpoints
             assert lagging_node.mode == Mode.syncing
