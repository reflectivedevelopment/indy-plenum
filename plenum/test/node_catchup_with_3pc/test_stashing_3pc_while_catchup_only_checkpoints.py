--- conflicted
+++ resolved
@@ -8,13 +8,8 @@
 from plenum.server.replica import Replica
 from plenum.test import waits
 from plenum.test.checkpoints.helper import chkChkpoints
-<<<<<<< HEAD
-from plenum.test.delayers import lsDelay, \
-    ppDelay, pDelay, cDelay, msg_rep_delay
-=======
 from plenum.test.delayers import cs_delay, lsDelay, \
     ppDelay, pDelay, cDelay, msg_rep_delay, cr_delay
->>>>>>> eaef6423
 from plenum.test.pool_transactions.helper import \
     disconnect_node_and_ensure_disconnected
 from plenum.test.helper import sdk_send_random_and_check, assertExp, max_3pc_batch_limits, \
@@ -92,51 +87,10 @@
     lagging_node.nodeIbStasher.delay(pDelay())
     lagging_node.nodeIbStasher.delay(cDelay())
 
-<<<<<<< HEAD
-    with delay_rules(lagging_node.nodeIbStasher, lsDelay(), msg_rep_delay()):
+    with delay_rules(lagging_node.nodeIbStasher, lsDelay(), cr_delay()):
         looper.add(lagging_node)
         txnPoolNodeSet[-1] = lagging_node
         looper.run(checkNodesConnected(txnPoolNodeSet))
-=======
-    # delay CurrentState to avoid Primary Propagation (since it will lead to more catch-ups not needed in this test).
-    with delay_rules(lagging_node.nodeIbStasher, cs_delay()):
-        with delay_rules(lagging_node.nodeIbStasher, lsDelay(), cr_delay()):
-            looper.add(lagging_node)
-            txnPoolNodeSet[-1] = lagging_node
-            looper.run(checkNodesConnected(txnPoolNodeSet))
-
-            # wait till we got ledger statuses for messages missed while the node was offline,
-            # so that now we can order more messages, and they will not be caught up, but stashed
-            looper.run(
-                eventually(lambda: assertExp(lagging_node.nodeIbStasher.num_of_stashed(LedgerStatus) >= 3), retryWait=1,
-                           timeout=60))
-
-            assert lagging_node.mode != Mode.participating
-
-            # make sure that more requests are being ordered while catch-up is in progress
-            # stash enough stable checkpoints for starting a catch-up
-            num_checkpoints = Replica.STASHED_CHECKPOINTS_BEFORE_CATCHUP + 1
-            num_reqs = reqs_for_checkpoint * num_checkpoints + 1
-            sdk_send_random_and_check(looper, txnPoolNodeSet, sdk_pool_handle,
-                                      sdk_wallet_client,
-                                      num_reqs)
-            looper.run(
-                eventually(check_last_ordered_3pc_on_all_replicas, rest_nodes,
-                           (0, num_reqs + 2))
-            )
-
-            # all good nodes stabilized checkpoint
-            looper.run(eventually(chkChkpoints, rest_nodes, 2, 0))
-
-            assert lagging_node.mode != Mode.participating
-            # lagging node is catching up and stashing all checkpoints
-            looper.run(
-                eventually(
-                    lambda: assertExp(get_stashed_checkpoints(lagging_node) == num_checkpoints * len(rest_nodes)),
-                    timeout=waits.expectedPoolCatchupTime(len(txnPoolNodeSet))
-                )
-            )
->>>>>>> eaef6423
 
         # wait till we got ledger statuses for messages missed while the node was offline,
         # so that now we can order more messages, and they will not be caught up, but stashed
@@ -170,7 +124,6 @@
             )
         )
 
-<<<<<<< HEAD
     # check that last_ordered is set
     looper.run(
         eventually(check_last_ordered_3pc_on_master, [lagging_node],
@@ -188,23 +141,7 @@
     # check that catch-up was started twice, since we were able to catch-up till audit ledger only
     # for the first time, and after this the node sees a quorum of stashed checkpoints
     assert lagging_node.spylog.count(Node.allLedgersCaughtUp) == initial_all_ledgers_caught_up + 2
-    looper.run(
-        eventually(
-            lambda: assertExp(
-                lagging_node.spylog.count(Node.allLedgersCaughtUp) == initial_all_ledgers_caught_up + 2)
-        )
-    )
-    looper.run(
-        eventually(
-            lambda: assertExp(
-                lagging_node.spylog.count(Node.start_catchup) == 2)
-        )
-    )
-=======
-        # check that catch-up was started twice
-        assert lagging_node.spylog.count(Node.allLedgersCaughtUp) == initial_all_ledgers_caught_up + 2
-        assert lagging_node.spylog.count(Node.start_catchup) == 2
->>>>>>> eaef6423
+    assert lagging_node.spylog.count(Node.start_catchup) == 2
 
     # do not check for audit ledger since we didn't catch-up audit ledger when txns were ordering durinf catch-up
     waitNodeDataEquality(looper, *txnPoolNodeSet, customTimeout=5,
