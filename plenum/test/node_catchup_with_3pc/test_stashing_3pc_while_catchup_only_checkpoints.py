--- conflicted
+++ resolved
@@ -124,7 +124,6 @@
             )
         )
 
-<<<<<<< HEAD
     # check that last_ordered is set
     looper.run(
         eventually(check_last_ordered_3pc_on_master, [lagging_node],
@@ -141,13 +140,8 @@
 
     # check that catch-up was started twice, since we were able to catch-up till audit ledger only
     # for the first time, and after this the node sees a quorum of stashed checkpoints
-    assert lagging_node.spylog.count(Node.allLedgersCaughtUp) == initial_all_ledgers_caught_up + 2
-    assert lagging_node.spylog.count(Node.start_catchup) == 2
-=======
-        # check that catch-up was started twice
-        assert lagging_node.spylog.count(Node.allLedgersCaughtUp) == initial_all_ledgers_caught_up + 1
-        assert lagging_node.spylog.count(Node.start_catchup) == 1
->>>>>>> d7e85b54
+    assert lagging_node.spylog.count(Node.allLedgersCaughtUp) == initial_all_ledgers_caught_up + 1
+    assert lagging_node.spylog.count(Node.start_catchup) == 1
 
     # do not check for audit ledger since we didn't catch-up audit ledger when txns were ordering durinf catch-up
     waitNodeDataEquality(looper, *txnPoolNodeSet, customTimeout=5,
