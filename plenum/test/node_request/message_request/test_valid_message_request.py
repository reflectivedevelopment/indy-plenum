--- conflicted
+++ resolved
@@ -190,12 +190,7 @@
 
 def test_node_rejects_msg_reps_with_invalid_type(looper, nodes):
     """
-<<<<<<< HEAD
-    Node does not accept invalid `MessageReq`, with an unacceptable type. Also
-    it does not accept invalid `MessageRep`
-=======
     Node does not accept `MessageRep` with an invalid message type.
->>>>>>> e90c8b09
     """
     bad_node, other_nodes = nodes
     fill_counters(other_nodes, invalid_type_discard_log)
@@ -235,21 +230,13 @@
 
 def test_node_rejects_msg_reps_with_invalid_msg_structure(looper, nodes):
     """
-<<<<<<< HEAD
-    Node does not accept invalid `MessageReq`, with an unacceptable type. Also
-    it does not accept invalid `MessageRep`
-=======
     Node does not accept `MessageRep` with invalid an replied message structure.
->>>>>>> e90c8b09
     """
     bad_node, other_nodes = nodes
     fill_counters(other_nodes, invalid_replied_msg_structure)
 
-<<<<<<< HEAD
-=======
     # Message reply with a ledger status with an invalid structure
     # (`protocolVersion` field is missed)
->>>>>>> e90c8b09
     bad_msg = patched_MessageRep()(
         LEDGER_STATUS,
         {f.LEDGER_ID.nm: 1},
@@ -261,13 +248,8 @@
 
 def test_node_rejects_msg_reps_with_mismatched_params(looper, nodes):
     """
-<<<<<<< HEAD
-    Node does not accept invalid `MessageReq`, with missing params.
-    Also it does not accept invalid `MessageRep`
-=======
     Node does not accept `MessageRep` with mismatched query params and
     replied message.
->>>>>>> e90c8b09
     """
     bad_node, other_nodes = nodes
 
