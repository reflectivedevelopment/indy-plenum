--- conflicted
+++ resolved
@@ -274,39 +274,20 @@
             node.stop()
         else:
             node.nodestack.disconnectByName(disconnect)
-<<<<<<< HEAD
-
-=======
->>>>>>> 56779bb5
+
 
 def reconnectPoolNode(poolNodes: Iterable, connect: Union[str, TestNode], looper):
     if isinstance(connect, TestNode):
         connect = connect.name
     assert isinstance(connect, str)
 
-<<<<<<< HEAD
     for node in poolNodes:
         if node.name == connect:
             node.start(looper)
         else:
             node.nodestack.reconnectRemoteWithName(connect)
-=======
-def reconnectPoolNode(poolNodes: Iterable, connect: Union[str, TestNode], looper):
-    if isinstance(connect, TestNode):
-        connect = connect.name
-    assert isinstance(connect, str)
->>>>>>> 56779bb5
-
-    for node in poolNodes:
-        if node.name == connect:
-            node.start(looper)
-        else:
-            node.nodestack.reconnectRemoteWithName(connect)
-
-<<<<<<< HEAD
-=======
-
->>>>>>> 56779bb5
+
+
 def disconnect_node_and_ensure_disconnected(looper, poolNodes,
                                             disconnect: Union[str, TestNode],
                                             timeout=None,
@@ -314,10 +295,6 @@
     if isinstance(disconnect, TestNode):
         disconnect = disconnect.name
     assert isinstance(disconnect, str)
-<<<<<<< HEAD
-
-=======
->>>>>>> 56779bb5
     disconnectPoolNode(poolNodes, disconnect, stopNode=stopNode)
     ensure_node_disconnected(looper, disconnect, poolNodes,
                              timeout=timeout)
