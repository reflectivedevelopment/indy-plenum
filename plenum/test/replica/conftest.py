--- conflicted
+++ resolved
@@ -2,11 +2,8 @@
 
 import pytest
 
-<<<<<<< HEAD
+from plenum.common.startable import Mode
 from plenum.common.constants import POOL_LEDGER_ID
-=======
-from plenum.common.startable import Mode
->>>>>>> a8bc46b4
 from plenum.common.util import get_utc_epoch
 from plenum.server.node import Node
 from plenum.server.quorums import Quorums
@@ -18,14 +15,14 @@
 
 class ReplicaFakeNode(FakeSomething):
 
-    def __init__(self, viewNo, quorums):
+    def __init__(self, viewNo, quorums, ledger_ids):
         node_stack = FakeSomething(
             name="fake stack",
             connecteds={"Alpha", "Beta", "Gamma", "Delta"}
         )
         super().__init__(
             name="fake node",
-            ledger_ids=[0],
+            ledger_ids=ledger_ids,
             viewNo=viewNo,
             quorums=quorums,
             nodestack=node_stack,
@@ -44,60 +41,35 @@
 
 
 @pytest.fixture(scope='function', params=[0, 10])
-<<<<<<< HEAD
-def view_no(tconf, request):
+def viewNo(tconf, request):
     return request.param
-
 
 @pytest.fixture(scope='function')
 def mock_timestamp():
     return MockTimestamp()
 
-
 @pytest.fixture(scope='function')
 def ledger_ids():
     return [POOL_LEDGER_ID]
 
-@pytest.fixture(scope='function')
-def replica(tconf, request, view_no, mock_timestamp, ledger_ids):
-    node_stack = FakeSomething(
-        name="fake stack",
-        connecteds={"Alpha", "Beta", "Gamma", "Delta"}
-    )
-    node = FakeSomething(
-        name="fake node",
-        ledger_ids=ledger_ids,
-        viewNo=view_no,
-        quorums=Quorums(getValueFromModule(request, 'nodeCount', default=4)),
-        nodestack=node_stack,
-        utc_epoch=lambda *args: get_utc_epoch()
-    )
-=======
-def viewNo(tconf, request):
-    return request.param
 
 @pytest.fixture(scope='function', params=[1])
 def inst_id(request):
     return request.param
 
 @pytest.fixture(scope='function')
-def replica(tconf, viewNo, inst_id, request):
+def replica(tconf, viewNo, inst_id, ledger_ids, mock_timestamp, request):
     node = ReplicaFakeNode(viewNo=viewNo,
-                           quorums=Quorums(getValueFromModule(request, 'nodeCount', default=4)))
->>>>>>> a8bc46b4
+                           quorums=Quorums(getValueFromModule(request, 'nodeCount', default=4)),
+                           ledger_ids=ledger_ids)
     bls_bft_replica = FakeSomething(
         gc=lambda *args: None,
         update_pre_prepare=lambda params, l_id: params
     )
     replica = Replica(
-<<<<<<< HEAD
-        node, instId=0, isMaster=False,
+        node, instId=inst_id, isMaster=inst_id == 0,
         config=tconf, bls_bft_replica=bls_bft_replica,
         get_current_time=mock_timestamp
-=======
-        node, instId=inst_id, isMaster=inst_id == 0,
-        config=tconf, bls_bft_replica=bls_bft_replica
->>>>>>> a8bc46b4
     )
     ReplicaFakeNode.master_last_ordered_3PC = replica.last_ordered_3pc
     return replica