--- conflicted
+++ resolved
@@ -9,14 +9,10 @@
 from plenum.test.testing_utils import FakeSomething
 
 
-<<<<<<< HEAD
 nodeCount = 4
 
 
 @pytest.fixture(scope='module')
-=======
-@pytest.fixture
->>>>>>> 6757929c
 def replica(tconf):
     node_stack = FakeSomething(
         name="fake stack",
@@ -26,11 +22,8 @@
         name="fake node",
         ledger_ids=[0],
         viewNo=0,
-<<<<<<< HEAD
-        quorums=Quorums(nodeCount)
-=======
+        quorums=Quorums(nodeCount),
         nodestack=node_stack
->>>>>>> 6757929c
     )
     bls_bft_replica = FakeSomething(
         gc=lambda *args: None,
@@ -108,7 +101,6 @@
     replica._remove_stashed_checkpoints(till_3pc_key)
 
 
-<<<<<<< HEAD
 def test_last_prepared_none_if_no_prepares(replica):
     """
     There is no any prepares for this replica. In that case we expect,
@@ -156,10 +148,9 @@
     prepare2.voters = ('Delta:0', )
     replica.prepares[(0, 2)] = prepare2
     assert replica.last_prepared_certificate_in_view() == (0, 1)
-=======
+
 def test_request_prepare_doesnt_crash_when_primary_is_not_connected(replica):
     replica.primaryName = 'Omega:0'
     replica.node.request_msg = lambda t, d, r: None
     # This shouldn't crash
-    replica._request_prepare((0, 1))
->>>>>>> 6757929c
+    replica._request_prepare((0, 1))