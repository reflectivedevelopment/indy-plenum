--- conflicted
+++ resolved
@@ -84,19 +84,10 @@
 
     # check if prepares have not been sent
     for npr in nonPrimaryReplicas:
-<<<<<<< HEAD
         with pytest.raises(AssertionError):
             looper.run(eventually(checkPrepareReqSent,
                                   npr,
                                   request2.identifier,
                                   request2.reqId,
                                   retryWait=1,
-                                  timeout=timeout))
-=======
-        paramsList = getAllArgs(npr, npr.canSendPrepare)
-        rv = getAllReturnVals(npr, npr.canSendPrepare)
-        for params in paramsList:
-            req = params['request']
-            assert req.reqId != request2.reqId
-        assert all(rv)
->>>>>>> 9035066f
+                                  timeout=timeout))