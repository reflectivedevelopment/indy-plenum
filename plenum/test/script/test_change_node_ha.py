--- conflicted
+++ resolved
@@ -1,30 +1,16 @@
 import os
 
 import pytest
-<<<<<<< HEAD
-from plenum.common.constants import ENVS
-from plenum.common.looper import Looper
-from plenum.common.port_dispenser import genHa
-from plenum.common.script_helper import changeHA
-from plenum.common.types import HA
-
-from plenum.common.util import getMaxFailures
-from plenum.test.eventually import eventually
-from plenum.test.helper import checkSufficientRepliesRecvd, TestNode, \
-    checkNodesConnected, genTestClient, ensureElectionsDone
-=======
 
 from plenum.client.wallet import Wallet
-from plenum.common.exceptions import ProdableAlreadyAdded
-from plenum.common.looper import Looper
+from plenum.common.constants import ENVS
 from plenum.common.port_dispenser import genHa
 from plenum.common.script_helper import changeHA
 from plenum.common.signer_simple import SimpleSigner
 
 from plenum.common.util import getMaxFailures
 from plenum.test.eventually import eventually
-from plenum.test.helper import checkSufficientRepliesRecvd, checkNodesConnected, \
-    ensureElectionsDone, sendRandomRequests, \
+from plenum.test.helper import checkSufficientRepliesRecvd, \
     sendReqsToNodesAndVerifySuffReplies
 from plenum.test.test_client import genTestClient
 from plenum.test.test_node import TestNode, checkNodesConnected, \
@@ -33,7 +19,6 @@
 
 
 logger = getlogger()
->>>>>>> 4a703714
 
 
 @pytest.yield_fixture(scope="module")
@@ -45,6 +30,25 @@
              'missing', 'conflicts', 'matches', 'nodeReg',
              'conflicting address', 'unable to send message']
 
+
+def checkIfMasterPoolTxnFileUpdated(nodeStackNewHA, clientStackNewHA,
+                                    txnPoolNodeSet, *clients):
+    baseDirs = set()
+    for n in txnPoolNodeSet:
+        baseDirs.add(n.config.baseDir)
+    for c in clients:
+        baseDirs.add(c.config.baseDir)
+
+    for baseDir in baseDirs:
+        for name, env in ENVS.items():
+            poolLedgerPath = os.path.join(baseDir, env.poolLedger)
+            if os.path.exists(poolLedgerPath):
+                with open(poolLedgerPath) as f:
+                    poolLedgerContent = f.read()
+                    assert nodeStackNewHA.host in poolLedgerContent
+                    assert str(nodeStackNewHA.port) in poolLedgerContent
+                    assert clientStackNewHA.host in poolLedgerContent
+                    assert str(clientStackNewHA.port) in poolLedgerContent
 
 def changeNodeHa(looper, txnPoolNodeSet, tdirWithPoolTxns,
                  poolTxnData, poolTxnStewardNames, tconf, shouldBePrimary):
@@ -98,23 +102,8 @@
     stewardWallet.addIdentifier(signer=SimpleSigner(seed=stewardsSeed))
     sendReqsToNodesAndVerifySuffReplies(looper, stewardWallet, stewardClient, 5)
     looper.removeProdable(stewardClient)
-
-    baseDirs = set()
-    for n in txnPoolNodeSet:
-        baseDirs.add(n.config.baseDir)
-    baseDirs.add(client.config.baseDir)
-    baseDirs.add(anotherClient.config.baseDir)
-
-    for baseDir in baseDirs:
-        for name, env in ENVS.items():
-            poolLedgerPath = os.path.join(baseDir, env.poolLedger)
-            if os.path.exists(poolLedgerPath):
-                with open(poolLedgerPath) as f:
-                    poolLedgerContent = f.read()
-                    assert nodeStackNewHA.host in poolLedgerContent
-                    assert str(nodeStackNewHA.port) in poolLedgerContent
-                    assert clientStackNewHA.host in poolLedgerContent
-                    assert str(clientStackNewHA.port) in poolLedgerContent
+    # checkIfMasterPoolTxnFileUpdated(nodeStackNewHA, clientStackNewHA,
+    #                                 txnPoolNodeSet, stewardClient, anotherClient)
 
 
 # TODO: This is failing as of now, fix it
@@ -136,27 +125,13 @@
 
 
 def testChangeNodeHaForPrimary(looper, txnPoolNodeSet, tdirWithPoolTxns,
-<<<<<<< HEAD
-                               tdir, poolTxnData, poolTxnStewardNames, tconf):
-    changeNodeHa(looper, txnPoolNodeSet, tdirWithPoolTxns, tdir,
-=======
                                poolTxnData, poolTxnStewardNames, tconf):
     changeNodeHa(looper, txnPoolNodeSet, tdirWithPoolTxns,
->>>>>>> 4a703714
                  poolTxnData, poolTxnStewardNames, tconf, shouldBePrimary=True)
 
 
 def testChangeNodeHaForNonPrimary(looper, txnPoolNodeSet, tdirWithPoolTxns,
-<<<<<<< HEAD
-                                  tdir, poolTxnData, poolTxnStewardNames,
-                                  tconf):
-    changeNodeHa(looper, txnPoolNodeSet, tdirWithPoolTxns, tdir,
-                 poolTxnData, poolTxnStewardNames, tconf, shouldBePrimary=False)
-
-
-=======
                                   poolTxnData, poolTxnStewardNames, tconf):
     changeNodeHa(looper, txnPoolNodeSet, tdirWithPoolTxns,
                  poolTxnData, poolTxnStewardNames, tconf, shouldBePrimary=False)
->>>>>>> 4a703714
 
