from collections import OrderedDict
from contextlib import contextmanager
from functools import partial
from logging import getLogger
from typing import Any, Iterable, Optional, Callable, NamedTuple, Union, List, Tuple

from plenum.common.event_bus import ExternalBus
from plenum.common.timer import TimerService
from plenum.server.consensus.utils import replica_name_to_node_name
from plenum.test.simulation.sim_random import SimRandom


# TODO: INDY-2324 Should we namespace those definitions somehow?
Discard = NamedTuple('Discard', [('probability', float)])
Deliver = NamedTuple('Deliver', [('min_delay', float),
                                 ('max_delay', float)])
Stash = NamedTuple('Stash', [])
Action = Union[Discard, Deliver, Stash]

Selector = Callable[[Any, str, str], bool]  # predicate receiving message and names of source and destination peers
Processor = NamedTuple('Processor', [('action', Action),
                                     ('selectors', Iterable[Selector])])


def message_frm(frm: Union[str, Iterable[str]]) -> Selector:
    def _selector(_msg: Any, _frm: str, _dst: str):
        return _frm == frm if isinstance(frm, str) else _frm in frm
    return _selector


def message_dst(dst: Union[str, Iterable[str]]) -> Selector:
    def _selector(_msg: Any, _frm: str, _dst: str):
        return _dst == dst if isinstance(dst, str) else _dst in dst
    return _selector


def message_type(t: Union[type, Iterable[type]]) -> Selector:
    def _selector(_msg: Any, _frm: str, _dst: str):
        return isinstance(_msg, t) if isinstance(t, type) else isinstance(_msg, tuple(t))
    return _selector


class ProcessingChain:
    ScheduleDelivery = Callable[[float, Any, str, str], None]  # callable receiving delay, msg, source and destination peers

    def __init__(self, random: SimRandom, schedule_delivery: ScheduleDelivery):
        self._random = random
        self._schedule_delivery = schedule_delivery
        self._processors = []  # type: List[Processor]
        self._stashed_messages = []  # type: List[Tuple[Any, str, str]]
        self._default_min_latency = 0.01
        self._default_max_latency = 0.5

    def set_default_latency(self, min_value: float, max_value: float):
        self._default_min_latency = min_value
        self._default_max_latency = max_value

    def add(self, p: Processor):
        self._processors.append(p)

    def remove(self, p: Processor):
        if p not in self._processors:
            return
        self._processors.remove(p)
        self._pump_messages()

    def process(self, msg: Any, frm: str, dst: str):
        for p in reversed(self._processors):
            if not all(selector(msg, frm, dst) for selector in p.selectors):
                continue

            if isinstance(p.action, Discard):
                if self._random.float(0.0, 1.0) <= p.action.probability:
                    return
                else:
                    continue

            if isinstance(p.action, Stash):
                self._stashed_messages.append((msg, frm, dst))
                return

            if isinstance(p.action, Deliver):
                delay = self._random.float(p.action.min_delay, p.action.max_delay)
                self._schedule_delivery(delay, msg, frm, dst)
                return

        # By default apply default latency and deliver
        delay = self._random.float(self._default_min_latency, self._default_max_latency)
        self._schedule_delivery(delay, msg, frm, dst)

    def _pump_messages(self):
        messages_to_unstash = self._stashed_messages
        self._stashed_messages = []
        for msg, frm, dst in messages_to_unstash:
            self.process(msg, frm, dst)


class SimNetwork:
    def __init__(self,
                 timer: TimerService,
                 random: SimRandom,
                 serialize_deserialize: Optional[Callable] = None):
        self._timer = timer
        self._random = random
        self._serialize_deserialize = serialize_deserialize \
            if serialize_deserialize is not None \
            else lambda x: x
        self._logger = getLogger()
        self._peers = OrderedDict()  # type: OrderedDict[str, ExternalBus]
        self._processing_chain = ProcessingChain(random, self._schedule_delivery)

    def create_peer(self, name: str, handler=None) -> ExternalBus:
        if name in self._peers:
            raise ValueError("Peer with name '{}' already exists".format(name))

        handler = handler or partial(self._send_message, name)
        bus = ExternalBus(handler)
        self._peers[name] = bus
        return bus

    def add_processor(self, action: Action, *args: Selector) -> Processor:
        p = Processor(action=action, selectors=args)
        self._processing_chain.add(p)
        return p

    def remove_processor(self, p: Processor):
        self._processing_chain.remove(p)

    def set_latency(self, min_value: int, max_value: int):
        self._processing_chain.set_default_latency(min_value, max_value)

    def reset_filters(self, names: Iterable=None, messages_types: Iterable=None):
        if names is None:
            names = self._peers.keys()
        for name in names:
            if name not in self._filters:
                continue
            if messages_types is None:
                self._filters[name].clear()
                continue
            for msg_type in messages_types:
                self._filters[name].pop(msg_type, None)

    def _send_message(self, frm: str, msg: Any, dst: ExternalBus.Destination):
        if dst is None:
            dst = [name for name in self._peers if name != replica_name_to_node_name(frm)]
        elif isinstance(dst, str):
            dst = [dst]
        elif isinstance(dst, Iterable):
            assert len(dst) > 0, "{} tried to send message {} to no one".format(frm, msg)
        else:
            assert False, "{} tried to send message {} to unsupported destination {}".format(frm, msg, dst)

        msg = self._serialize_deserialize(msg)

        for name in sorted(dst):
            assert name != frm, "{} tried to send message {} to itself".format(frm, msg)

            assert isinstance(name, (str, bytes)), \
<<<<<<< HEAD
                "{} retied to send message {} to invalid peer {}".format(frm, msg, name)

            peer = self._peers.get(name)
            if peer is None:
                # ToDo: Remove this check after adding real node promoting
                # It can be possible after implementing INDY-2237 and INDY-2148
                self._logger.info("{} tried to send message {} to unknown peer {}".format(frm, msg, name))
                continue

            msg = self._serialize_deserialize(msg)

            if name in self._filters and type(msg) in self._filters[name]:
                self._logger.debug("Discard {} for {} because it filtered by SimNetwork".format(msg, name))
                continue
=======
                "{} tried to send message {} to invalid peer {}".format(frm, msg, name)
>>>>>>> 98264888

            self._processing_chain.process(msg, frm, name)

    def _is_filtered(self, msg, name):
        message_type = type(msg)
        if name in self._filters and \
                self._filters[name].get(message_type, 0) * 100 >= self._random.integer(0, 100):
            self._logger.debug("Discard {} for {} because it filtered by SimNetwork".format(msg, name))
            return True
        return False

    def _schedule_delivery(self, delay: float, msg: Any, frm: str, dst: str):
        peer = self._peers.get(dst)
        if peer is None:
            self._logger.info("{} tried to send message {} to unknown peer {}".format(frm, msg, dst))
            return
        # assert peer, "{} tried to send message {} to unknown peer {}".format(frm, msg, name)
        self._timer.schedule(delay, partial(peer.process_incoming, msg, frm))<|MERGE_RESOLUTION|>--- conflicted
+++ resolved
@@ -157,7 +157,6 @@
             assert name != frm, "{} tried to send message {} to itself".format(frm, msg)
 
             assert isinstance(name, (str, bytes)), \
-<<<<<<< HEAD
                 "{} retied to send message {} to invalid peer {}".format(frm, msg, name)
 
             peer = self._peers.get(name)
@@ -166,15 +165,6 @@
                 # It can be possible after implementing INDY-2237 and INDY-2148
                 self._logger.info("{} tried to send message {} to unknown peer {}".format(frm, msg, name))
                 continue
-
-            msg = self._serialize_deserialize(msg)
-
-            if name in self._filters and type(msg) in self._filters[name]:
-                self._logger.debug("Discard {} for {} because it filtered by SimNetwork".format(msg, name))
-                continue
-=======
-                "{} tried to send message {} to invalid peer {}".format(frm, msg, name)
->>>>>>> 98264888
 
             self._processing_chain.process(msg, frm, name)
 
