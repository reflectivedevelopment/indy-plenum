--- conflicted
+++ resolved
@@ -1,25 +1,24 @@
 import pytest
-<<<<<<< HEAD
-import json
-=======
-from plenum.test.helper import sdk_sign_and_submit_req_obj, sdk_get_and_check_replies
-
-from plenum.common.constants import CURRENT_PROTOCOL_VERSION, TXN_AUTHOR_AGREEMENT_AML, AML_VERSION, AML, AML_CONTEXT
-from plenum.common.request import Request
->>>>>>> e19b0332
+from copy import deepcopy
 
 from state.pruning_state import PruningState
 from storage.kv_in_memory import KeyValueStorageInMemory
 from ledger.compact_merkle_tree import CompactMerkleTree
 
+from plenum.common.constants import (
+    CURRENT_PROTOCOL_VERSION, TXN_AUTHOR_AGREEMENT_AML, AML_VERSION, AML, AML_CONTEXT
+)
+from plenum.common.request import Request
 from plenum.common.ledger import Ledger
+from plenum.common.util import randomString
+
 from plenum.server.config_req_handler import ConfigReqHandler
 
 from plenum.test.txn_author_agreement.helper import (
     TaaData, expected_state_data, expected_data
 )
 
-from plenum.test.helper import sdk_get_and_check_replies
+from plenum.test.helper import sdk_get_and_check_replies, sdk_sign_and_submit_req_obj
 from plenum.test.delayers import req_delay
 from plenum.test.testing_utils import FakeSomething
 from plenum.test.node_catchup.helper import ensure_all_nodes_have_same_data
@@ -90,7 +89,6 @@
 
 @pytest.fixture
 def taa_expected_digests(taa_input_data):
-<<<<<<< HEAD
     return {data.version: calc_taa_digest(data.text, data.version) for data in taa_input_data}
 
 
@@ -133,35 +131,43 @@
 @pytest.fixture
 def activate_taa(set_txn_author_agreement):
     set_txn_author_agreement()
-=======
-    # TODO use some other API, e.g. sdk's one
-    return {data.version: ConfigReqHandler._taa_digest(data.text, data.version) for data in taa_input_data}
+
+
+@pytest.fixture(scope='module')
+def request_kwargs(sdk_wallet_trustee):
+    return dict(
+        identifier=sdk_wallet_trustee[1],
+        reqId=5,
+        protocolVersion=CURRENT_PROTOCOL_VERSION,
+        operation={
+            'type': TXN_AUTHOR_AGREEMENT_AML,
+            AML_VERSION: randomString(),
+            AML: {'Nice way': 'very good way to accept agreement'},
+            AML_CONTEXT: randomString()
+        }
+    )
 
 
 @pytest.fixture(scope="function")
-def taa_aml_request(sdk_wallet_trustee):
-    return Request(identifier=sdk_wallet_trustee[1],
-                   reqId=5,
-                   protocolVersion=CURRENT_PROTOCOL_VERSION,
-                   operation={'type': TXN_AUTHOR_AGREEMENT_AML,
-                              AML_VERSION: randomString(),
-                              AML: {'Nice way': 'very good way to accept agreement'},
-                              AML_CONTEXT: randomString()})
+def taa_aml_request(request_kwargs):
+    request_kwargs = deepcopy(request_kwargs)
+    request_kwargs['operation'][AML_VERSION] = randomString()
+    request_kwargs['operation'][AML_CONTEXT] = randomString()
+    return Request(**request_kwargs)
 
 
 @pytest.fixture(scope="module")
-def taa_aml_request_module(sdk_wallet_trustee):
-    return Request(identifier=sdk_wallet_trustee[1],
-                   reqId=5,
-                   protocolVersion=CURRENT_PROTOCOL_VERSION,
-                   operation={'type': TXN_AUTHOR_AGREEMENT_AML,
-                              AML_VERSION: randomString(),
-                              AML: {'Nice way': 'very good way to accept agreement'},
-                              AML_CONTEXT: randomString()})
+def taa_aml_request_module(request_kwargs):
+    return Request(**request_kwargs)
 
 
+# TODO serve AML routine with helpers/fixtures similar to TAA
 @pytest.fixture(scope="module")
-def setup(looper, txnPoolNodeSet, taa_aml_request_module, sdk_pool_handle, sdk_wallet_trustee):
-    req = sdk_sign_and_submit_req_obj(looper, sdk_pool_handle, sdk_wallet_trustee, taa_aml_request_module)
-    sdk_get_and_check_replies(looper, [req])
->>>>>>> e19b0332
+def set_txn_author_agreement_aml(
+    looper, txnPoolNodeSet, taa_aml_request_module,
+    sdk_pool_handle, sdk_wallet_trustee
+):
+    req = sdk_sign_and_submit_req_obj(
+        looper, sdk_pool_handle, sdk_wallet_trustee, taa_aml_request_module
+    )
+    sdk_get_and_check_replies(looper, [req])[0]