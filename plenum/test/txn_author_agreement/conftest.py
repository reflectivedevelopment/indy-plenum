import pytest

from plenum.common.constants import CURRENT_PROTOCOL_VERSION, TXN_AUTHOR_AGREEMENT_AML, AML_VERSION, AML, AML_CONTEXT
from plenum.common.request import Request

from state.pruning_state import PruningState
from storage.kv_in_memory import KeyValueStorageInMemory
from ledger.compact_merkle_tree import CompactMerkleTree

from plenum.common.util import randomString
from plenum.common.ledger import Ledger
from plenum.server.config_req_handler import ConfigReqHandler
from plenum.test.delayers import req_delay
from plenum.test.testing_utils import FakeSomething

from plenum.test.txn_author_agreement.helper import (
    TaaData, expected_state_data, expected_data
)


@pytest.fixture
def config_ledger(tmpdir_factory):
    tdir = tmpdir_factory.mktemp('').strpath
    return Ledger(CompactMerkleTree(),
                  dataDir=tdir)


@pytest.fixture
def config_state():
    return PruningState(KeyValueStorageInMemory())


@pytest.fixture
def config_req_handler(config_state,
                       config_ledger):
    return ConfigReqHandler(config_ledger,
                            config_state,
                            domain_state=FakeSomething(),
                            bls_store=FakeSomething())


@pytest.fixture(scope="module")
def nodeSetWithOneNodeResponding(txnPoolNodeSet):
    # the order of nodes the client sends requests to is [Alpha, Beta, Gamma, Delta]
    # delay all requests to Beta, Gamma and Delta
    # we expect that it's sufficient for the client to get Reply from Alpha only
    # as for write requests, we can send it to 1 node only, and it will be propagated to others
    for node in txnPoolNodeSet[1:]:
        node.clientIbStasher.delay(req_delay())
    return txnPoolNodeSet


@pytest.fixture
def taa_input_data():
    return [
        TaaData(
            text=randomString(32), version=randomString(8),
            seq_no=n, txn_time=(n + 10)
        )
        for n in range(10)
    ]


@pytest.fixture
def taa_expected_state_data(taa_input_data):
    return {data.version: expected_state_data(data) for data in taa_input_data}


@pytest.fixture
def taa_expected_data(taa_input_data):
    return {data.version: expected_data(data) for data in taa_input_data}


@pytest.fixture
def taa_expected_digests(taa_input_data):
    # TODO use some other API, e.g. sdk's one
<<<<<<< HEAD
    return {data.version: ConfigReqHandler._taa_digest(
        data.text, data.version) for data in taa_input_data}


@pytest.fixture(scope="function")
def taa_aml_request(sdk_wallet_trustee):
    return Request(identifier=sdk_wallet_trustee[1],
                   reqId=5,
                   protocolVersion=CURRENT_PROTOCOL_VERSION,
                   operation={'type': TXN_AUTHOR_AGREEMENT_AML,
                              AML_VERSION: randomString(),
                              AML: {'Nice way': 'very good way to accept agreement'},
                              AML_CONTEXT: randomString()})


@pytest.fixture(scope="module")
def taa_aml_request_module(sdk_wallet_trustee):
    return Request(identifier=sdk_wallet_trustee[1],
                   reqId=5,
                   protocolVersion=CURRENT_PROTOCOL_VERSION,
                   operation={'type': TXN_AUTHOR_AGREEMENT_AML,
                              AML_VERSION: randomString(),
                              AML: {'Nice way': 'very good way to accept agreement'},
                              AML_CONTEXT: randomString()})
=======
    return {data.version: ConfigReqHandler._taa_digest(data.text, data.version) for data in taa_input_data}
>>>>>>> ec5bdd74
<|MERGE_RESOLUTION|>--- conflicted
+++ resolved
@@ -74,9 +74,7 @@
 @pytest.fixture
 def taa_expected_digests(taa_input_data):
     # TODO use some other API, e.g. sdk's one
-<<<<<<< HEAD
-    return {data.version: ConfigReqHandler._taa_digest(
-        data.text, data.version) for data in taa_input_data}
+    return {data.version: ConfigReqHandler._taa_digest(data.text, data.version) for data in taa_input_data}
 
 
 @pytest.fixture(scope="function")
@@ -98,7 +96,4 @@
                    operation={'type': TXN_AUTHOR_AGREEMENT_AML,
                               AML_VERSION: randomString(),
                               AML: {'Nice way': 'very good way to accept agreement'},
-                              AML_CONTEXT: randomString()})
-=======
-    return {data.version: ConfigReqHandler._taa_digest(data.text, data.version) for data in taa_input_data}
->>>>>>> ec5bdd74
+                              AML_CONTEXT: randomString()})