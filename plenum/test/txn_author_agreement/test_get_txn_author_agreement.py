--- conflicted
+++ resolved
@@ -78,9 +78,6 @@
     assert reply['result']['data'] is None
 
 
-<<<<<<< HEAD
-def test_get_txn_author_agreement_returns_latest_taa_by_default(looper, nodeSetWithTaa,
-=======
 @pytest.mark.parametrize(argnames="params", argvalues=[
     {'digest': 'some_digest', 'version': 'some_version'},
     {'digest': 'some_digest', 'timestamp': 374273},
@@ -96,7 +93,6 @@
 
 
 def test_get_txn_author_agreement_returns_latest_taa_by_default(looper, set_txn_author_agreement_aml, nodeSetWithTaa,
->>>>>>> c509cf48
                                                                 sdk_pool_handle, sdk_wallet_client):
     reply = sdk_get_txn_author_agreement(looper, sdk_pool_handle, sdk_wallet_client)[1]
     assert reply['op'] == REPLY
