import pytest
import json

from indy.ledger import build_txn_author_agreement_request

<<<<<<< HEAD
from plenum.common.constants import TXN_AUTHOR_AGREEMENT_VERSION, TXN_AUTHOR_AGREEMENT_TEXT, REPLY
=======
from plenum.common.constants import (
    TXN_AUTHOR_AGREEMENT_VERSION, TXN_AUTHOR_AGREEMENT_TEXT,
    TXN_PAYLOAD, TXN_METADATA, TXN_METADATA_SEQ_NO, TXN_METADATA_TIME
)
>>>>>>> 9c87d49d
from plenum.common.exceptions import RequestNackedException, RequestRejectedException
from plenum.common.types import OPERATION, f
from plenum.common.util import randomString
from plenum.test.helper import sdk_get_and_check_replies
from plenum.test.pool_transactions.helper import sdk_sign_and_send_prepared_request
<<<<<<< HEAD
from plenum.test.txn_author_agreement.helper import sdk_send_txn_author_agreement, sdk_get_txn_author_agreement


def test_get_txn_author_agreement_works_on_clear_state(looper, txnPoolNodeSet, sdk_pool_handle, sdk_wallet_client):
    reply = sdk_get_txn_author_agreement(looper, sdk_pool_handle, sdk_wallet_client)[1]
    assert reply['op'] == REPLY
    assert reply['result']['data'] is None


def test_send_valid_txn_author_agreement_succeeds(looper, txnPoolNodeSet, sdk_pool_handle,
                                                  sdk_wallet_trustee, sdk_wallet_client):
=======
from plenum.test.txn_author_agreement.helper import (
    get_config_req_handler, sdk_send_txn_author_agreement,
    expected_data, TaaData
)


def test_send_valid_txn_author_agreement_succeeds(looper, txnPoolNodeSet, sdk_pool_handle, sdk_wallet_trustee):
>>>>>>> 9c87d49d
    text = randomString(1024)
    version = randomString(16)
    reply = sdk_send_txn_author_agreement(looper, sdk_pool_handle, sdk_wallet_trustee, text, version)[0]
    digest = ConfigReqHandler._taa_digest(text, version)

<<<<<<< HEAD
    reply = sdk_get_txn_author_agreement(looper, sdk_pool_handle, sdk_wallet_client)[1]
    assert reply['op'] == REPLY

    result = reply['result']['data']
    assert result[TXN_AUTHOR_AGREEMENT_TEXT] == text
    assert result[TXN_AUTHOR_AGREEMENT_VERSION] == version
=======
    data = expected_data(TaaData(
        text=text, version=version,
        seq_no=reply[1][f.RESULT.nm][TXN_METADATA][TXN_METADATA_SEQ_NO],
        txn_time=reply[1][f.RESULT.nm][TXN_METADATA][TXN_METADATA_TIME]
    ))

    # TODO: Replace this with get transaction
    ensure_all_nodes_have_same_data(looper, txnPoolNodeSet)
    for node in txnPoolNodeSet:
        config_req_handler = get_config_req_handler(node)
        assert config_req_handler.get_taa_digest() == digest
        assert config_req_handler.get_taa_digest(version) == digest

        assert config_req_handler.get_taa_data() == data
        assert config_req_handler.get_taa_data(version=version) == data
        assert config_req_handler.get_taa_data(digest=digest) == data
>>>>>>> 9c87d49d


def test_send_invalid_txn_author_agreement_fails(looper, txnPoolNodeSet, sdk_pool_handle, sdk_wallet_trustee):
    req = looper.loop.run_until_complete(build_txn_author_agreement_request(sdk_wallet_trustee[1],
                                                                            randomString(1024), randomString(16)))
    req = json.loads(req)
    req[OPERATION]['text'] = 42
    rep = sdk_sign_and_send_prepared_request(looper, sdk_wallet_trustee, sdk_pool_handle, json.dumps(req))
    with pytest.raises(RequestNackedException):
        sdk_get_and_check_replies(looper, [rep])


def test_send_valid_txn_author_agreement_without_enough_privileges_fails(looper, txnPoolNodeSet, sdk_pool_handle,
                                                                         sdk_wallet_steward):
    with pytest.raises(RequestRejectedException):
        sdk_send_txn_author_agreement(looper, sdk_pool_handle, sdk_wallet_steward,
                                      randomString(1024), randomString(16))


def test_send_different_txn_author_agreement_with_same_version_fails(looper, txnPoolNodeSet, sdk_pool_handle,
                                                                     sdk_wallet_trustee):
    # Send original txn
    version = randomString(16)
    sdk_send_txn_author_agreement(looper, sdk_pool_handle, sdk_wallet_trustee,
                                  randomString(1024), version)

    # Send new txn with old version
    with pytest.raises(RequestRejectedException):
        sdk_send_txn_author_agreement(looper, sdk_pool_handle, sdk_wallet_trustee,
                                      randomString(1024), version)<|MERGE_RESOLUTION|>--- conflicted
+++ resolved
@@ -3,20 +3,12 @@
 
 from indy.ledger import build_txn_author_agreement_request
 
-<<<<<<< HEAD
 from plenum.common.constants import TXN_AUTHOR_AGREEMENT_VERSION, TXN_AUTHOR_AGREEMENT_TEXT, REPLY
-=======
-from plenum.common.constants import (
-    TXN_AUTHOR_AGREEMENT_VERSION, TXN_AUTHOR_AGREEMENT_TEXT,
-    TXN_PAYLOAD, TXN_METADATA, TXN_METADATA_SEQ_NO, TXN_METADATA_TIME
-)
->>>>>>> 9c87d49d
 from plenum.common.exceptions import RequestNackedException, RequestRejectedException
-from plenum.common.types import OPERATION, f
+from plenum.common.types import OPERATION
 from plenum.common.util import randomString
 from plenum.test.helper import sdk_get_and_check_replies
 from plenum.test.pool_transactions.helper import sdk_sign_and_send_prepared_request
-<<<<<<< HEAD
 from plenum.test.txn_author_agreement.helper import sdk_send_txn_author_agreement, sdk_get_txn_author_agreement
 
 
@@ -28,45 +20,16 @@
 
 def test_send_valid_txn_author_agreement_succeeds(looper, txnPoolNodeSet, sdk_pool_handle,
                                                   sdk_wallet_trustee, sdk_wallet_client):
-=======
-from plenum.test.txn_author_agreement.helper import (
-    get_config_req_handler, sdk_send_txn_author_agreement,
-    expected_data, TaaData
-)
-
-
-def test_send_valid_txn_author_agreement_succeeds(looper, txnPoolNodeSet, sdk_pool_handle, sdk_wallet_trustee):
->>>>>>> 9c87d49d
     text = randomString(1024)
     version = randomString(16)
-    reply = sdk_send_txn_author_agreement(looper, sdk_pool_handle, sdk_wallet_trustee, text, version)[0]
-    digest = ConfigReqHandler._taa_digest(text, version)
+    sdk_send_txn_author_agreement(looper, sdk_pool_handle, sdk_wallet_trustee, text, version)
 
-<<<<<<< HEAD
     reply = sdk_get_txn_author_agreement(looper, sdk_pool_handle, sdk_wallet_client)[1]
     assert reply['op'] == REPLY
 
     result = reply['result']['data']
     assert result[TXN_AUTHOR_AGREEMENT_TEXT] == text
     assert result[TXN_AUTHOR_AGREEMENT_VERSION] == version
-=======
-    data = expected_data(TaaData(
-        text=text, version=version,
-        seq_no=reply[1][f.RESULT.nm][TXN_METADATA][TXN_METADATA_SEQ_NO],
-        txn_time=reply[1][f.RESULT.nm][TXN_METADATA][TXN_METADATA_TIME]
-    ))
-
-    # TODO: Replace this with get transaction
-    ensure_all_nodes_have_same_data(looper, txnPoolNodeSet)
-    for node in txnPoolNodeSet:
-        config_req_handler = get_config_req_handler(node)
-        assert config_req_handler.get_taa_digest() == digest
-        assert config_req_handler.get_taa_digest(version) == digest
-
-        assert config_req_handler.get_taa_data() == data
-        assert config_req_handler.get_taa_data(version=version) == data
-        assert config_req_handler.get_taa_data(digest=digest) == data
->>>>>>> 9c87d49d
 
 
 def test_send_invalid_txn_author_agreement_fails(looper, txnPoolNodeSet, sdk_pool_handle, sdk_wallet_trustee):
