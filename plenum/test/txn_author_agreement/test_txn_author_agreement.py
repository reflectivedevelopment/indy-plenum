--- conflicted
+++ resolved
@@ -2,6 +2,7 @@
 import json
 
 from indy.ledger import build_txn_author_agreement_request
+from plenum.common.util import randomString
 
 from plenum.common.constants import TXN_AUTHOR_AGREEMENT_VERSION, TXN_AUTHOR_AGREEMENT_TEXT, REPLY
 from plenum.common.exceptions import RequestNackedException, RequestRejectedException
@@ -15,43 +16,35 @@
 )
 
 
-<<<<<<< HEAD
-def test_send_valid_txn_author_agreement_succeeds(looper, setup_aml, txnPoolNodeSet, sdk_pool_handle,
+def test_send_valid_txn_author_agreement_before_aml_fails(set_txn_author_agreement):
+    with pytest.raises(
+            RequestRejectedException,
+            match='TAA txn is forbidden until TAA AML is set. Send TAA AML first'
+    ):
+        set_txn_author_agreement()
+
+
+def test_send_valid_txn_author_agreement_succeeds(looper, set_txn_author_agreement_aml, txnPoolNodeSet, sdk_pool_handle,
                                                   sdk_wallet_trustee, sdk_wallet_client):
     text = randomString(1024)
     version = randomString(16)
     sdk_send_txn_author_agreement(looper, sdk_pool_handle, sdk_wallet_trustee, text, version)
-=======
-def test_send_valid_txn_author_agreement_before_aml_fails(set_txn_author_agreement):
-    with pytest.raises(
-        RequestRejectedException,
-        match='TAA txn is forbidden until TAA AML is set. Send TAA AML first'
-    ):
-        set_txn_author_agreement()
->>>>>>> 6ba94d3c
 
 
 def test_send_valid_txn_author_agreement_succeeds(
-    set_txn_author_agreement_aml, set_txn_author_agreement, get_txn_author_agreement
+        set_txn_author_agreement_aml, set_txn_author_agreement, get_txn_author_agreement
 ):
     # TODO actually it might be better to use direct requests
     # to nodes' states as it was before
     assert set_txn_author_agreement() == get_txn_author_agreement()
 
 
-<<<<<<< HEAD
-def test_send_invalid_txn_author_agreement_fails(looper, setup_aml, txnPoolNodeSet, sdk_pool_handle,
-                                                 sdk_wallet_trustee):
-    req = looper.loop.run_until_complete(build_txn_author_agreement_request(sdk_wallet_trustee[1],
-                                                                            randomString(1024), randomString(16)))
-=======
 def test_send_invalid_txn_author_agreement_fails(
-    looper, set_txn_author_agreement_aml, txnPoolNodeSet, sdk_pool_handle, sdk_wallet_trustee, random_taa
+        looper, set_txn_author_agreement_aml, txnPoolNodeSet, sdk_pool_handle, sdk_wallet_trustee, random_taa
 ):
     req = looper.loop.run_until_complete(
         build_txn_author_agreement_request(sdk_wallet_trustee[1], *random_taa)
     )
->>>>>>> 6ba94d3c
     req = json.loads(req)
     req[OPERATION]['text'] = 42
     rep = sdk_sign_and_send_prepared_request(looper, sdk_wallet_trustee, sdk_pool_handle, json.dumps(req))
@@ -59,30 +52,19 @@
         sdk_get_and_check_replies(looper, [rep])
 
 
-<<<<<<< HEAD
-def test_send_valid_txn_author_agreement_without_enough_privileges_fails(looper, setup_aml, txnPoolNodeSet,
-                                                                         sdk_pool_handle,
-                                                                         sdk_wallet_steward):
-=======
 def test_send_valid_txn_author_agreement_without_enough_privileges_fails(
-    looper, set_txn_author_agreement_aml, txnPoolNodeSet,
-    sdk_pool_handle, sdk_wallet_steward, random_taa
+        looper, set_txn_author_agreement_aml, txnPoolNodeSet,
+        sdk_pool_handle, sdk_wallet_steward, random_taa
 ):
->>>>>>> 6ba94d3c
     with pytest.raises(RequestRejectedException):
         sdk_send_txn_author_agreement(
             looper, sdk_pool_handle, sdk_wallet_steward, *random_taa
         )
 
 
-<<<<<<< HEAD
-def test_send_different_txn_author_agreement_with_same_version_fails(looper, setup_aml, txnPoolNodeSet, sdk_pool_handle,
-                                                                     sdk_wallet_trustee):
-=======
 def test_send_different_txn_author_agreement_with_same_version_fails(
-    looper, set_txn_author_agreement_aml, txnPoolNodeSet, sdk_pool_handle, sdk_wallet_trustee
+        looper, set_txn_author_agreement_aml, txnPoolNodeSet, sdk_pool_handle, sdk_wallet_trustee
 ):
->>>>>>> 6ba94d3c
     # Send original txn
     text, version = gen_random_txn_author_agreement()
     sdk_send_txn_author_agreement(looper, sdk_pool_handle, sdk_wallet_trustee,
