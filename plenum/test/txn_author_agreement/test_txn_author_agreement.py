import pytest
import json

from indy.ledger import build_txn_author_agreement_request

from plenum.common.constants import (
    TXN_AUTHOR_AGREEMENT_VERSION, TXN_AUTHOR_AGREEMENT_TEXT,
    TXN_PAYLOAD, TXN_METADATA, TXN_METADATA_SEQ_NO, TXN_METADATA_TIME
)
from plenum.common.exceptions import RequestNackedException, RequestRejectedException
from plenum.common.types import OPERATION, f
from plenum.server.config_req_handler import ConfigReqHandler
from plenum.test.helper import sdk_get_and_check_replies
from plenum.test.node_catchup.helper import ensure_all_nodes_have_same_data
from plenum.test.pool_transactions.helper import sdk_sign_and_send_prepared_request
from .helper import (
    get_config_req_handler, sdk_send_txn_author_agreement,
<<<<<<< HEAD
    expected_state_data, TaaData, gen_random_txn_author_agreement
)


def test_send_valid_txn_author_agreement_succeeds(
    looper, txnPoolNodeSet, sdk_pool_handle, sdk_wallet_trustee, random_taa
):
    version, text  = random_taa
    reply = sdk_send_txn_author_agreement(
        looper, sdk_pool_handle, sdk_wallet_trustee, version, text)[0]
    digest = ConfigReqHandler._taa_digest(version, text).decode()
=======
    expected_data, TaaData
)


def test_send_valid_txn_author_agreement_succeeds(looper, txnPoolNodeSet, sdk_pool_handle, sdk_wallet_trustee):
    text = randomString(1024)
    version = randomString(16)
    reply = sdk_send_txn_author_agreement(looper, sdk_pool_handle, sdk_wallet_trustee, text, version)[0]
    digest = ConfigReqHandler._taa_digest(text, version)
>>>>>>> 9c87d49d

    data = expected_data(TaaData(
        text=text, version=version,
        seq_no=reply[1][f.RESULT.nm][TXN_METADATA][TXN_METADATA_SEQ_NO],
        txn_time=reply[1][f.RESULT.nm][TXN_METADATA][TXN_METADATA_TIME]
    ))

    # TODO: Replace this with get transaction
    ensure_all_nodes_have_same_data(looper, txnPoolNodeSet)
    for node in txnPoolNodeSet:
        config_req_handler = get_config_req_handler(node)
        assert config_req_handler.get_taa_digest() == digest
        assert config_req_handler.get_taa_digest(version) == digest

        assert config_req_handler.get_taa_data() == data
        assert config_req_handler.get_taa_data(version=version) == data
        assert config_req_handler.get_taa_data(digest=digest) == data


def test_send_invalid_txn_author_agreement_fails(
    looper, txnPoolNodeSet, sdk_pool_handle, sdk_wallet_trustee, random_taa
):
    req = looper.loop.run_until_complete(build_txn_author_agreement_request(sdk_wallet_trustee[1], *random_taa))
    req = json.loads(req)
    req[OPERATION]['text'] = 42
    rep = sdk_sign_and_send_prepared_request(looper, sdk_wallet_trustee, sdk_pool_handle, json.dumps(req))
    with pytest.raises(RequestNackedException):
        sdk_get_and_check_replies(looper, [rep])


def test_send_valid_txn_author_agreement_without_enough_privileges_fails(
    looper, txnPoolNodeSet, sdk_pool_handle, sdk_wallet_steward, random_taa
):
    with pytest.raises(RequestRejectedException):
        sdk_send_txn_author_agreement(looper, sdk_pool_handle, sdk_wallet_steward,
<<<<<<< HEAD
                                      *random_taa)
=======
                                      randomString(1024), randomString(16))
>>>>>>> 9c87d49d


def test_send_different_txn_author_agreement_with_same_version_fails(
    looper, txnPoolNodeSet, sdk_pool_handle, sdk_wallet_trustee
):
    # Send original txn
    version, text = gen_random_txn_author_agreement()
    sdk_send_txn_author_agreement(looper, sdk_pool_handle, sdk_wallet_trustee,
<<<<<<< HEAD
                                  version, text)
=======
                                  randomString(1024), version)
>>>>>>> 9c87d49d

    _, text = gen_random_txn_author_agreement()
    # Send new txn with old version
    with pytest.raises(RequestRejectedException):
        sdk_send_txn_author_agreement(looper, sdk_pool_handle, sdk_wallet_trustee,
<<<<<<< HEAD
                                      version, text)
=======
                                      randomString(1024), version)
>>>>>>> 9c87d49d
<|MERGE_RESOLUTION|>--- conflicted
+++ resolved
@@ -15,29 +15,17 @@
 from plenum.test.pool_transactions.helper import sdk_sign_and_send_prepared_request
 from .helper import (
     get_config_req_handler, sdk_send_txn_author_agreement,
-<<<<<<< HEAD
-    expected_state_data, TaaData, gen_random_txn_author_agreement
+    expected_data, TaaData, gen_random_txn_author_agreement
 )
 
 
 def test_send_valid_txn_author_agreement_succeeds(
     looper, txnPoolNodeSet, sdk_pool_handle, sdk_wallet_trustee, random_taa
 ):
-    version, text  = random_taa
+    text, version = random_taa
     reply = sdk_send_txn_author_agreement(
-        looper, sdk_pool_handle, sdk_wallet_trustee, version, text)[0]
-    digest = ConfigReqHandler._taa_digest(version, text).decode()
-=======
-    expected_data, TaaData
-)
-
-
-def test_send_valid_txn_author_agreement_succeeds(looper, txnPoolNodeSet, sdk_pool_handle, sdk_wallet_trustee):
-    text = randomString(1024)
-    version = randomString(16)
-    reply = sdk_send_txn_author_agreement(looper, sdk_pool_handle, sdk_wallet_trustee, text, version)[0]
+        looper, sdk_pool_handle, sdk_wallet_trustee, text, version)[0]
     digest = ConfigReqHandler._taa_digest(text, version)
->>>>>>> 9c87d49d
 
     data = expected_data(TaaData(
         text=text, version=version,
@@ -73,31 +61,19 @@
 ):
     with pytest.raises(RequestRejectedException):
         sdk_send_txn_author_agreement(looper, sdk_pool_handle, sdk_wallet_steward,
-<<<<<<< HEAD
                                       *random_taa)
-=======
-                                      randomString(1024), randomString(16))
->>>>>>> 9c87d49d
 
 
 def test_send_different_txn_author_agreement_with_same_version_fails(
     looper, txnPoolNodeSet, sdk_pool_handle, sdk_wallet_trustee
 ):
     # Send original txn
-    version, text = gen_random_txn_author_agreement()
+    text, version = gen_random_txn_author_agreement()
     sdk_send_txn_author_agreement(looper, sdk_pool_handle, sdk_wallet_trustee,
-<<<<<<< HEAD
-                                  version, text)
-=======
-                                  randomString(1024), version)
->>>>>>> 9c87d49d
+                                  text, version)
 
-    _, text = gen_random_txn_author_agreement()
+    text, _ = gen_random_txn_author_agreement()
     # Send new txn with old version
     with pytest.raises(RequestRejectedException):
         sdk_send_txn_author_agreement(looper, sdk_pool_handle, sdk_wallet_trustee,
-<<<<<<< HEAD
-                                      version, text)
-=======
-                                      randomString(1024), version)
->>>>>>> 9c87d49d
+                                      text, version)