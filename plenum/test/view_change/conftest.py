import functools
from collections import deque

import pytest

from plenum.common.event_bus import InternalBus
from plenum.common.timer import QueueTimer
from plenum.common.util import get_utc_epoch
from plenum.server.node import Node
from plenum.server.quorums import Quorums
from plenum.server.view_change.node_view_changer import create_view_changer
from plenum.test.conftest import getValueFromModule
from plenum.test.primary_selection.test_view_changer_primary_selection import FakeNode
from plenum.test.test_node import getRequiredInstances
from plenum.test.testing_utils import FakeSomething


@pytest.fixture()
def viewNo(txnPoolNodeSet):
    viewNos = set()
    for n in txnPoolNodeSet:
        viewNos.add(n.viewNo)
    assert len(viewNos) == 1
    return viewNos.pop()


@pytest.fixture(scope="module")
def perf_chk_patched(tconf, request):
    old_val = tconf.PerfCheckFreq
    tconf.PerfCheckFreq = getValueFromModule(request, "PerfCheckFreq", 20)

    def reset():
        tconf.PerfCheckFreq = old_val

    request.addfinalizer(reset)
    return tconf


@pytest.fixture(scope='function', params=[0, 10])
def fake_view_changer(request, tconf):
    node_count = 4
    node_stack = FakeSomething(
        name="fake stack",
        connecteds={"Alpha", "Beta", "Gamma", "Delta"},
        conns={"Alpha", "Beta", "Gamma", "Delta"}
    )
    monitor = FakeSomething(
        isMasterDegraded=lambda: False,
        areBackupsDegraded=lambda: [],
        prettymetrics=''
    )
    node = FakeSomething(
        name="SomeNode",
        timer=QueueTimer(),
        viewNo=request.param,
        quorums=Quorums(getValueFromModule(request, 'nodeCount', default=node_count)),
        nodestack=node_stack,
        utc_epoch=lambda *args: get_utc_epoch(),
        config=tconf,
        monitor=monitor,
        discard=lambda a, b, c, d: print(b),
        primaries_disconnection_times=[None] * getRequiredInstances(node_count),
        master_primary_name='Alpha',
        master_replica=FakeSomething(instId=0,
                                     viewNo=request.param,
                                     _consensus_data=FakeSomething(view_no=request.param,
                                                                   waiting_for_new_view=False)),
        nodeStatusDB=None
    )
    view_changer = create_view_changer(node)
    # TODO: This is a hack for tests compatibility, do something better
    view_changer.node = node
    return view_changer


@pytest.fixture(scope='function', params=[0, 10])
def fake_node(tdir, tconf, request):
    node = FakeNode(tdir, config=tconf)
    node.msgHasAcceptableViewNo = Node.msgHasAcceptableViewNo
    node._is_initial_view_change_now = functools.partial(Node._is_initial_view_change_now, node)
    node.msgsForFutureViews = {}
    node.msgsToViewChanger = deque()
<<<<<<< HEAD
    node.set_view_for_replicas = lambda a: None
    node.master_replica._consensus_data.view_no = request.param
=======
    node.view_changer.view_no = request.param
>>>>>>> d8ba0792
    node.view_changer.last_completed_view_no = request.param
    return node<|MERGE_RESOLUTION|>--- conflicted
+++ resolved
@@ -80,11 +80,7 @@
     node._is_initial_view_change_now = functools.partial(Node._is_initial_view_change_now, node)
     node.msgsForFutureViews = {}
     node.msgsToViewChanger = deque()
-<<<<<<< HEAD
     node.set_view_for_replicas = lambda a: None
     node.master_replica._consensus_data.view_no = request.param
-=======
-    node.view_changer.view_no = request.param
->>>>>>> d8ba0792
     node.view_changer.last_completed_view_no = request.param
     return node