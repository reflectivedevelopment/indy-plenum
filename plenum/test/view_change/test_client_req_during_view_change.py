--- conflicted
+++ resolved
@@ -11,15 +11,9 @@
 def test_node(test_node):
     test_node.view_changer = FakeSomething(view_change_in_progress=True,
                                            view_no=1)
-<<<<<<< HEAD
-    test_node.getConfigReqHandler = lambda: TestConfigReqHandler(test_node.configLedger,
-                                                                 test_node.states[CONFIG_LEDGER_ID])
-    test_node.setup_config_req_handler()
-=======
     test_node.init_config_req_handler = lambda: TestConfigReqHandler(test_node.configLedger,
                                                                      test_node.states[CONFIG_LEDGER_ID])
     test_node.register_req_handler(test_node.init_config_req_handler(), CONFIG_LEDGER_ID)
->>>>>>> bc31fb71
     return test_node
 
 
@@ -73,4 +67,4 @@
 
 def check_nack_msg(req_key, reason, to_client):
     assert "Client request is discarded since view " \
-           "change is in progress" == reason+"change is in progress" == reason