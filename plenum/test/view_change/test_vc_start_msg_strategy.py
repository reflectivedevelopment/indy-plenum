--- conflicted
+++ resolved
@@ -21,11 +21,8 @@
 @pytest.fixture(scope="function")
 def fake_node(tconf):
     node = FakeSomething(config=tconf,
-<<<<<<< HEAD
                          timer=QueueTimer(),
-=======
                          nodeStatusDB=None,
->>>>>>> 613335af
                          master_replica=FakeSomething(inBox=deque(),
                                                       inBoxRouter=Router(),
                                                       logger=FakeSomething(
