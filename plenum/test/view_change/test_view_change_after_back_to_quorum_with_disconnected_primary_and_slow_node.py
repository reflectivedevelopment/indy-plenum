--- conflicted
+++ resolved
@@ -19,10 +19,6 @@
         yield tconf
 
 
-<<<<<<< HEAD
-@pytest.mark.skip(reason="INDY-2235: restoring batchId from audit")
-=======
->>>>>>> d3d0ffb4
 def test_view_change_after_back_to_quorum_with_disconnected_primary(txnPoolNodeSet, looper,
                                                                     sdk_pool_handle,
                                                                     sdk_wallet_client,
