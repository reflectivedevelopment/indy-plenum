<<<<<<< HEAD
from functools import partial

import pytest

from plenum.server.consensus.primary_selector import RoundRobinPrimariesSelector
=======
>>>>>>> db539062
from plenum.test.helper import checkViewNoForNodes, sdk_send_random_and_check
from plenum.test.node_request.helper import sdk_ensure_pool_functional
from plenum.test.pool_transactions.helper import disconnect_node_and_ensure_disconnected
from plenum.test.test_node import ensureElectionsDone
from plenum.test.view_change_service.helper import trigger_view_change, \
    get_next_primary_name
REQ_COUNT = 10


<<<<<<< HEAD
@pytest.fixture(scope="module")
def tconf(tconf):
    old_new_view_timeout = tconf.NEW_VIEW_TIMEOUT
    tconf.NEW_VIEW_TIMEOUT = 5
    yield tconf
    tconf.NEW_VIEW_TIMEOUT = old_new_view_timeout


def get_next_primary_name(txnPoolNodeSet, expected_view_no):
    selector = RoundRobinPrimariesSelector()
    inst_count = len(txnPoolNodeSet[0].replicas)
    next_p_name = selector.select_primaries(expected_view_no, inst_count, txnPoolNodeSet[0].poolManager.node_names_ordered_by_rank())[0]
    return next_p_name


=======
>>>>>>> db539062
def test_view_change_triggered(looper, txnPoolNodeSet, sdk_pool_handle, sdk_wallet_client):
    current_view_no = checkViewNoForNodes(txnPoolNodeSet)

    for node in txnPoolNodeSet:
        node.view_changer.on_master_degradation()

    ensureElectionsDone(looper, txnPoolNodeSet)
    sdk_ensure_pool_functional(looper, txnPoolNodeSet, sdk_wallet_client, sdk_pool_handle)
    assert checkViewNoForNodes(txnPoolNodeSet) == current_view_no + 1


def test_view_change_triggered_after_ordering(looper, txnPoolNodeSet, sdk_pool_handle, sdk_wallet_client):
    sdk_send_random_and_check(looper, txnPoolNodeSet, sdk_pool_handle, sdk_wallet_client, REQ_COUNT)
    current_view_no = checkViewNoForNodes(txnPoolNodeSet)

    for node in txnPoolNodeSet:
        node.view_changer.on_master_degradation()

    ensureElectionsDone(looper, txnPoolNodeSet)
    sdk_ensure_pool_functional(looper, txnPoolNodeSet, sdk_wallet_client, sdk_pool_handle)
    assert checkViewNoForNodes(txnPoolNodeSet) == current_view_no + 1


def test_view_change_with_next_primary_stopped(looper, txnPoolNodeSet, sdk_pool_handle, sdk_wallet_client):
    current_view_no = checkViewNoForNodes(txnPoolNodeSet)
    next_primary = get_next_primary_name(txnPoolNodeSet, current_view_no + 1)
    disconnect_node_and_ensure_disconnected(looper, txnPoolNodeSet, next_primary)
    remaining_nodes = [node for node in txnPoolNodeSet if node.name != next_primary]

    for node in remaining_nodes:
        node.view_changer.on_master_degradation()

    ensureElectionsDone(looper, remaining_nodes, instances_list=range(2), customTimeout=15)
    sdk_ensure_pool_functional(looper, remaining_nodes, sdk_wallet_client, sdk_pool_handle)
    assert checkViewNoForNodes(remaining_nodes) == current_view_no + 2<|MERGE_RESOLUTION|>--- conflicted
+++ resolved
@@ -1,43 +1,17 @@
-<<<<<<< HEAD
-from functools import partial
-
-import pytest
-
-from plenum.server.consensus.primary_selector import RoundRobinPrimariesSelector
-=======
->>>>>>> db539062
 from plenum.test.helper import checkViewNoForNodes, sdk_send_random_and_check
 from plenum.test.node_request.helper import sdk_ensure_pool_functional
 from plenum.test.pool_transactions.helper import disconnect_node_and_ensure_disconnected
 from plenum.test.test_node import ensureElectionsDone
 from plenum.test.view_change_service.helper import trigger_view_change, \
     get_next_primary_name
+
 REQ_COUNT = 10
 
 
-<<<<<<< HEAD
-@pytest.fixture(scope="module")
-def tconf(tconf):
-    old_new_view_timeout = tconf.NEW_VIEW_TIMEOUT
-    tconf.NEW_VIEW_TIMEOUT = 5
-    yield tconf
-    tconf.NEW_VIEW_TIMEOUT = old_new_view_timeout
-
-
-def get_next_primary_name(txnPoolNodeSet, expected_view_no):
-    selector = RoundRobinPrimariesSelector()
-    inst_count = len(txnPoolNodeSet[0].replicas)
-    next_p_name = selector.select_primaries(expected_view_no, inst_count, txnPoolNodeSet[0].poolManager.node_names_ordered_by_rank())[0]
-    return next_p_name
-
-
-=======
->>>>>>> db539062
 def test_view_change_triggered(looper, txnPoolNodeSet, sdk_pool_handle, sdk_wallet_client):
     current_view_no = checkViewNoForNodes(txnPoolNodeSet)
 
-    for node in txnPoolNodeSet:
-        node.view_changer.on_master_degradation()
+    trigger_view_change(txnPoolNodeSet)
 
     ensureElectionsDone(looper, txnPoolNodeSet)
     sdk_ensure_pool_functional(looper, txnPoolNodeSet, sdk_wallet_client, sdk_pool_handle)
@@ -48,8 +22,7 @@
     sdk_send_random_and_check(looper, txnPoolNodeSet, sdk_pool_handle, sdk_wallet_client, REQ_COUNT)
     current_view_no = checkViewNoForNodes(txnPoolNodeSet)
 
-    for node in txnPoolNodeSet:
-        node.view_changer.on_master_degradation()
+    trigger_view_change(txnPoolNodeSet)
 
     ensureElectionsDone(looper, txnPoolNodeSet)
     sdk_ensure_pool_functional(looper, txnPoolNodeSet, sdk_wallet_client, sdk_pool_handle)
@@ -62,8 +35,7 @@
     disconnect_node_and_ensure_disconnected(looper, txnPoolNodeSet, next_primary)
     remaining_nodes = [node for node in txnPoolNodeSet if node.name != next_primary]
 
-    for node in remaining_nodes:
-        node.view_changer.on_master_degradation()
+    trigger_view_change(remaining_nodes)
 
     ensureElectionsDone(looper, remaining_nodes, instances_list=range(2), customTimeout=15)
     sdk_ensure_pool_functional(looper, remaining_nodes, sdk_wallet_client, sdk_pool_handle)
