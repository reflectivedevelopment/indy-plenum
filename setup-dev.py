--- conflicted
+++ resolved
@@ -55,19 +55,13 @@
         'data', ],
     package_data={
         '':       ['*.txt',  '*.md', '*.rst', '*.json', '*.conf', '*.html',
-<<<<<<< HEAD
-                   '*.css', '*.ico', '*.png', 'LICENSE', 'LEGAL']},
-    install_requires=['raet', 'jsonpickle', 'pyorient', 'portalocker',
-                      'prompt_toolkit', 'pygments', 'ledger-dev'],
-=======
                    '*.css', '*.ico', '*.png', 'LICENSE', 'LEGAL', 'plenum']},
     include_package_data=True,
     data_files=[(
         (BASE_DIR, ['data/pool_transactions', ])
     )],
     install_requires=['raet', 'jsonpickle', 'portalocker', 'prompt_toolkit',
-                      'pygments', 'ledger-dev'],
->>>>>>> d396d9b9
+                      'pygments', 'ledger-dev', 'pyorient'],
     setup_requires=['pytest-runner'],
     tests_require=['pytest', 'pytest-xdist'],
     extras_require={
