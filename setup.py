--- conflicted
+++ resolved
@@ -27,13 +27,8 @@
 with open(metadata['__file__'], 'r') as f:
     exec(f.read(), metadata)
 
-<<<<<<< HEAD
 tests_require = ['attrs>=20.3.0', 'pytest>=6.2.2', 'pytest-xdist>=2.2.1', 'pytest-forked>=1.3.0',
-                 'python3-indy==1.13.0-dev-1420', 'pytest-asyncio>=0.14.0']
-=======
-tests_require = ['attrs==19.1.0', 'pytest==3.3.1', 'pytest-xdist==1.22.1', 'pytest-forked==0.2',
-                 'python3-indy==1.15.0-dev-1625', 'pytest-asyncio==0.8.0']
->>>>>>> 87288a76
+                 'python3-indy==1.15.0-dev-1625', 'pytest-asyncio>=0.14.0']
 
 
 class PyZMQCommand(distutils.cmd.Command):
