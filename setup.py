import os
import sys
import subprocess

import distutils.cmd
from setuptools import setup, find_packages
from setuptools.command.install import install
from setuptools.command.develop import develop

v = sys.version_info
if sys.version_info < (3, 5):
    msg = "FAIL: Requires Python 3.5 or later, " \
          "but setup.py was run using {}.{}.{}"
    v = sys.version_info
    print(msg.format(v.major, v.minor, v.micro))
    # noinspection PyPackageRequirements
    print("NOTE: Installation failed. Run setup.py using python3")
    sys.exit(1)

try:
    here = os.path.abspath(os.path.dirname(__file__))
except NameError:
    # it can be the case when we are being run as script or frozen
    here = os.path.abspath(os.path.dirname(sys.argv[0]))

metadata = {'__file__': os.path.join(here, 'plenum', '__metadata__.py')}
with open(metadata['__file__'], 'r') as f:
    exec(f.read(), metadata)

<<<<<<< HEAD
tests_require = ['pytest==3.3.1', 'pytest-xdist==1.22.1', 'python3-indy==1.11.0-dev-1282',
                 'pytest-asyncio==0.8.0', 'attrs==19.1.0']
=======
tests_require = ['attrs==19.1.0', 'pytest==3.3.1', 'pytest-xdist==1.22.1', 'python3-indy==1.11.1-dev-1343', 'pytest-asyncio==0.8.0']
>>>>>>> 974229a5


class PyZMQCommand(distutils.cmd.Command):
    description = 'pyzmq install target'

    version = 'pyzmq==18.1.0'
    options = '--install-option=--zmq=bundled'

    def initialize_options(self):
        pass

    def finalize_options(self):
        pass

    def run(self):
        command = ['pip', 'install', self.version, self.options]
        subprocess.check_call(command)


class InstallCommand(install):
    description = 'install target'

    def run(self):
        install.run_command(self, command='pyzmq')
        install.run(self)


class DevelopCommand(develop):
    description = 'develop target'

    def run(self):
        develop.run_command(self, command='pyzmq')
        develop.run(self)


setup(
    cmdclass={
        'install': InstallCommand,
        'develop': DevelopCommand,
        'pyzmq': PyZMQCommand,
    },
    name=metadata['__title__'],
    version=metadata['__version__'],
    author=metadata['__author__'],
    author_email=metadata['__author_email__'],
    maintainer=metadata['__maintainer__'],
    maintainer_email=metadata['__maintainer_email__'],
    url=metadata['__url__'],
    description=metadata['__description__'],
    long_description=metadata['__long_description__'],
    download_url=metadata['__download_url__'],
    license=metadata['__license__'],

    keywords='Byzantine Fault Tolerant Plenum',
    packages=find_packages(exclude=['test', 'test.*', 'docs', 'docs*', 'simulation']) + [
        'data', ],
    # TODO move that to MANIFEST.in
    package_data={
        '': ['*.txt', '*.md', '*.rst', '*.json', '*.conf', '*.html',
             '*.css', '*.ico', '*.png', 'LICENSE', 'LEGAL', 'plenum']},
    include_package_data=True,
    install_requires=[
                        'jsonpickle==0.9.6',
                        'ujson==1.33',
                        'prompt_toolkit==0.57',
                        'pygments==2.2.0',
                        'rlp==0.5.1',
                        'sha3==0.2.1',
                        'leveldb',
                        'ioflo==1.5.4',
                        'semver==2.7.9',
                        'base58==1.0.0',
                        'orderedset==2.0',
                        'sortedcontainers==1.5.7',
                        'psutil==5.4.3',
                        'pip<10.0.0',
                        'portalocker==0.5.7',
                        'libnacl==1.6.1',
                        'six==1.11.0',
                        'psutil==5.4.3',
                        'intervaltree==2.1.0',
                        'msgpack-python==0.4.6',
                        'indy-crypto==0.4.5',
                        'python-rocksdb==0.6.9',
                        'python-dateutil==2.6.1',
                        'pympler==0.5',
                        'packaging==19.0',
                      ],
    setup_requires=['pytest-runner'],
    extras_require={
        'tests': tests_require,
        'stats': ['python-firebase'],
        'benchmark': ['pympler']
    },
    tests_require=tests_require,
    scripts=['scripts/init_plenum_keys',
             'scripts/start_plenum_node',
             'scripts/generate_plenum_pool_transactions',
             'scripts/gen_steward_key', 'scripts/gen_node',
             'scripts/export-gen-txns', 'scripts/get_keys',
             'scripts/udp_sender', 'scripts/udp_receiver', 'scripts/filter_log',
             'scripts/log_stats',
             'scripts/init_bls_keys',
             'scripts/process_logs/process_logs',
             'scripts/process_logs/process_logs.yml']
)<|MERGE_RESOLUTION|>--- conflicted
+++ resolved
@@ -27,12 +27,7 @@
 with open(metadata['__file__'], 'r') as f:
     exec(f.read(), metadata)
 
-<<<<<<< HEAD
-tests_require = ['pytest==3.3.1', 'pytest-xdist==1.22.1', 'python3-indy==1.11.0-dev-1282',
-                 'pytest-asyncio==0.8.0', 'attrs==19.1.0']
-=======
 tests_require = ['attrs==19.1.0', 'pytest==3.3.1', 'pytest-xdist==1.22.1', 'python3-indy==1.11.1-dev-1343', 'pytest-asyncio==0.8.0']
->>>>>>> 974229a5
 
 
 class PyZMQCommand(distutils.cmd.Command):
