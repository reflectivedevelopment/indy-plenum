import sys
import os
from setuptools import setup, find_packages, __version__
from pip.req import parse_requirements

v = sys.version_info
if sys.version_info < (3, 5):
    msg = "FAIL: Requires Python 3.5 or later, " \
          "but setup.py was run using {}.{}.{}"
    v = sys.version_info
    print(msg.format(v.major, v.minor, v.micro))
    # noinspection PyPackageRequirements
    print("NOTE: Installation failed. Run setup.py using python3")
    sys.exit(1)

# Change to ioflo's source directory prior to running any command
try:
    SETUP_DIRNAME = os.path.dirname(__file__)
except NameError:
    # We're probably being frozen, and __file__ triggered this NameError
    # Work around this
    SETUP_DIRNAME = os.path.dirname(sys.argv[0])

if SETUP_DIRNAME != '':
    os.chdir(SETUP_DIRNAME)

SETUP_DIRNAME = os.path.abspath(SETUP_DIRNAME)

METADATA = os.path.join(SETUP_DIRNAME, 'plenum', '__metadata__.py')
# Load the metadata using exec() so we don't trigger an import of ioflo.__init__
exec(compile(open(METADATA).read(), METADATA, 'exec'))

REQ = {'SERVER': ['raet'],
       'COMMON': ['jsonpickle', 'portalocker'],
       'CLI': ['prompt_toolkit', 'pygments'],
       'TEST': ['pytest'],
       'DRIVER': ['rethinkdb', 'motor','plyvel']}

<<<<<<< HEAD
install_reqs = parse_requirements("requirements.txt", session=False)
REQUIRES = set(sum(REQ.values(), []) + [str(ir.req) for ir in install_reqs])
EXTRAS = {}
=======
REQUIRES = set(sum(REQ.values(), []))

reqs = ['git+https://github.com/evernym/ledger-priv.git@start#egg=ledger']

for url in reqs:
    os.system('pip install {}'.format(url))
>>>>>>> 2f346f52

setup(
    name='plenum',
    version=__version__,
    description='Plenum Byzantine Fault Tolerant Protocol',
    long_description='Plenum Byzantine Fault Tolerant Protocol',
    url='https://github.com/evernym/plenum',
    download_url='https://github.com/evernym/plenum/tarball/{}'.
        format(__version__),
    author=__author__,
    author_email='dev@evernym.us',
    license=__license__,
    keywords='Byzantine plenum',
    packages=find_packages(exclude=['test', 'test.*',
                                    'docs', 'docs*']),
    package_data={
        '':       ['*.txt',  '*.md', '*.rst', '*.json', '*.conf', '*.html',
                   '*.css', '*.ico', '*.png', 'LICENSE', 'LEGAL']},
    install_requires=REQUIRES,
    scripts=['scripts/plenum']
)<|MERGE_RESOLUTION|>--- conflicted
+++ resolved
@@ -36,18 +36,12 @@
        'TEST': ['pytest'],
        'DRIVER': ['rethinkdb', 'motor','plyvel']}
 
-<<<<<<< HEAD
-install_reqs = parse_requirements("requirements.txt", session=False)
-REQUIRES = set(sum(REQ.values(), []) + [str(ir.req) for ir in install_reqs])
-EXTRAS = {}
-=======
 REQUIRES = set(sum(REQ.values(), []))
 
 reqs = ['git+https://github.com/evernym/ledger-priv.git@start#egg=ledger']
 
 for url in reqs:
     os.system('pip install {}'.format(url))
->>>>>>> 2f346f52
 
 setup(
     name='plenum',
