--- conflicted
+++ resolved
@@ -27,12 +27,8 @@
 with open(metadata['__file__'], 'r') as f:
     exec(f.read(), metadata)
 
-<<<<<<< HEAD
-tests_require = ['attrs==19.1.0', 'pytest==3.3.1', 'pytest-xdist==1.22.1', 'python3-indy==1.11.1-dev-1343', 'pytest-asyncio==0.8.0']
-=======
 tests_require = ['attrs==19.1.0', 'pytest==3.3.1', 'pytest-xdist==1.22.1', 'pytest-forked==0.2',
                  'python3-indy==1.12.0-dev-1365', 'pytest-asyncio==0.8.0']
->>>>>>> c31f1fad
 
 
 class PyZMQCommand(distutils.cmd.Command):
