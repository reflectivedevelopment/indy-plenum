--- conflicted
+++ resolved
@@ -92,18 +92,7 @@
         '': ['*.txt', '*.md', '*.rst', '*.json', '*.conf', '*.html',
              '*.css', '*.ico', '*.png', 'LICENSE', 'LEGAL', 'plenum']},
     include_package_data=True,
-<<<<<<< HEAD
-    install_requires=['jsonpickle==0.9.6', 'ujson==1.33',
-                      'prompt_toolkit==0.57', 'pygments==2.2.0',
-                      'rlp==0.5.1', 'sha3==0.2.1', 'leveldb',
-                      'ioflo==1.5.4', 'semver==2.7.9', 'base58==1.0.0', 'orderedset==2.0',
-                      'sortedcontainers==1.5.7', 'psutil==5.4.3', 'pip<10.0.0',
-                      'portalocker==0.5.7', 'pyzmq==17.0.0', 'libnacl==1.6.1',
-                      'six==1.11.0', 'psutil==5.4.3', 'intervaltree==2.1.0',
-                      'msgpack-python==0.4.6', 'ursacl==0.1.0',
-                      'python-rocksdb==0.6.9', 'python-dateutil==2.6.1',
-                      'pympler==0.5', 'packaging==19.0'],
-=======
+
     install_requires=[
                         'jsonpickle==0.9.6',
                         'ujson==1.33',
@@ -130,8 +119,9 @@
                         'python-dateutil==2.6.1',
                         'pympler==0.5',
                         'packaging==19.0',
+                        'ursacl==0.1.0',
                       ],
->>>>>>> 5493909f
+
     setup_requires=['pytest-runner'],
     extras_require={
         'tests': tests_require,
