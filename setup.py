--- conflicted
+++ resolved
@@ -38,18 +38,11 @@
 setup(
     name='plenum',
     version=__version__,
-<<<<<<< HEAD
-    description='Asynchronous Byzantine Agreement',
-    long_description='Asynchronous Byzantine Agreement',
-    url='https://bitbucket.org/evernym/plenum.git',
-    download_url='https://bitbucket.org/evernym/plenum.git',
-=======
     description='Plenum Byzantine Fault Tolerant Protocol',
     long_description='Plenum Byzantine Fault Tolerant Protocol',
     url='https://github.com/evernym/plenum',
     download_url='https://github.com/evernym/plenum/tarball/{}'.
         format(__version__),
->>>>>>> 3bf2433c
     author=__author__,
     author_email='dev@evernym.us',
     license=__license__,
