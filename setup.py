--- conflicted
+++ resolved
@@ -22,18 +22,6 @@
 tests_require = ['pytest==3.3.1', 'pytest-xdist==1.22.1', 'python3-indy==1.4.0-dev-586']
 
 setup(
-<<<<<<< HEAD
-    name='indy-plenum',
-    version=__version__,
-    description='Plenum Byzantine Fault Tolerant Protocol',
-    long_description='Plenum Byzantine Fault Tolerant Protocol',
-    url='https://github.com/hyperledger/indy-plenum',
-    download_url='https://github.com/hyperledger/indy-plenum/tarball/{}'.
-        format(__version__),
-    author=__author__,
-    author_email='hyperledger-indy@lists.hyperledger.org',
-    license=__license__,
-=======
     name='indy-plenum-dev',  # TODO refers to metadata as well
     version=md['__version__'],
     author=md['__author__'],
@@ -46,7 +34,6 @@
     download_url=md['__download_url__'],
     license=md['__license__'],
 
->>>>>>> 787c004b
     keywords='Byzantine Fault Tolerant Plenum',
     packages=find_packages(exclude=['test', 'test.*', 'docs', 'docs*']) + [
         'data', ],
