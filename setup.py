import os
import sys

from setuptools import setup, find_packages

v = sys.version_info
if sys.version_info < (3, 5):
    msg = "FAIL: Requires Python 3.5 or later, " \
          "but setup.py was run using {}.{}.{}"
    v = sys.version_info
    print(msg.format(v.major, v.minor, v.micro))
    # noinspection PyPackageRequirements
    print("NOTE: Installation failed. Run setup.py using python3")
    sys.exit(1)

try:
    here = os.path.abspath(os.path.dirname(__file__))
except NameError:
    # it can be the case when we are being run as script or frozen
    here = os.path.abspath(os.path.dirname(sys.argv[0]))

metadata = {'__file__': os.path.join(here, 'plenum', '__metadata__.py')}
with open(metadata['__file__'], 'r') as f:
    exec(f.read(), metadata)

tests_require = ['pytest==3.3.1', 'pytest-xdist==1.22.1', 'python3-indy==1.8.2', 'pytest-asyncio==0.8.0']

setup(
<<<<<<< HEAD
    name='indy-plenum',  # TODO refers to metadata as well
    version=md['__version__'],
    author=md['__author__'],
    author_email=md['__author_email__'],
    maintainer=md['__maintainer__'],
    maintainer_email=md['__maintainer_email__'],
    url=md['__url__'],
    description=md['__description__'],
    long_description=md['__long_description__'],
    download_url=md['__download_url__'],
    license=md['__license__'],
=======
    name=metadata['__title__'],
    version=metadata['__version__'],
    author=metadata['__author__'],
    author_email=metadata['__author_email__'],
    maintainer=metadata['__maintainer__'],
    maintainer_email=metadata['__maintainer_email__'],
    url=metadata['__url__'],
    description=metadata['__description__'],
    long_description=metadata['__long_description__'],
    download_url=metadata['__download_url__'],
    license=metadata['__license__'],
>>>>>>> 31d6547f

    keywords='Byzantine Fault Tolerant Plenum',
    packages=find_packages(exclude=['test', 'test.*', 'docs', 'docs*', 'simulation']) + [
        'data', ],
    # TODO move that to MANIFEST.in
    package_data={
        '': ['*.txt', '*.md', '*.rst', '*.json', '*.conf', '*.html',
             '*.css', '*.ico', '*.png', 'LICENSE', 'LEGAL', 'plenum']},
    include_package_data=True,
    install_requires=['jsonpickle==0.9.6', 'ujson==1.33',
                      'prompt_toolkit==0.57', 'pygments==2.2.0',
                      'rlp==0.5.1', 'sha3==0.2.1', 'leveldb',
                      'ioflo==1.5.4', 'semver==2.7.9', 'base58==1.0.0', 'orderedset==2.0',
                      'sortedcontainers==1.5.7', 'psutil==5.4.3', 'pip<10.0.0',
                      'portalocker==0.5.7', 'pyzmq==17.0.0', 'libnacl==1.6.1',
                      'six==1.11.0', 'psutil==5.4.3', 'intervaltree==2.1.0',
                      'msgpack-python==0.4.6', 'indy-crypto==0.4.5',
                      'python-rocksdb==0.6.9', 'python-dateutil==2.6.1',
                      'pympler==0.5', 'packaging==19.0'],
    setup_requires=['pytest-runner'],
    extras_require={
        'tests': tests_require,
        'stats': ['python-firebase'],
        'benchmark': ['pympler']
    },
    tests_require=tests_require,
    scripts=['scripts/init_plenum_keys',
             'scripts/start_plenum_node',
             'scripts/generate_plenum_pool_transactions',
             'scripts/gen_steward_key', 'scripts/gen_node',
             'scripts/export-gen-txns', 'scripts/get_keys',
             'scripts/udp_sender', 'scripts/udp_receiver', 'scripts/filter_log',
             'scripts/log_stats',
             'scripts/init_bls_keys',
             'scripts/process_logs/process_logs',
             'scripts/process_logs/process_logs.yml']
)<|MERGE_RESOLUTION|>--- conflicted
+++ resolved
@@ -26,19 +26,6 @@
 tests_require = ['pytest==3.3.1', 'pytest-xdist==1.22.1', 'python3-indy==1.8.2', 'pytest-asyncio==0.8.0']
 
 setup(
-<<<<<<< HEAD
-    name='indy-plenum',  # TODO refers to metadata as well
-    version=md['__version__'],
-    author=md['__author__'],
-    author_email=md['__author_email__'],
-    maintainer=md['__maintainer__'],
-    maintainer_email=md['__maintainer_email__'],
-    url=md['__url__'],
-    description=md['__description__'],
-    long_description=md['__long_description__'],
-    download_url=md['__download_url__'],
-    license=md['__license__'],
-=======
     name=metadata['__title__'],
     version=metadata['__version__'],
     author=metadata['__author__'],
@@ -50,7 +37,6 @@
     long_description=metadata['__long_description__'],
     download_url=metadata['__download_url__'],
     license=metadata['__license__'],
->>>>>>> 31d6547f
 
     keywords='Byzantine Fault Tolerant Plenum',
     packages=find_packages(exclude=['test', 'test.*', 'docs', 'docs*', 'simulation']) + [
