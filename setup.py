import os
import sys

from setuptools import setup, find_packages

v = sys.version_info
if sys.version_info < (3, 5):
    msg = "FAIL: Requires Python 3.5 or later, " \
          "but setup.py was run using {}.{}.{}"
    v = sys.version_info
    print(msg.format(v.major, v.minor, v.micro))
    # noinspection PyPackageRequirements
    print("NOTE: Installation failed. Run setup.py using python3")
    sys.exit(1)

# Change to ioflo's source directory prior to running any command
try:
    SETUP_DIRNAME = os.path.dirname(__file__)
except NameError:
    # We're probably being frozen, and __file__ triggered this NameError
    # Work around this
    SETUP_DIRNAME = os.path.dirname(sys.argv[0])

if SETUP_DIRNAME != '':
    os.chdir(SETUP_DIRNAME)

SETUP_DIRNAME = os.path.abspath(SETUP_DIRNAME)

METADATA = os.path.join(SETUP_DIRNAME, 'plenum', '__metadata__.py')
# Load the metadata using exec() so we don't trigger an import of ioflo.__init__
exec(compile(open(METADATA).read(), METADATA, 'exec'))

<<<<<<< HEAD
tests_require = ['pytest==3.4.1', 'pytest-xdist==1.22.1', 'python3-indy==1.4.0-dev-509']
=======
tests_require = ['pytest==3.3.1', 'pytest-xdist==1.22.1', 'python3-indy==1.4.0-dev-586']
>>>>>>> d0e3274e

setup(
    name='indy-plenum',
    version=__version__,
    description='Plenum Byzantine Fault Tolerant Protocol',
    long_description='Plenum Byzantine Fault Tolerant Protocol',
    url='https://github.com/hyperledger/indy-plenum',
    download_url='https://github.com/hyperledger/indy-plenum/tarball/{}'.
        format(__version__),
    author=__author__,
    author_email='hyperledger-indy@lists.hyperledger.org',
    license=__license__,
    keywords='Byzantine Fault Tolerant Plenum',
    packages=find_packages(exclude=['test', 'test.*', 'docs', 'docs*']) + [
        'data', ],
    package_data={
        '': ['*.txt', '*.md', '*.rst', '*.json', '*.conf', '*.html',
             '*.css', '*.ico', '*.png', 'LICENSE', 'LEGAL', 'plenum']},
    include_package_data=True,
    install_requires=['jsonpickle==0.9.6', 'ujson==1.33',
                      'prompt_toolkit==0.57', 'pygments==2.2.0',
                      'rlp==0.5.1', 'sha3==0.2.1', 'leveldb',
<<<<<<< HEAD
                      'ioflo==1.5.4', 'semver==2.7.9', 'base58==0.2.4', 'orderedset==2.0',
=======
                      'ioflo==1.5.4', 'semver==2.7.9', 'base58==1.0.0', 'orderedset==2.0',
>>>>>>> d0e3274e
                      'sortedcontainers==1.5.7', 'psutil==5.4.3', 'pip<10.0.0',
                      'portalocker==0.5.7', 'pyzmq==17.0.0', 'libnacl==1.6.1',
                      'six==1.11.0', 'psutil==5.4.3', 'intervaltree==2.1.0',
                      'msgpack-python==0.4.6', 'indy-crypto==0.4.1',
                      'python-rocksdb==0.6.9', 'python-dateutil==2.6.1'],
    setup_requires=['pytest-runner'],
    extras_require={
        'tests': tests_require,
        'stats': ['python-firebase'],
        'benchmark': ['pympler']
    },
    tests_require=tests_require,
    scripts=['scripts/plenum', 'scripts/init_plenum_keys',
             'scripts/start_plenum_node',
             'scripts/generate_plenum_pool_transactions',
             'scripts/gen_steward_key', 'scripts/gen_node',
             'scripts/export-gen-txns', 'scripts/get_keys',
             'scripts/udp_sender', 'scripts/udp_receiver', 'scripts/filter_log',
             'scripts/log_stats',
             'scripts/init_bls_keys',
             'scripts/process_logs/process_logs',
             'scripts/process_logs/process_logs.yml']
)<|MERGE_RESOLUTION|>--- conflicted
+++ resolved
@@ -30,11 +30,7 @@
 # Load the metadata using exec() so we don't trigger an import of ioflo.__init__
 exec(compile(open(METADATA).read(), METADATA, 'exec'))
 
-<<<<<<< HEAD
-tests_require = ['pytest==3.4.1', 'pytest-xdist==1.22.1', 'python3-indy==1.4.0-dev-509']
-=======
 tests_require = ['pytest==3.3.1', 'pytest-xdist==1.22.1', 'python3-indy==1.4.0-dev-586']
->>>>>>> d0e3274e
 
 setup(
     name='indy-plenum',
@@ -57,11 +53,7 @@
     install_requires=['jsonpickle==0.9.6', 'ujson==1.33',
                       'prompt_toolkit==0.57', 'pygments==2.2.0',
                       'rlp==0.5.1', 'sha3==0.2.1', 'leveldb',
-<<<<<<< HEAD
-                      'ioflo==1.5.4', 'semver==2.7.9', 'base58==0.2.4', 'orderedset==2.0',
-=======
                       'ioflo==1.5.4', 'semver==2.7.9', 'base58==1.0.0', 'orderedset==2.0',
->>>>>>> d0e3274e
                       'sortedcontainers==1.5.7', 'psutil==5.4.3', 'pip<10.0.0',
                       'portalocker==0.5.7', 'pyzmq==17.0.0', 'libnacl==1.6.1',
                       'six==1.11.0', 'psutil==5.4.3', 'intervaltree==2.1.0',
