--- conflicted
+++ resolved
@@ -38,11 +38,7 @@
     os.makedirs(BASE_DIR)
 
 setup(
-<<<<<<< HEAD
     name='indy-plenum',
-=======
-    name='indy-plenum-dev',
->>>>>>> 56779bb5
     version=__version__,
     description='Plenum Byzantine Fault Tolerant Protocol',
     long_description='Plenum Byzantine Fault Tolerant Protocol',
@@ -64,11 +60,7 @@
     )],
     install_requires=['jsonpickle', 'ujson==1.33',
                       'prompt_toolkit==0.57', 'pygments',
-<<<<<<< HEAD
-                      'crypto==1.4.1', 'rlp', 'sha3', 'leveldb',
-=======
                       'rlp', 'sha3', 'leveldb',
->>>>>>> 56779bb5
                       'ioflo==1.5.4', 'semver', 'base58', 'orderedset',
                       'sortedcontainers==1.5.7', 'psutil', 'pip',
                       'portalocker==0.5.7', 'pyzmq', 'raet',
