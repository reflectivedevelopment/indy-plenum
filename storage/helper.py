from ledger.hash_stores.file_hash_store import FileHashStore
from ledger.hash_stores.hash_store import HashStore
from ledger.hash_stores.memory_hash_store import MemoryHashStore

from plenum.common.config_util import getConfig
from plenum.common.constants import KeyValueStorageType, HS_FILE, HS_LEVELDB, HS_ROCKSDB
from plenum.common.exceptions import KeyValueStorageConfigNotFound

from plenum.persistence.db_hash_store import DbHashStore

from storage.kv_in_memory import KeyValueStorageInMemory
from storage.kv_store import KeyValueStorage


def initKeyValueStorage(keyValueType, dataLocation, keyValueStorageName,
<<<<<<< HEAD
                        open=True, read_only=False, db_config=None) -> KeyValueStorage:
=======
                        open=True, read_only=False) -> KeyValueStorage:
    from storage.kv_store_leveldb import KeyValueStorageLeveldb
    from storage.kv_store_rocksdb import KeyValueStorageRocksdb

>>>>>>> b0cdc3f5
    if keyValueType == KeyValueStorageType.Leveldb:
        return KeyValueStorageLeveldb(dataLocation, keyValueStorageName, open,
                                      read_only)
    if keyValueType == KeyValueStorageType.Rocksdb:
<<<<<<< HEAD
        return KeyValueStorageRocksdb(dataLocation, keyValueStorageName, open, read_only, db_config)
=======
        return KeyValueStorageRocksdb(dataLocation, keyValueStorageName, open,
                                      read_only)
>>>>>>> b0cdc3f5
    elif keyValueType == KeyValueStorageType.Memory:
        return KeyValueStorageInMemory()
    else:
        raise KeyValueStorageConfigNotFound


def initKeyValueStorageIntKeys(keyValueType, dataLocation, keyValueStorageName,
<<<<<<< HEAD
                               open=True, read_only=False, db_config=None) -> KeyValueStorage:
=======
                               open=True, read_only=False) -> KeyValueStorage:
    from storage.kv_store_leveldb_int_keys import KeyValueStorageLeveldbIntKeys
    from storage.kv_store_rocksdb_int_keys import KeyValueStorageRocksdbIntKeys
>>>>>>> b0cdc3f5
    if keyValueType == KeyValueStorageType.Leveldb:
        return KeyValueStorageLeveldbIntKeys(dataLocation, keyValueStorageName, open, read_only)
    if keyValueType == KeyValueStorageType.Rocksdb:
        return KeyValueStorageRocksdbIntKeys(dataLocation, keyValueStorageName, open, read_only, db_config)
    else:
        raise KeyValueStorageConfigNotFound


def initHashStore(data_dir, name, config=None, read_only=False) -> HashStore:
    """
    Create and return a hashStore implementation based on configuration
    """
    config = config or getConfig()
    hsConfig = config.hashStore['type'].lower()
    if hsConfig == HS_FILE:
        return FileHashStore(dataDir=data_dir,
                             fileNamePrefix=name)
    elif hsConfig == HS_LEVELDB or hsConfig == HS_ROCKSDB:
        return DbHashStore(dataDir=data_dir,
                           fileNamePrefix=name,
                           db_type=hsConfig,
                           read_only=read_only,
                           config=config)
    else:
        return MemoryHashStore()


def integer_comparator(a, b):
    if a == b:
        return 0
    a = int(a)
    b = int(b)
    return 1 if a > b else -1<|MERGE_RESOLUTION|>--- conflicted
+++ resolved
@@ -13,24 +13,16 @@
 
 
 def initKeyValueStorage(keyValueType, dataLocation, keyValueStorageName,
-<<<<<<< HEAD
                         open=True, read_only=False, db_config=None) -> KeyValueStorage:
-=======
-                        open=True, read_only=False) -> KeyValueStorage:
     from storage.kv_store_leveldb import KeyValueStorageLeveldb
     from storage.kv_store_rocksdb import KeyValueStorageRocksdb
 
->>>>>>> b0cdc3f5
     if keyValueType == KeyValueStorageType.Leveldb:
         return KeyValueStorageLeveldb(dataLocation, keyValueStorageName, open,
                                       read_only)
     if keyValueType == KeyValueStorageType.Rocksdb:
-<<<<<<< HEAD
-        return KeyValueStorageRocksdb(dataLocation, keyValueStorageName, open, read_only, db_config)
-=======
         return KeyValueStorageRocksdb(dataLocation, keyValueStorageName, open,
-                                      read_only)
->>>>>>> b0cdc3f5
+                                      read_only, db_config)
     elif keyValueType == KeyValueStorageType.Memory:
         return KeyValueStorageInMemory()
     else:
@@ -38,13 +30,9 @@
 
 
 def initKeyValueStorageIntKeys(keyValueType, dataLocation, keyValueStorageName,
-<<<<<<< HEAD
                                open=True, read_only=False, db_config=None) -> KeyValueStorage:
-=======
-                               open=True, read_only=False) -> KeyValueStorage:
     from storage.kv_store_leveldb_int_keys import KeyValueStorageLeveldbIntKeys
     from storage.kv_store_rocksdb_int_keys import KeyValueStorageRocksdbIntKeys
->>>>>>> b0cdc3f5
     if keyValueType == KeyValueStorageType.Leveldb:
         return KeyValueStorageLeveldbIntKeys(dataLocation, keyValueStorageName, open, read_only)
     if keyValueType == KeyValueStorageType.Rocksdb:
