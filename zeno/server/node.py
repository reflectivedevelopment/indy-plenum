--- conflicted
+++ resolved
@@ -320,7 +320,7 @@
         a = self.elector._serviceActions()
         return o + i + a
 
-    def onConnsChanged(self, newConns: Set[str], lostConns: Set[str]):
+    def onConnsChanged(self, newConns: Set[str], staleConns: Set[str]):
         """
         A series of operations to perform once a connection count has changed.
 
@@ -860,33 +860,20 @@
         logger.debug("Node {} received instance change request: {} from {}".
                      format(self, instChg, frm))
         if instChg.viewNo < self.viewNo:
-<<<<<<< HEAD
-            self.discard(instChg, "Received instance change request with view "
-                                  "no {} which is less than its view no {}"
-                         .format(instChg.viewNo, self.viewNo), logger.debug)
-=======
             self.discard(instChg,
                          "Received instance change request with view no {} "
                          "which is less than its view no {}".
                          format(instChg.viewNo, self.viewNo), logger.debug)
->>>>>>> 5ba97d67
         else:
             if not self.instanceChanges.hasView(instChg.viewNo):
                 if self.monitor.isMasterDegraded():
                     self.instanceChanges.addVote(instChg.viewNo, frm)
                     self.sendInstanceChange(instChg.viewNo)
                 else:
-<<<<<<< HEAD
-                    self.discard(instChg, "received instance change message "
-                                          "from {} but did not find the master "
-                                          "to be slow"
-                                 .format(frm), logger.debug)
-=======
                     self.discard(instChg,
                                  "received instance change message from {} but "
                                  "did not find the master to be slow".
                                  format(frm), logger.debug)
->>>>>>> 5ba97d67
                     return
             else:
                 if self.instanceChanges.hasInstChngFrom(instChg.viewNo, frm):
@@ -921,88 +908,11 @@
                 logger.info("{} metrics for monitor: {}".
                             format(self, self.monitor.prettymetrics))
                 self.sendInstanceChange(self.viewNo)
-<<<<<<< HEAD
-
-        self._schedule(self.checkPerformance, self.perfCheckFreq)
-
-    @property
-    def isMasterSlow(self):
-        """
-        Return whether the master instance is slow.
-        """
-        return self.masterInst is not None and \
-               (self.lowMasterThroughput or
-                self.highMasterReqLatency or
-                self.highMasterAvgReqLatency)
-
-    @property
-    def lowMasterThroughput(self):
-        """
-        Return whether the throughput of the master instance is greater than the
-        acceptable threshold
-        """
-        masterThrp, backupThrp = self.monitor.getThroughputs(self.masterInst)
-        logger.debug("{}'s master throughput is {}, average backup throughput "
-                     "is {}".format(self, masterThrp, backupThrp))
-
-        # Backup throughput may be 0 so moving ahead only if it is not 0
-        if not backupThrp or masterThrp is None:
-            return False
-
-        r = masterThrp / backupThrp
-        logger.debug("{}'s ratio of master throughput to average backup "
-                     "throughput is {} and Delta is {}".
-                     format(self, r, self.monitor.Delta))
-        if r < self.monitor.Delta:
-            logger.debug("{}'s master throughput is lower.".format(self))
-            return True
-        else:
-            return False
-
-    @property
-    def highMasterReqLatency(self):
-        """
-        Return whether the request latency of the master instance is greater
-        than the acceptable threshold
-        """
-        r = any([lat > self.monitor.Lambda for lat
-                 in self.monitor.masterReqLatencies.values()])
-        if r:
-            logger.debug("{} found master's latency to be higher than the "
-                         "threshold for some or all requests.".format(self))
-        return r
-
-    @property
-    def highMasterAvgReqLatency(self):
-        """
-        Return whether the average request latency of the master instance is
-        greater than the acceptable threshold
-        """
-        avgLatM = self.monitor.getAvgLatency(self.masterInst)
-        avgLatB = self.monitor.getAvgLatency(*self.nonMasterInsts)
-        logger.debug("{}'s master's avg request latency is {} and backup's "
-                     "avg request latency is {} ".
-                     format(self, avgLatM, avgLatB))
-        r = False
-        # If latency of the master for any client is greater than that of
-        # backups by more than the threshold `Omega`, then a view change
-        # needs to happen
-        for cid, lat in avgLatB.items():
-            if avgLatM[cid] - lat > self.monitor.Omega:
-                r = True
-                break
-        if r:
-            logger.debug("{} found difference between master's and backups's "
-                         "avg latency to be higher than the threshold".
-                         format(self))
-        return r
-=======
                 return False
             else:
                 logger.debug("{}'s master has higher performance than backups".
                              format(self))
         return True
->>>>>>> 5ba97d67
 
     def executeRequest(self, viewNo: int, req: Request) -> None:
         """
