--- conflicted
+++ resolved
@@ -170,9 +170,6 @@
                node.monitor.getAvgLatencyForClient(*backupInstIds) >= node.monitor.Omega
                for node in startedNodes)
     looper.run(eventually(partial(checkViewNoForNodes, startedNodes, 1),
-<<<<<<< HEAD
-                          retryWait=1, timeout=40))
-=======
                           retryWait=1, timeout=40))
 
 
@@ -190,5 +187,4 @@
         except ZeroDivisionError:
             assert node.viewNo >= 0
 
-    looper.run(eventually(lambda: node.viewNo > 0, retryWait=1, timeout=40))
->>>>>>> ad15b1b3
+    looper.run(eventually(lambda: node.viewNo > 0, retryWait=1, timeout=40))